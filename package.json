{
    "name": "flowise",
    "version": "1.6.5",
    "private": true,
    "homepage": "https://flowiseai.com",
    "workspaces": [
        "packages/*",
        "flowise",
        "ui",
        "components"
    ],
    "scripts": {
        "build": "turbo run build",
        "build-force": "pnpm clean && turbo run build --force",
        "dev": "turbo run dev --parallel",
        "start": "run-script-os",
        "start:windows": "cd packages/server/bin && run start",
        "start:default": "cd packages/server/bin && ./run start",
        "clean": "pnpm --filter \"./packages/**\" clean",
        "nuke": "pnpm --filter \"./packages/**\" nuke && rimraf node_modules .turbo",
        "format": "prettier --write \"**/*.{ts,tsx,md}\"",
        "lint": "eslint \"**/*.{js,jsx,ts,tsx,json,md}\"",
        "lint-fix": "pnpm lint --fix",
        "quick": "pretty-quick --staged",
        "postinstall": "husky install",
        "migration:create": "pnpm typeorm migration:create"
    },
    "lint-staged": {
        "*.{js,jsx,ts,tsx,json,md}": "eslint --fix"
    },
    "devDependencies": {
        "@babel/preset-env": "^7.19.4",
        "@babel/preset-typescript": "7.18.6",
        "@types/express": "^4.17.13",
        "@typescript-eslint/typescript-estree": "^5.39.0",
        "eslint": "^8.24.0",
        "eslint-config-prettier": "^8.3.0",
        "eslint-config-react-app": "^7.0.1",
        "eslint-plugin-jsx-a11y": "^6.6.1",
        "eslint-plugin-markdown": "^3.0.0",
        "eslint-plugin-prettier": "^3.4.0",
        "eslint-plugin-react": "^7.26.1",
        "eslint-plugin-react-hooks": "^4.6.0",
        "eslint-plugin-unused-imports": "^2.0.0",
        "husky": "^8.0.1",
        "kill-port": "^2.0.1",
        "lint-staged": "^13.0.3",
        "prettier": "^2.7.1",
        "pretty-quick": "^3.1.3",
        "rimraf": "^3.0.2",
        "run-script-os": "^1.1.6",
        "turbo": "1.10.16",
        "typescript": "^4.8.4"
    },
    "pnpm": {
        "onlyBuiltDependencies": [
            "faiss-node",
            "sqlite3"
        ]
    },
    "engines": {
        "node": ">=18.15.0 <19.0.0 || ^20",
        "pnpm": ">=9"
    },
    "resolutions": {
<<<<<<< HEAD
        "@qdrant/openapi-typescript-fetch": "1.2.1"
    },
    "dependencies": {
        "pnpm": "^8.15.5"
=======
        "@qdrant/openapi-typescript-fetch": "1.2.1",
        "@google/generative-ai": "^0.7.0"
>>>>>>> 7006d64d
    }
}<|MERGE_RESOLUTION|>--- conflicted
+++ resolved
@@ -63,14 +63,7 @@
         "pnpm": ">=9"
     },
     "resolutions": {
-<<<<<<< HEAD
-        "@qdrant/openapi-typescript-fetch": "1.2.1"
-    },
-    "dependencies": {
-        "pnpm": "^8.15.5"
-=======
         "@qdrant/openapi-typescript-fetch": "1.2.1",
         "@google/generative-ai": "^0.7.0"
->>>>>>> 7006d64d
     }
 }