{
<<<<<<< HEAD
    "name": "Vygor",
    "version": "2.1.5",
=======
    "name": "flowise",
    "version": "2.2.4",
>>>>>>> 6e959896
    "private": true,
    "homepage": "https://www.vygor.health",
    "workspaces": [
        "packages/*",
        "flowise",
        "ui",
        "components",
        "api-documentation"
    ],
    "scripts": {
        "build": "turbo run build",
        "build-force": "pnpm clean && turbo run build --force",
        "dev": "turbo run dev --parallel",
        "start": "run-script-os",
        "start:windows": "cd packages/server/bin && run start",
        "start:default": "cd packages/server/bin && ./run start",
        "start-worker": "run-script-os",
        "start-worker:windows": "cd packages/server/bin && run worker",
        "start-worker:default": "cd packages/server/bin && ./run worker",
        "clean": "pnpm --filter \"./packages/**\" clean",
        "nuke": "pnpm --filter \"./packages/**\" nuke && rimraf node_modules .turbo",
        "format": "prettier --write \"**/*.{ts,tsx,md}\"",
        "lint": "eslint \"**/*.{js,jsx,ts,tsx,json,md}\"",
        "lint-fix": "pnpm lint --fix",
        "quick": "pretty-quick --staged",
        "postinstall": "husky install",
        "migration:create": "pnpm typeorm migration:create"
    },
    "lint-staged": {
        "*.{js,jsx,ts,tsx,json,md}": "eslint --fix"
    },
    "devDependencies": {
        "@babel/preset-env": "^7.19.4",
        "@babel/preset-typescript": "7.18.6",
        "@types/express": "^4.17.13",
        "@typescript-eslint/typescript-estree": "^7.13.1",
        "eslint": "^8.24.0",
        "eslint-config-prettier": "^8.3.0",
        "eslint-config-react-app": "^7.0.1",
        "eslint-plugin-jsx-a11y": "^6.6.1",
        "eslint-plugin-markdown": "^3.0.0",
        "eslint-plugin-prettier": "^3.4.0",
        "eslint-plugin-react": "^7.26.1",
        "eslint-plugin-react-hooks": "^4.6.0",
        "eslint-plugin-unused-imports": "^2.0.0",
        "husky": "^8.0.1",
        "kill-port": "^2.0.1",
        "lint-staged": "^13.0.3",
        "prettier": "^2.7.1",
        "pretty-quick": "^3.1.3",
        "rimraf": "^3.0.2",
        "run-script-os": "^1.1.6",
        "turbo": "1.10.16",
        "typescript": "^5.4.5"
    },
    "pnpm": {
        "onlyBuiltDependencies": [
            "faiss-node",
            "sqlite3"
        ],
        "overrides": {
            "set-value": "^3.0.3"
        }
    },
    "engines": {
        "node": ">=18.15.0 <19.0.0 || ^20",
        "pnpm": ">=9"
    },
    "resolutions": {
        "@google/generative-ai": "^0.15.0",
        "@langchain/core": "0.3.29",
        "@qdrant/openapi-typescript-fetch": "1.2.6",
        "openai": "4.57.3",
        "protobufjs": "7.4.0"
    },
    "eslintIgnore": [
        "**/dist",
        "**/node_modules",
        "**/build",
        "**/package-lock.json"
    ],
    "prettier": {
        "printWidth": 140,
        "singleQuote": true,
        "jsxSingleQuote": true,
        "trailingComma": "none",
        "tabWidth": 4,
        "semi": false,
        "endOfLine": "auto"
    },
    "babel": {
        "presets": [
            "@babel/preset-typescript",
            [
                "@babel/preset-env",
                {
                    "targets": {
                        "node": "current"
                    }
                }
            ]
        ]
    }
}<|MERGE_RESOLUTION|>--- conflicted
+++ resolved
@@ -1,11 +1,6 @@
 {
-<<<<<<< HEAD
     "name": "Vygor",
-    "version": "2.1.5",
-=======
-    "name": "flowise",
     "version": "2.2.4",
->>>>>>> 6e959896
     "private": true,
     "homepage": "https://www.vygor.health",
     "workspaces": [
