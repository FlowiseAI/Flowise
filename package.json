{
<<<<<<< HEAD
    "name": "klonium-flow",
    "version": "1.2.12",
=======
    "name": "flowise",
    "version": "1.3.2",
>>>>>>> c881a109
    "private": true,
    "homepage": "https://klonium.com",
    "workspaces": [
        "packages/*",
        "flowise",
        "ui",
        "components"
    ],
    "scripts": {
        "build": "turbo run build",
        "build-force": "turbo run build --force",
        "dev": "turbo run dev --parallel",
        "start": "run-script-os",
        "start:windows": "cd packages/server/bin && run start",
        "start:default": "cd packages/server/bin && ./run start",
        "clean": "npm exec -ws -- rimraf dist build",
        "format": "prettier --write \"**/*.{ts,tsx,md}\"",
        "test": "turbo run test",
        "lint": "eslint \"**/*.{js,jsx,ts,tsx,json,md}\"",
        "lint-fix": "yarn lint --fix",
        "quick": "pretty-quick --staged",
        "postinstall": "husky install"
    },
    "lint-staged": {
        "*.{js,jsx,ts,tsx,json,md}": "eslint --fix"
    },
    "devDependencies": {
        "@babel/preset-env": "^7.19.4",
        "@babel/preset-typescript": "7.18.6",
        "@types/express": "^4.17.13",
        "@typescript-eslint/typescript-estree": "^5.39.0",
        "eslint": "^8.24.0",
        "eslint-config-prettier": "^8.3.0",
        "eslint-config-react-app": "^7.0.1",
        "eslint-plugin-jsx-a11y": "^6.6.1",
        "eslint-plugin-markdown": "^3.0.0",
        "eslint-plugin-prettier": "^3.4.0",
        "eslint-plugin-react": "^7.26.1",
        "eslint-plugin-react-hooks": "^4.6.0",
        "eslint-plugin-unused-imports": "^2.0.0",
        "husky": "^8.0.1",
        "lint-staged": "^13.0.3",
        "prettier": "^2.7.1",
        "pretty-quick": "^3.1.3",
        "rimraf": "^3.0.2",
        "run-script-os": "^1.1.6",
        "turbo": "1.7.4",
        "typescript": "^4.8.4"
    },
    "engines": {
        "node": ">=18.15.0"
    }
}<|MERGE_RESOLUTION|>--- conflicted
+++ resolved
@@ -1,11 +1,6 @@
 {
-<<<<<<< HEAD
     "name": "klonium-flow",
-    "version": "1.2.12",
-=======
-    "name": "flowise",
     "version": "1.3.2",
->>>>>>> c881a109
     "private": true,
     "homepage": "https://klonium.com",
     "workspaces": [
