{
    "name": "flowise",
    "version": "1.6.3",
    "private": true,
    "homepage": "https://flowiseai.com",
    "workspaces": [
        "demo",
        "packages/*",
        "flowise",
        "ui",
        "components"
    ],
    "scripts": {
        "build": "turbo run build",
<<<<<<< HEAD
        "build-force": "turbo run build --force",
        "build:admin": "turbo run build --filter=flowise-ui --filter=flowise --filter=flowise-components",
        "build:sdk": "turbo run build --filter=flowise-embed --filter=flowise-embed-react",
=======
        "build-force": "pnpm clean && turbo run build --force",
>>>>>>> 658fa398
        "dev": "turbo run dev --parallel",
        "dev:admin": "turbo run dev --parallel --filter=flowise-ui --filter=flowise --filter=flowise-components",
        "dev:sdk": "turbo run dev --parallel --filter=flowise-embed --filter=flowise-embed-react",
        "start": "run-script-os",
        "start:windows": "cd packages/server/bin && run start",
        "start:default": "cd packages/server/bin && ./run start",
        "clean": "pnpm --filter \"./packages/**\" clean",
        "nuke": "pnpm --filter \"./packages/**\" nuke && rimraf node_modules .turbo",
        "format": "prettier --write \"**/*.{ts,tsx,md}\"",
        "lint": "eslint \"**/*.{js,jsx,ts,tsx,json,md}\"",
        "lint-fix": "pnpm lint --fix",
        "quick": "pretty-quick --staged",
        "postinstall": "husky install",
        "migration:create": "pnpm typeorm migration:create"
    },
    "lint-staged": {
        "*.{js,jsx,ts,tsx,json,md}": "eslint --fix"
    },
    "devDependencies": {
        "@babel/preset-env": "^7.19.4",
        "@babel/preset-typescript": "7.18.6",
        "@types/express": "^4.17.13",
        "@typescript-eslint/typescript-estree": "^5.39.0",
        "eslint": "^8.24.0",
        "eslint-config-prettier": "^8.3.0",
        "eslint-config-react-app": "^7.0.1",
        "eslint-plugin-jsx-a11y": "^6.6.1",
        "eslint-plugin-markdown": "^3.0.0",
        "eslint-plugin-prettier": "^3.4.0",
        "eslint-plugin-react": "^7.26.1",
        "eslint-plugin-react-hooks": "^4.6.0",
        "eslint-plugin-unused-imports": "^2.0.0",
        "husky": "^8.0.1",
        "kill-port": "^2.0.1",
        "lint-staged": "^13.0.3",
        "prettier": "^2.7.1",
        "pretty-quick": "^3.1.3",
        "rimraf": "^3.0.2",
        "run-script-os": "^1.1.6",
        "turbo": "1.10.16",
        "typescript": "^4.8.4"
    },
    "packageManager": "pnpm@8.14.0",
    "pnpm": {
        "onlyBuiltDependencies": [
            "faiss-node",
            "sqlite3"
        ]
    },
    "engines": {
        "node": ">=18.15.0 <19.0.0 || ^20"
    },
    "resolutions": {
        "@qdrant/openapi-typescript-fetch": "1.2.1"
    }
}<|MERGE_RESOLUTION|>--- conflicted
+++ resolved
@@ -12,13 +12,9 @@
     ],
     "scripts": {
         "build": "turbo run build",
-<<<<<<< HEAD
-        "build-force": "turbo run build --force",
-        "build:admin": "turbo run build --filter=flowise-ui --filter=flowise --filter=flowise-components",
-        "build:sdk": "turbo run build --filter=flowise-embed --filter=flowise-embed-react",
-=======
         "build-force": "pnpm clean && turbo run build --force",
->>>>>>> 658fa398
+        "build:admin": "pnpm clean && turbo run build --filter=flowise-ui --filter=flowise --filter=flowise-components",
+        "build:sdk": "pnpm clean && turbo run build --filter=flowise-embed --filter=flowise-embed-react",
         "dev": "turbo run dev --parallel",
         "dev:admin": "turbo run dev --parallel --filter=flowise-ui --filter=flowise --filter=flowise-components",
         "dev:sdk": "turbo run dev --parallel --filter=flowise-embed --filter=flowise-embed-react",
