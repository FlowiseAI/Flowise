{
    "chat": [
        {
            "name": "awsChatBedrock",
            "models": [
                {
                    "label": "anthropic.claude-3-7-sonnet-20250219-v1:0",
                    "name": "anthropic.claude-3-7-sonnet-20250219-v1:0",
                    "description": "(20250219-v1:0) specific version of Claude Sonnet 3.7 - hybrid reasoning model",
                    "input_cost": 3e-6,
                    "output_cost": 0.000015
                },
                {
                    "label": "anthropic.claude-3-5-haiku-20241022-v1:0",
                    "name": "anthropic.claude-3-5-haiku-20241022-v1:0",
                    "description": "(20241022-v1:0) specific version of Claude Haiku 3.5 - fastest model",
                    "input_cost": 8e-7,
                    "output_cost": 4e-6
                },
                {
                    "label": "anthropic.claude-3.5-sonnet-20241022-v2:0",
                    "name": "anthropic.claude-3-5-sonnet-20241022-v2:0",
                    "description": "(20241022-v2:0) specific version of Claude Sonnet 3.5 - most intelligent model",
                    "input_cost": 3e-6,
                    "output_cost": 0.000015
                },
                {
                    "label": "anthropic.claude-3.5-sonnet-20240620-v1:0",
                    "name": "anthropic.claude-3.5-sonnet-20240620-v1:0",
                    "description": "(20240620-v1:0) specific version of Claude Sonnet 3.5 - most intelligent model",
                    "input_cost": 3e-6,
                    "output_cost": 0.000015
                },
                {
                    "label": "anthropic.claude-3-opus",
                    "name": "anthropic.claude-3-opus-20240229-v1:0",
                    "description": "Powerful model for highly complex tasks, reasoning and analysis",
                    "input_cost": 0.000015,
                    "output_cost": 0.000075
                },
                {
                    "label": "anthropic.claude-3-sonnet",
                    "name": "anthropic.claude-3-sonnet-20240229-v1:0",
                    "description": "Balance of intelligence and speed",
                    "input_cost": 0.000003,
                    "output_cost": 0.000015
                },
                {
                    "label": "anthropic.claude-3-haiku",
                    "name": "anthropic.claude-3-haiku-20240307-v1:0",
                    "description": "Fastest and most compact model for near-instant responsiveness",
                    "input_cost": 2.5e-7,
                    "output_cost": 1.25e-6
                },
                {
                    "label": "anthropic.claude-instant-v1",
                    "name": "anthropic.claude-instant-v1",
                    "description": "Text generation, conversation",
                    "input_cost": 0.000008,
                    "output_cost": 0.000024
                },
                {
                    "label": "anthropic.claude-v2:1",
                    "name": "anthropic.claude-v2:1",
                    "description": "Text generation, conversation, complex reasoning and analysis",
                    "input_cost": 0.000008,
                    "output_cost": 0.000024
                },
                {
                    "label": "anthropic.claude-v2",
                    "name": "anthropic.claude-v2",
                    "description": "Text generation, conversation, complex reasoning and analysis",
                    "input_cost": 0.000008,
                    "output_cost": 0.000024
                },
                {
                    "label": "meta.llama2-13b-chat-v1",
                    "name": "meta.llama2-13b-chat-v1",
                    "description": "Text generation, conversation",
                    "input_cost": 0.0003,
                    "output_cost": 0.0006
                },
                {
                    "label": "meta.llama2-70b-chat-v1",
                    "name": "meta.llama2-70b-chat-v1",
                    "description": "Text generation, conversation",
                    "input_cost": 0.0003,
                    "output_cost": 0.0006
                },
                {
                    "label": "meta.llama3-8b-instruct-v1:0",
                    "name": "meta.llama3-8b-instruct-v1:0",
                    "description": "Text summarization, text classification, sentiment analysis",
                    "input_cost": 0.0003,
                    "output_cost": 0.0006
                },
                {
                    "label": "meta.llama3-70b-instruct-v1:0",
                    "name": "meta.llama3-70b-instruct-v1:0",
                    "description": "Language modeling, dialog systems, code generation, text summarization, text classification, sentiment analysis",
                    "input_cost": 0.00195,
                    "output_cost": 0.00256
                },
                {
                    "label": "mistral.mistral-7b-instruct-v0:2",
                    "name": "mistral.mistral-7b-instruct-v0:2",
                    "description": "Classification, text generation, code generation",
                    "input_cost": 0.002,
                    "output_cost": 0.006
                },
                {
                    "label": "mistral.mixtral-8x7b-instruct-v0:1",
                    "name": "mistral.mixtral-8x7b-instruct-v0:1",
                    "description": "Complex reasoning and analysis, text generation, code generation",
                    "input_cost": 0.002,
                    "output_cost": 0.006
                },
                {
                    "label": "mistral.mistral-large-2402-v1:0",
                    "name": "mistral.mistral-large-2402-v1:0",
                    "description": "Complex reasoning and analysis, text generation, code generation, RAG, agents",
                    "input_cost": 0.002,
                    "output_cost": 0.006
                }
            ],
            "regions": [
                {
                    "label": "af-south-1",
                    "name": "af-south-1"
                },
                {
                    "label": "ap-east-1",
                    "name": "ap-east-1"
                },
                {
                    "label": "ap-northeast-1",
                    "name": "ap-northeast-1"
                },
                {
                    "label": "ap-northeast-2",
                    "name": "ap-northeast-2"
                },
                {
                    "label": "ap-northeast-3",
                    "name": "ap-northeast-3"
                },
                {
                    "label": "ap-south-1",
                    "name": "ap-south-1"
                },
                {
                    "label": "ap-south-2",
                    "name": "ap-south-2"
                },
                {
                    "label": "ap-southeast-1",
                    "name": "ap-southeast-1"
                },
                {
                    "label": "ap-southeast-2",
                    "name": "ap-southeast-2"
                },
                {
                    "label": "ap-southeast-3",
                    "name": "ap-southeast-3"
                },
                {
                    "label": "ap-southeast-4",
                    "name": "ap-southeast-4"
                },
                {
                    "label": "ap-southeast-5",
                    "name": "ap-southeast-5"
                },
                {
                    "label": "ap-southeast-6",
                    "name": "ap-southeast-6"
                },
                {
                    "label": "ca-central-1",
                    "name": "ca-central-1"
                },
                {
                    "label": "ca-west-1",
                    "name": "ca-west-1"
                },
                {
                    "label": "cn-north-1",
                    "name": "cn-north-1"
                },
                {
                    "label": "cn-northwest-1",
                    "name": "cn-northwest-1"
                },
                {
                    "label": "eu-central-1",
                    "name": "eu-central-1"
                },
                {
                    "label": "eu-central-2",
                    "name": "eu-central-2"
                },
                {
                    "label": "eu-north-1",
                    "name": "eu-north-1"
                },
                {
                    "label": "eu-south-1",
                    "name": "eu-south-1"
                },
                {
                    "label": "eu-south-2",
                    "name": "eu-south-2"
                },
                {
                    "label": "eu-west-1",
                    "name": "eu-west-1"
                },
                {
                    "label": "eu-west-2",
                    "name": "eu-west-2"
                },
                {
                    "label": "eu-west-3",
                    "name": "eu-west-3"
                },
                {
                    "label": "il-central-1",
                    "name": "il-central-1"
                },
                {
                    "label": "me-central-1",
                    "name": "me-central-1"
                },
                {
                    "label": "me-south-1",
                    "name": "me-south-1"
                },
                {
                    "label": "sa-east-1",
                    "name": "sa-east-1"
                },
                {
                    "label": "us-east-1",
                    "name": "us-east-1"
                },
                {
                    "label": "us-east-2",
                    "name": "us-east-2"
                },
                {
                    "label": "us-gov-east-1",
                    "name": "us-gov-east-1"
                },
                {
                    "label": "us-gov-west-1",
                    "name": "us-gov-west-1"
                },
                {
                    "label": "us-west-1",
                    "name": "us-west-1"
                },
                {
                    "label": "us-west-2",
                    "name": "us-west-2"
                }
            ]
        },
        {
            "name": "azureChatOpenAI",
            "models": [
                {
                    "label": "gpt-4.1",
                    "name": "gpt-4.1",
                    "input_cost": 2e-6,
                    "output_cost": 8e-6
                },
                {
                    "label": "o3-mini",
                    "name": "o3-mini",
                    "input_cost": 1.1e-6,
                    "output_cost": 4.4e-6
                },
                {
                    "label": "o1",
                    "name": "o1",
                    "input_cost": 0.000015,
                    "output_cost": 0.00006
                },
                {
                    "label": "o1-preview",
                    "name": "o1-preview",
                    "input_cost": 0.000015,
                    "output_cost": 0.00006
                },
                {
                    "label": "o1-mini",
                    "name": "o1-mini",
                    "input_cost": 3e-6,
                    "output_cost": 0.000012
                },
                {
                    "label": "gpt-4o-mini",
                    "name": "gpt-4o-mini",
                    "input_cost": 1.5e-7,
                    "output_cost": 6e-7
                },
                {
                    "label": "gpt-4o",
                    "name": "gpt-4o",
                    "input_cost": 2.5e-6,
                    "output_cost": 0.00001
                },
                {
                    "label": "gpt-4",
                    "name": "gpt-4",
                    "input_cost": 0.00003,
                    "output_cost": 0.00006
                },
                {
                    "label": "gpt-4-32k",
                    "name": "gpt-4-32k",
                    "input_cost": 0.00006,
                    "output_cost": 0.00012
                },
                {
                    "label": "gpt-35-turbo",
                    "name": "gpt-35-turbo",
                    "input_cost": 1.5e-6,
                    "output_cost": 2e-6
                },
                {
                    "label": "gpt-35-turbo-16k",
                    "name": "gpt-35-turbo-16k",
                    "input_cost": 3e-6,
                    "output_cost": 4e-6
                },
                {
                    "label": "gpt-4-vision-preview",
                    "name": "gpt-4-vision-preview",
                    "input_cost": 0.00001,
                    "output_cost": 0.00003
                },
                {
                    "label": "gpt-4.5-preview",
                    "name": "gpt-4.5-preview",
                    "input_cost": 0.000075,
                    "output_cost": 0.00015
                }
            ]
        },
        {
            "name": "azureChatOpenAI_LlamaIndex",
            "models": [
                {
                    "label": "gpt-4o-mini",
                    "name": "gpt-4o-mini",
                    "input_cost": 1.5e-7,
                    "output_cost": 6e-7
                },
                {
                    "label": "gpt-4o",
                    "name": "gpt-4o",
                    "input_cost": 2.5e-6,
                    "output_cost": 0.00001
                },
                {
                    "label": "gpt-4",
                    "name": "gpt-4",
                    "input_cost": 0.00003,
                    "output_cost": 0.00006
                },
                {
                    "label": "gpt-4-turbo",
                    "name": "gpt-4-turbo",
                    "input_cost": 0.00001,
                    "output_cost": 0.00003
                },
                {
                    "label": "gpt-4-32k",
                    "name": "gpt-4-32k",
                    "input_cost": 0.00006,
                    "output_cost": 0.00012
                },
                {
                    "label": "gpt-35-turbo",
                    "name": "gpt-35-turbo",
                    "input_cost": 1.5e-6,
                    "output_cost": 2e-6
                },
                {
                    "label": "gpt-35-turbo-16k",
                    "name": "gpt-35-turbo-16k",
                    "input_cost": 5e-7,
                    "output_cost": 0.0000015
                },
                {
                    "label": "gpt-4-vision-preview",
                    "name": "gpt-4-vision-preview",
                    "input_cost": 0.00001,
                    "output_cost": 0.00003
                },
                {
                    "label": "gpt-4-1106-preview",
                    "name": "gpt-4-1106-preview",
                    "input_cost": 0.00001,
                    "output_cost": 0.00003
                }
            ]
        },
        {
            "name": "chatAnthropic",
            "models": [
                {
                    "label": "claude-3-7-sonnet-latest",
                    "name": "claude-3-7-sonnet-latest",
                    "description": "Most recent snapshot version of Claude Sonnet 3.7 model - hybrid reasoning model",
                    "input_cost": 3e-6,
                    "output_cost": 0.000015
                },
                {
                    "label": "claude-3-5-haiku-latest",
                    "name": "claude-3-5-haiku-latest",
                    "description": "Most recent snapshot version of Claude Haiku 3.5 - fastest model",
                    "input_cost": 8e-7,
                    "output_cost": 4e-6
                },
                {
                    "label": "claude-3.5-sonnet-latest",
                    "name": "claude-3-5-sonnet-latest",
                    "description": "Most recent snapshot version of Claude Sonnet 3.5 model - most intelligent model",
                    "input_cost": 3e-6,
                    "output_cost": 0.000015
                },
                {
                    "label": "claude-3.5-sonnet-20241022",
                    "name": "claude-3-5-sonnet-20241022",
                    "description": "(20241022) specific version of Claude Sonnet 3.5 - most intelligent model",
                    "input_cost": 3e-6,
                    "output_cost": 0.000015
                },
                {
                    "label": "claude-3.5-sonnet-20240620",
                    "name": "claude-3-5-sonnet-20240620",
                    "description": "(20240620) specific version of Claude Sonnet 3.5 - most intelligent model",
                    "input_cost": 3e-6,
                    "output_cost": 0.000015
                },
                {
                    "label": "claude-3-opus",
                    "name": "claude-3-opus-20240229",
                    "description": "Powerful model for highly complex tasks, reasoning and analysis",
                    "input_cost": 0.000015,
                    "output_cost": 0.000075
                },
                {
                    "label": "claude-3-sonnet",
                    "name": "claude-3-sonnet-20240229",
                    "description": "Ideal balance of intelligence and speed for enterprise workloads",
                    "input_cost": 0.000003,
                    "output_cost": 0.000015
                },
                {
                    "label": "claude-3-haiku",
                    "name": "claude-3-haiku-20240307",
                    "description": "Fastest and most compact model, designed for near-instant responsiveness",
                    "input_cost": 2.5e-7,
                    "output_cost": 1.25e-6
                },
                {
                    "label": "claude-2.0 (legacy)",
                    "name": "claude-2.0",
                    "description": "Claude 2 latest major version, automatically get updates to the model as they are released",
                    "input_cost": 0.000008,
                    "output_cost": 0.000024
                },
                {
                    "label": "claude-2.1 (legacy)",
                    "name": "claude-2.1",
                    "description": "Claude 2 latest full version",
                    "input_cost": 0.000008,
                    "output_cost": 0.000024
                },
                {
                    "label": "claude-instant-1.2 (legacy)",
                    "name": "claude-instant-1.2",
                    "description": "Claude Instant latest major version, automatically get updates to the model as they are released",
                    "input_cost": 0.000008,
                    "output_cost": 0.000024
                }
            ]
        },
        {
            "name": "chatAnthropic_LlamaIndex",
            "models": [
                {
                    "label": "claude-3-haiku",
                    "name": "claude-3-haiku",
                    "description": "Fastest and most compact model, designed for near-instant responsiveness",
                    "input_cost": 2.5e-7,
                    "output_cost": 1.25e-6
                },
                {
                    "label": "claude-3-opus",
                    "name": "claude-3-opus",
                    "description": "Most powerful model for highly complex tasks",
                    "input_cost": 0.000015,
                    "output_cost": 0.000075
                },
                {
                    "label": "claude-3-sonnet",
                    "name": "claude-3-sonnet",
                    "description": "Ideal balance of intelligence and speed for enterprise workloads",
                    "input_cost": 0.000003,
                    "output_cost": 0.000015
                },
                {
                    "label": "claude-2.1 (legacy)",
                    "name": "claude-2.1",
                    "description": "Claude 2 latest major version, automatically get updates to the model as they are released",
                    "input_cost": 0.000008,
                    "output_cost": 0.000024
                },
                {
                    "label": "claude-instant-1.2 (legacy)",
                    "name": "claude-instant-1.2",
                    "description": "Claude Instant latest major version, automatically get updates to the model as they are released",
                    "input_cost": 0.000008,
                    "output_cost": 0.000024
                }
            ]
        },
        {
            "name": "chatGoogleGenerativeAI",
            "models": [
                {
                    "label": "gemini-2.5-pro-preview-03-25",
                    "name": "gemini-2.5-pro-preview-03-25",
                    "input_cost": 1.25e-6,
                    "output_cost": 0.00001
                },
                {
                    "label": "gemini-2.0-flash",
                    "name": "gemini-2.0-flash",
                    "input_cost": 1e-7,
                    "output_cost": 4e-7
                },
                {
                    "label": "gemini-2.0-flash-lite",
                    "name": "gemini-2.0-flash-lite",
                    "input_cost": 7.5e-8,
                    "output_cost": 3e-7
                },
                {
                    "label": "gemini-1.5-flash",
                    "name": "gemini-1.5-flash",
                    "input_cost": 7.5e-8,
                    "output_cost": 3e-7
                },
                {
                    "label": "gemini-1.5-flash-8b",
                    "name": "gemini-1.5-flash-8b",
                    "input_cost": 3.75e-8,
                    "output_cost": 1.5e-7
                },
                {
                    "label": "gemini-1.5-pro",
                    "name": "gemini-1.5-pro",
                    "input_cost": 1.25e-6,
                    "output_cost": 5e-6
                }
            ]
        },
        {
            "name": "chatAlibabaTongyi",
            "models": [
                {
                    "label": "qwen-plus",
                    "name": "qwen-plus",
                    "input_cost": 0.0016,
                    "output_cost": 0.0064
                }
            ]
        },
        {
            "name": "chatGoogleVertexAI",
            "models": [
                {
                    "label": "gemini-1.5-flash-002",
                    "name": "gemini-1.5-flash-002",
                    "input_cost": 7.5e-8,
                    "output_cost": 3e-7
                },
                {
                    "label": "gemini-1.5-flash-001",
                    "name": "gemini-1.5-flash-001",
                    "input_cost": 7.5e-8,
                    "output_cost": 3e-7
                },
                {
                    "label": "gemini-1.5-pro-002",
                    "name": "gemini-1.5-pro-002",
                    "input_cost": 1.25e-6,
                    "output_cost": 5e-6
                },
                {
                    "label": "gemini-1.5-pro-001",
                    "name": "gemini-1.5-pro-001",
                    "input_cost": 1.25e-6,
                    "output_cost": 5e-6
                },
                {
                    "label": "gemini-1.0-pro",
                    "name": "gemini-1.0-pro",
                    "input_cost": 1.25e-7,
                    "output_cost": 3.75e-7
                },
                {
                    "label": "gemini-1.0-pro-vision",
                    "name": "gemini-1.0-pro-vision",
                    "input_cost": 1.25e-7,
                    "output_cost": 3.75e-7
                },
                {
                    "label": "claude-3-7-sonnet@20250219",
                    "name": "claude-3-7-sonnet@20250219",
                    "description": "(20250219-v1:0) specific version of Claude Sonnet 3.7 - hybrid reasoning model",
                    "input_cost": 3e-6,
                    "output_cost": 0.000015
                },
                {
                    "label": "claude-3-5-haiku@20241022",
                    "name": "claude-3-5-haiku@20241022",
                    "description": "(20241022-v1:0) specific version of Claude Haiku 3.5 - fastest model",
                    "input_cost": 8e-7,
                    "output_cost": 4e-6
                },
                {
                    "label": "claude-3-5-sonnet-v2@20241022",
                    "name": "claude-3-5-sonnet-v2@20241022",
                    "description": "(20241022-v2:0) specific version of Claude Sonnet 3.5 - most intelligent model",
                    "input_cost": 3e-6,
                    "output_cost": 0.000015
                },
                {
                    "label": "claude-3-opus@20240229",
                    "name": "claude-3-opus@20240229",
                    "description": "Powerful model for highly complex tasks, reasoning and analysis",
                    "input_cost": 0.000015,
                    "output_cost": 0.000075
                },
                {
                    "label": "claude-3-sonnet@20240229",
                    "name": "claude-3-sonnet@20240229",
                    "description": "Balance of intelligence and speed",
                    "input_cost": 0.000003,
                    "output_cost": 0.000015
                },
                {
                    "label": "claude-3-haiku@20240307",
                    "name": "claude-3-haiku@20240307",
                    "description": "Fastest and most compact model for near-instant responsiveness",
                    "input_cost": 2.5e-7,
                    "output_cost": 1.25e-6
                }
            ]
        },
        {
            "name": "groqChat",
            "models": [
                {
                    "label": "deepseek-r1-distill-llama-70b",
                    "name": "deepseek-r1-distill-llama-70b"
                },
                {
                    "label": "llama-3.3-70b-versatile",
                    "name": "llama-3.3-70b-versatile"
                },
                {
                    "label": "llama-3.3-70b-specdec",
                    "name": "llama-3.3-70b-specdec"
                },
                {
                    "label": "llama-3.2-1b-preview",
                    "name": "llama-3.2-1b-preview"
                },
                {
                    "label": "llama-3.2-3b-preview",
                    "name": "llama-3.2-3b-preview"
                },
                {
                    "label": "llama-3.2-11b-text-preview",
                    "name": "llama-3.2-11b-text-preview"
                },
                {
                    "label": "llama-3.2-90b-text-preview",
                    "name": "llama-3.2-90b-text-preview"
                },
                {
                    "label": "llama-3.1-405b-reasoning",
                    "name": "llama-3.1-405b-reasoning"
                },
                {
                    "label": "llama-3.1-70b-versatile",
                    "name": "llama-3.1-70b-versatile"
                },
                {
                    "label": "llama-3.1-8b-instant",
                    "name": "llama-3.1-8b-instant"
                },
                {
                    "label": "llama3-groq-70b-8192-tool-use-preview",
                    "name": "llama3-groq-70b-8192-tool-use-preview"
                },
                {
                    "label": "llama3-groq-8b-8192-tool-use-preview",
                    "name": "llama3-groq-8b-8192-tool-use-preview"
                },
                {
                    "label": "gemma-7b-it",
                    "name": "gemma-7b-it"
                },
                {
                    "label": "llama3-70b-8192",
                    "name": "llama3-70b-8192"
                },
                {
                    "label": "llama3-8b-8192",
                    "name": "llama3-8b-8192"
                },
                {
                    "label": "mixtral-8x7b-32768",
                    "name": "mixtral-8x7b-32768"
                },
                {
                    "label": "meta-llama/llama-4-maverick-17b-128e-instruct",
                    "name": "meta-llama/llama-4-maverick-17b-128e-instruct"
                },
                {
                    "label": "meta-llama/llama-4-scout-17b-16e-instruct",
                    "name": "meta-llama/llama-4-scout-17b-16e-instruct"
                }
            ]
        },
        {
            "name": "chatCohere",
            "models": [
                {
                    "label": "command-a",
                    "name": "command-a",
                    "input_cost": 0.0025,
                    "output_cost": 0.01
                },
                {
                    "label": "command-r-plus",
                    "name": "command-r-plus",
                    "input_cost": 0.0025,
                    "output_cost": 0.01
                }
            ]
        },
        {
            "name": "deepseek",
            "models": [
                {
                    "label": "deepseek-chat",
                    "name": "deepseek-chat",
                    "input_cost": 0.00027,
                    "output_cost": 0.0011
                },
                {
                    "label": "deepseek-reasoner",
                    "name": "deepseek-reasoner",
                    "input_cost": 0.00055,
                    "output_cost": 0.00219
                }
            ]
        },
        {
            "name": "chatOpenAI",
            "models": [
                {
                    "label": "gpt-4.1",
                    "name": "gpt-4.1",
                    "input_cost": 2e-6,
                    "output_cost": 8e-6
                },
                {
                    "label": "gpt-4.1-mini",
                    "name": "gpt-4.1-mini",
                    "input_cost": 4e-7,
                    "output_cost": 1.6e-6
                },
                {
                    "label": "gpt-4.1-nano",
                    "name": "gpt-4.1-nano",
                    "input_cost": 1e-7,
                    "output_cost": 4e-7
                },
                {
                    "label": "gpt-4.5-preview",
                    "name": "gpt-4.5-preview",
                    "input_cost": 0.000075,
                    "output_cost": 0.00015
                },
                {
                    "label": "gpt-4o-mini (latest)",
                    "name": "gpt-4o-mini",
                    "input_cost": 1.5e-7,
                    "output_cost": 6e-7
                },
                {
                    "label": "gpt-4o-mini-2024-07-18",
                    "name": "gpt-4o-mini-2024-07-18",
                    "input_cost": 1.5e-7,
                    "output_cost": 6e-7
                },
                {
                    "label": "gpt-4o (latest)",
                    "name": "gpt-4o",
                    "input_cost": 2.5e-6,
                    "output_cost": 0.00001
                },
                {
                    "label": "gpt-4o-2024-11-20",
                    "name": "gpt-4o-2024-11-20",
                    "input_cost": 2.5e-6,
                    "output_cost": 0.00001
                },
                {
                    "label": "gpt-4o-2024-08-06",
                    "name": "gpt-4o-2024-08-06",
                    "input_cost": 2.5e-6,
                    "output_cost": 0.00001
                },
                {
                    "label": "gpt-4o-2024-05-13",
                    "name": "gpt-4o-2024-05-13",
                    "input_cost": 2.5e-6,
                    "output_cost": 0.00001
                },
                {
                    "label": "o3-mini (latest)",
                    "name": "o3-mini",
                    "input_cost": 1.1e-6,
                    "output_cost": 4.4e-6
                },
                {
                    "label": "o3-mini-2025-01-31",
                    "name": "o3-mini-2025-01-31",
                    "input_cost": 1.1e-6,
                    "output_cost": 4.4e-6
                },
                {
                    "label": "o1-preview (latest)",
                    "name": "o1-preview",
                    "input_cost": 0.000015,
                    "output_cost": 0.00006
                },
                {
                    "label": "o1-preview-2024-09-12",
                    "name": "o1-preview-2024-09-12",
                    "input_cost": 0.000015,
                    "output_cost": 0.00006
                },
                {
                    "label": "o1-mini (latest)",
                    "name": "o1-mini",
                    "input_cost": 3e-6,
                    "output_cost": 0.000012
                },
                {
                    "label": "o1-mini-2024-09-12",
                    "name": "o1-mini-2024-09-12",
                    "input_cost": 3e-6,
                    "output_cost": 0.000012
                },
                {
                    "label": "gpt-4 (latest)",
                    "name": "gpt-4",
                    "input_cost": 0.00003,
                    "output_cost": 0.00006
                },
                {
                    "label": "gpt-4-turbo (latest)",
                    "name": "gpt-4-turbo",
                    "input_cost": 0.00001,
                    "output_cost": 0.00003
                },
                {
                    "label": "gpt-4-turbo-preview",
                    "name": "gpt-4-turbo-preview",
                    "input_cost": 0.00001,
                    "output_cost": 0.00003
                },
                {
                    "label": "gpt-4-0125-preview",
                    "name": "gpt-4-0125-preview",
                    "input_cost": 0.00001,
                    "output_cost": 0.00003
                },
                {
                    "label": "gpt-4-1106-preview",
                    "name": "gpt-4-1106-preview",
                    "input_cost": 0.00001,
                    "output_cost": 0.00003
                },
                {
                    "label": "gpt-4-1106-vision-preview",
                    "name": "gpt-4-1106-vision-preview",
                    "input_cost": 0.00001,
                    "output_cost": 0.00003
                },
                {
                    "label": "gpt-4-vision-preview",
                    "name": "gpt-4-vision-preview",
                    "input_cost": 0.00001,
                    "output_cost": 0.00003
                },
                {
                    "label": "gpt-4-0613",
                    "name": "gpt-4-0613",
                    "input_cost": 0.00003,
                    "output_cost": 0.00006
                },
                {
                    "label": "gpt-4-32k",
                    "name": "gpt-4-32k",
                    "input_cost": 0.00006,
                    "output_cost": 0.00012
                },
                {
                    "label": "gpt-4-32k-0613",
                    "name": "gpt-4-32k-0613",
                    "input_cost": 0.00006,
                    "output_cost": 0.00012
                },
                {
                    "label": "gpt-3.5-turbo",
                    "name": "gpt-3.5-turbo",
                    "input_cost": 1.5e-6,
                    "output_cost": 2e-6
                },
                {
                    "label": "gpt-3.5-turbo-0125",
                    "name": "gpt-3.5-turbo-0125",
                    "input_cost": 5e-7,
                    "output_cost": 0.0000015
                },
                {
                    "label": "gpt-3.5-turbo-1106",
                    "name": "gpt-3.5-turbo-1106",
                    "input_cost": 0.000001,
                    "output_cost": 0.000002
                },
                {
                    "label": "gpt-3.5-turbo-0613",
                    "name": "gpt-3.5-turbo-0613",
                    "input_cost": 0.0000015,
                    "output_cost": 0.000002
                },
                {
                    "label": "gpt-3.5-turbo-16k",
                    "name": "gpt-3.5-turbo-16k",
                    "input_cost": 5e-7,
                    "output_cost": 0.0000015
                },
                {
                    "label": "gpt-3.5-turbo-16k-0613",
                    "name": "gpt-3.5-turbo-16k-0613",
                    "input_cost": 0.000003,
                    "output_cost": 0.000004
                },
                {
                    "label": "o4-mini",
                    "name": "o4-mini",
<<<<<<< HEAD
                    "input_cost": 1.5e-07,
                    "output_cost": 6e-07
=======
                    "input_cost": 1.5e-7,
                    "output_cost": 6e-7
>>>>>>> 8157dce8
                }
            ]
        },
        {
            "name": "chatOpenAI_LlamaIndex",
            "models": [
                {
                    "label": "gpt-4o",
                    "name": "gpt-4o",
                    "input_cost": 2.5e-6,
                    "output_cost": 0.00001
                },
                {
                    "label": "gpt-4",
                    "name": "gpt-4",
                    "input_cost": 0.00003,
                    "output_cost": 0.00006
                },
                {
                    "label": "gpt-4-turbo",
                    "name": "gpt-4-turbo",
                    "input_cost": 0.00001,
                    "output_cost": 0.00003
                },
                {
                    "label": "gpt-4-turbo-preview",
                    "name": "gpt-4-turbo-preview",
                    "input_cost": 0.00001,
                    "output_cost": 0.00003
                },
                {
                    "label": "gpt-4-0125-preview",
                    "name": "gpt-4-0125-preview",
                    "input_cost": 0.00001,
                    "output_cost": 0.00003
                },
                {
                    "label": "gpt-4-1106-preview",
                    "name": "gpt-4-1106-preview",
                    "input_cost": 0.00001,
                    "output_cost": 0.00003
                },
                {
                    "label": "gpt-4-vision-preview",
                    "name": "gpt-4-vision-preview",
                    "input_cost": 0.00001,
                    "output_cost": 0.00003
                },
                {
                    "label": "gpt-4-0613",
                    "name": "gpt-4-0613",
                    "input_cost": 0.00003,
                    "output_cost": 0.00006
                },
                {
                    "label": "gpt-4-32k",
                    "name": "gpt-4-32k",
                    "input_cost": 0.00006,
                    "output_cost": 0.00012
                },
                {
                    "label": "gpt-4-32k-0613",
                    "name": "gpt-4-32k-0613",
                    "input_cost": 0.00006,
                    "output_cost": 0.00012
                },
                {
                    "label": "gpt-3.5-turbo",
                    "name": "gpt-3.5-turbo",
                    "input_cost": 1.5e-6,
                    "output_cost": 2e-6
                },
                {
                    "label": "gpt-3.5-turbo-1106",
                    "name": "gpt-3.5-turbo-1106",
                    "input_cost": 0.000001,
                    "output_cost": 0.000002
                },
                {
                    "label": "gpt-3.5-turbo-0613",
                    "name": "gpt-3.5-turbo-0613",
                    "input_cost": 0.0000015,
                    "output_cost": 0.000002
                },
                {
                    "label": "gpt-3.5-turbo-16k",
                    "name": "gpt-3.5-turbo-16k",
                    "input_cost": 5e-7,
                    "output_cost": 0.0000015
                },
                {
                    "label": "gpt-3.5-turbo-16k-0613",
                    "name": "gpt-3.5-turbo-16k-0613",
                    "input_cost": 0.000003,
                    "output_cost": 0.000004
                }
            ]
        },
        {
            "name": "chatPerplexity",
            "models": [
                {
                    "label": "sonar",
                    "name": "sonar",
                    "input_cost": 1e-6,
                    "output_cost": 1e-6
                },
                {
                    "label": "sonar-pro",
                    "name": "sonar-pro",
                    "input_cost": 3e-6,
                    "output_cost": 1.5e-5
                },
                {
                    "label": "sonar-reasoning",
                    "name": "sonar-reasoning",
                    "input_cost": 1e-6,
                    "output_cost": 5e-6
                },
                {
                    "label": "sonar-reasoning-pro",
                    "name": "sonar-reasoning-pro",
                    "input_cost": 2e-6,
                    "output_cost": 8e-6
                },
                {
                    "label": "sonar-deep-research",
                    "name": "sonar",
                    "input_cost": 2e-6,
                    "output_cost": 8e-6
                },
                {
                    "label": "r1-1776",
                    "name": "r1-1776",
                    "input_cost": 2e-6,
                    "output_cost": 8e-6
                }
            ]
        },
        {
            "name": "chatMistralAI",
            "models": [
                {
                    "label": "open-mistral-nemo",
                    "name": "open-mistral-nemo",
                    "input_cost": 0.00015,
                    "output_cost": 0.00015
                },
                {
                    "label": "open-mistral-7b",
                    "name": "open-mistral-7b",
                    "input_cost": 0.00025,
                    "output_cost": 0.00025
                },
                {
                    "label": "mistral-tiny-2312",
                    "name": "mistral-tiny-2312",
                    "input_cost": 0.0007,
                    "output_cost": 0.0007
                },
                {
                    "label": "mistral-tiny",
                    "name": "mistral-tiny",
                    "input_cost": 0.0007,
                    "output_cost": 0.0007
                },
                {
                    "label": "open-mixtral-8x7b",
                    "name": "open-mixtral-8x7b",
                    "input_cost": 0.0007,
                    "output_cost": 0.0007
                },
                {
                    "label": "open-mixtral-8x22b",
                    "name": "open-mixtral-8x22b",
                    "input_cost": 0.002,
                    "output_cost": 0.006
                },
                {
                    "label": "mistral-small-2312",
                    "name": "mistral-small-2312",
                    "input_cost": 0.0001,
                    "output_cost": 0.0003
                },
                {
                    "label": "mistral-small",
                    "name": "mistral-small",
                    "input_cost": 0.0001,
                    "output_cost": 0.0003
                },
                {
                    "label": "mistral-small-2402",
                    "name": "mistral-small-2402",
                    "input_cost": 0.0001,
                    "output_cost": 0.0003
                },
                {
                    "label": "mistral-small-latest",
                    "name": "mistral-small-latest",
                    "input_cost": 0.0001,
                    "output_cost": 0.0003
                },
                {
                    "label": "mistral-medium-latest",
                    "name": "mistral-medium-latest",
                    "input_cost": 0.001,
                    "output_cost": 0.003
                },
                {
                    "label": "mistral-medium-2312",
                    "name": "mistral-medium-2312",
                    "input_cost": 0.001,
                    "output_cost": 0.003
                },
                {
                    "label": "mistral-medium",
                    "name": "mistral-medium",
                    "input_cost": 0.001,
                    "output_cost": 0.003
                },
                {
                    "label": "mistral-large-latest",
                    "name": "mistral-large-latest",
                    "input_cost": 0.002,
                    "output_cost": 0.006
                },
                {
                    "label": "mistral-large-2402",
                    "name": "mistral-large-2402",
                    "input_cost": 0.002,
                    "output_cost": 0.006
                }
            ]
        },
        {
            "name": "chatMistral_LlamaIndex",
            "models": [
                {
                    "label": "mistral-tiny",
                    "name": "mistral-tiny",
                    "input_cost": 0.0007,
                    "output_cost": 0.0007
                },
                {
                    "label": "mistral-small",
                    "name": "mistral-small",
                    "input_cost": 0.0001,
                    "output_cost": 0.0003
                },
                {
                    "label": "mistral-medium",
                    "name": "mistral-medium",
                    "input_cost": 0.001,
                    "output_cost": 0.003
                }
            ]
        }
    ],
    "llm": [
        {
            "name": "awsBedrock",
            "models": [
                {
                    "label": "amazon.titan-tg1-large",
                    "name": "amazon.titan-tg1-large"
                },
                {
                    "label": "amazon.titan-e1t-medium",
                    "name": "amazon.titan-e1t-medium"
                },
                {
                    "label": "cohere.command-text-v14",
                    "name": "cohere.command-text-v14",
                    "input_cost": 0.0015,
                    "output_cost": 0.002
                },
                {
                    "label": "cohere.command-light-text-v14",
                    "name": "cohere.command-light-text-v14",
                    "input_cost": 0.0003,
                    "output_cost": 0.0006
                },
                {
                    "label": "ai21.j2-grande-instruct",
                    "name": "ai21.j2-grande-instruct",
                    "input_cost": 0.0005,
                    "output_cost": 0.0007
                },
                {
                    "label": "ai21.j2-jumbo-instruct",
                    "name": "ai21.j2-jumbo-instruct",
                    "input_cost": 0.0005,
                    "output_cost": 0.0007
                },
                {
                    "label": "ai21.j2-mid",
                    "name": "ai21.j2-mid",
                    "input_cost": 0.0125,
                    "output_cost": 0.0125
                },
                {
                    "label": "ai21.j2-ultra",
                    "name": "ai21.j2-ultra",
                    "input_cost": 0.0188,
                    "output_cost": 0.0188
                }
            ],
            "regions": [
                {
                    "label": "af-south-1",
                    "name": "af-south-1"
                },
                {
                    "label": "ap-east-1",
                    "name": "ap-east-1"
                },
                {
                    "label": "ap-northeast-1",
                    "name": "ap-northeast-1"
                },
                {
                    "label": "ap-northeast-2",
                    "name": "ap-northeast-2"
                },
                {
                    "label": "ap-northeast-3",
                    "name": "ap-northeast-3"
                },
                {
                    "label": "ap-south-1",
                    "name": "ap-south-1"
                },
                {
                    "label": "ap-south-2",
                    "name": "ap-south-2"
                },
                {
                    "label": "ap-southeast-1",
                    "name": "ap-southeast-1"
                },
                {
                    "label": "ap-southeast-2",
                    "name": "ap-southeast-2"
                },
                {
                    "label": "ap-southeast-3",
                    "name": "ap-southeast-3"
                },
                {
                    "label": "ap-southeast-4",
                    "name": "ap-southeast-4"
                },
                {
                    "label": "ap-southeast-5",
                    "name": "ap-southeast-5"
                },
                {
                    "label": "ap-southeast-6",
                    "name": "ap-southeast-6"
                },
                {
                    "label": "ca-central-1",
                    "name": "ca-central-1"
                },
                {
                    "label": "ca-west-1",
                    "name": "ca-west-1"
                },
                {
                    "label": "cn-north-1",
                    "name": "cn-north-1"
                },
                {
                    "label": "cn-northwest-1",
                    "name": "cn-northwest-1"
                },
                {
                    "label": "eu-central-1",
                    "name": "eu-central-1"
                },
                {
                    "label": "eu-central-2",
                    "name": "eu-central-2"
                },
                {
                    "label": "eu-north-1",
                    "name": "eu-north-1"
                },
                {
                    "label": "eu-south-1",
                    "name": "eu-south-1"
                },
                {
                    "label": "eu-south-2",
                    "name": "eu-south-2"
                },
                {
                    "label": "eu-west-1",
                    "name": "eu-west-1"
                },
                {
                    "label": "eu-west-2",
                    "name": "eu-west-2"
                },
                {
                    "label": "eu-west-3",
                    "name": "eu-west-3"
                },
                {
                    "label": "il-central-1",
                    "name": "il-central-1"
                },
                {
                    "label": "me-central-1",
                    "name": "me-central-1"
                },
                {
                    "label": "me-south-1",
                    "name": "me-south-1"
                },
                {
                    "label": "sa-east-1",
                    "name": "sa-east-1"
                },
                {
                    "label": "us-east-1",
                    "name": "us-east-1"
                },
                {
                    "label": "us-east-2",
                    "name": "us-east-2"
                },
                {
                    "label": "us-gov-east-1",
                    "name": "us-gov-east-1"
                },
                {
                    "label": "us-gov-west-1",
                    "name": "us-gov-west-1"
                },
                {
                    "label": "us-west-1",
                    "name": "us-west-1"
                },
                {
                    "label": "us-west-2",
                    "name": "us-west-2"
                }
            ]
        },
        {
            "name": "azureOpenAI",
            "models": [
                {
                    "label": "text-davinci-003",
                    "name": "text-davinci-003",
                    "total_cost": 0.00002
                },
                {
                    "label": "ada",
                    "name": "ada",
                    "total_cost": 0.00004
                },
                {
                    "label": "text-ada-001",
                    "name": "text-ada-001",
                    "total_cost": 0.00004
                },
                {
                    "label": "babbage",
                    "name": "babbage",
                    "total_cost": 0.00005
                },
                {
                    "label": "text-babbage-001",
                    "name": "text-babbage-001",
                    "total_cost": 0.00005
                },
                {
                    "label": "curie",
                    "name": "curie",
                    "total_cost": 0.00002
                },
                {
                    "label": "text-curie-001",
                    "name": "text-curie-001",
                    "total_cost": 0.00002
                },
                {
                    "label": "davinci",
                    "name": "davinci",
                    "total_cost": 0.00002
                },
                {
                    "label": "text-davinci-001",
                    "name": "text-davinci-001",
                    "total_cost": 0.00002
                },
                {
                    "label": "text-davinci-002",
                    "name": "text-davinci-002",
                    "total_cost": 0.00002
                },
                {
                    "label": "text-davinci-fine-tune-002",
                    "name": "text-davinci-fine-tune-002",
                    "total_cost": 0.00002
                },
                {
                    "label": "gpt-35-turbo",
                    "name": "gpt-35-turbo",
                    "input_cost": 1.5e-6,
                    "output_cost": 2e-6
                },
                {
                    "label": "gpt-4",
                    "name": "gpt-4",
                    "input_cost": 0.00003,
                    "output_cost": 0.00006
                },
                {
                    "label": "gpt-4-32k",
                    "name": "gpt-4-32k",
                    "input_cost": 0.00006,
                    "output_cost": 0.00012
                }
            ]
        },
        {
            "name": "cohere",
            "models": [
                {
                    "label": "command",
                    "name": "command"
                },
                {
                    "label": "command-light",
                    "name": "command-light"
                },
                {
                    "label": "command-nightly",
                    "name": "command-nightly"
                },
                {
                    "label": "command-light-nightly",
                    "name": "command-light-nightly"
                },
                {
                    "label": "base",
                    "name": "base"
                },
                {
                    "label": "base-light",
                    "name": "base-light"
                }
            ]
        },
        {
            "name": "googlevertexai",
            "models": [
                {
                    "label": "text-bison",
                    "name": "text-bison",
                    "input_cost": 2.5e-7,
                    "output_cost": 5e-7
                },
                {
                    "label": "code-bison",
                    "name": "code-bison",
                    "input_cost": 2.5e-7,
                    "output_cost": 5e-7
                },
                {
                    "label": "code-gecko",
                    "name": "code-gecko",
                    "input_cost": 2.5e-7,
                    "output_cost": 5e-7
                },
                {
                    "label": "text-bison-32k",
                    "name": "text-bison-32k",
                    "input_cost": 2.5e-7,
                    "output_cost": 5e-7
                },
                {
                    "label": "code-bison-32k",
                    "name": "code-bison-32k",
                    "input_cost": 2.5e-7,
                    "output_cost": 5e-7
                },
                {
                    "label": "code-gecko-32k",
                    "name": "code-gecko-32k",
                    "input_cost": 2.5e-7,
                    "output_cost": 5e-7
                }
            ]
        },
        {
            "name": "openAI",
            "models": [
                {
                    "label": "gpt-3.5-turbo-instruct",
                    "name": "gpt-3.5-turbo-instruct",
                    "input_cost": 0.0000015,
                    "output_cost": 0.000002
                },
                {
                    "label": "babbage-002",
                    "name": "babbage-002",
                    "input_cost": 4e-7,
                    "output_cost": 0.0000016
                },
                {
                    "label": "davinci-002",
                    "name": "davinci-002",
                    "input_cost": 0.000006,
                    "output_cost": 0.000012
                }
            ]
        }
    ],
    "embedding": [
        {
            "name": "openAIEmbeddings",
            "models": [
                {
                    "label": "text-embedding-3-large",
                    "name": "text-embedding-3-large"
                },
                {
                    "label": "text-embedding-3-small",
                    "name": "text-embedding-3-small"
                },
                {
                    "label": "text-embedding-ada-002",
                    "name": "text-embedding-ada-002"
                }
            ]
        },
        {
            "name": "openAIEmbedding_LlamaIndex",
            "models": [
                {
                    "label": "text-embedding-3-large",
                    "name": "text-embedding-3-large"
                },
                {
                    "label": "text-embedding-3-small",
                    "name": "text-embedding-3-small"
                },
                {
                    "label": "text-embedding-ada-002",
                    "name": "text-embedding-ada-002"
                }
            ]
        },
        {
            "name": "mistralAIEmbeddings",
            "models": [
                {
                    "label": "mistral-embed",
                    "name": "mistral-embed"
                }
            ]
        },
        {
            "name": "voyageAIEmbeddings",
            "models": [
                {
                    "label": "voyage-3",
                    "name": "voyage-3",
                    "description": "High-performance embedding model with excellent retrieval quality, 32K token context, and 1024 dimension size."
                },
                {
                    "label": "voyage-3-lite",
                    "name": "voyage-3-lite",
                    "description": "Lightweight embedding model optimized for low latency and cost, 32K token context, and 512 dimension size."
                },
                {
                    "label": "voyage-2",
                    "name": "voyage-2",
                    "description": "General-purpose embedding model optimized for a balance between cost, latency, and retrieval quality."
                },
                {
                    "label": "voyage-code-2",
                    "name": "voyage-code-2",
                    "description": "Optimized for code retrieval."
                },
                {
                    "label": "voyage-finance-2",
                    "name": "voyage-finance-2",
                    "description": "Optimized for finance retrieval and RAG."
                },
                {
                    "label": "voyage-large-2",
                    "name": "voyage-large-2",
                    "description": "General-purpose embedding model that is optimized for retrieval quality."
                },
                {
                    "label": "voyage-large-2-instruct",
                    "name": "voyage-large-2-instruct",
                    "description": "Instruction-tuned general-purpose embedding model optimized for clustering, classification, and retrieval."
                },
                {
                    "label": "voyage-law-2",
                    "name": "voyage-law-2",
                    "description": "Optimized for legal and long-context retrieval and RAG. Also improved performance across all domains."
                },
                {
                    "label": "voyage-lite-02-instruct",
                    "name": "voyage-lite-02-instruct",
                    "description": "Instruction-tuned for classification, clustering, and sentence textual similarity tasks"
                },
                {
                    "label": "voyage-multilingual-2",
                    "name": "voyage-multilingual-2",
                    "description": "Optimized for multilingual retrieval and RAG."
                }
            ]
        },
        {
            "name": "googlevertexaiEmbeddings",
            "models": [
                {
                    "label": "multimodalembedding",
                    "name": "multimodalembedding"
                },
                {
                    "label": "text-embedding-004",
                    "name": "text-embedding-004"
                },
                {
                    "label": "text-multilingual-embedding-002",
                    "name": "text-multilingual-embedding-002"
                },
                {
                    "label": "textembedding-gecko@001",
                    "name": "textembedding-gecko@001"
                },
                {
                    "label": "textembedding-gecko@latest",
                    "name": "textembedding-gecko@latest"
                },
                {
                    "label": "textembedding-gecko-multilingual@latest",
                    "name": "textembedding-gecko-multilingual@latest"
                }
            ]
        },
        {
            "name": "googleGenerativeAiEmbeddings",
            "models": [
                {
                    "label": "embedding-001",
                    "name": "embedding-001"
                },
                {
                    "label": "text-embedding-004",
                    "name": "text-embedding-004"
                },
                {
                    "label": "gemini-embedding-exp-03-07",
                    "name": "gemini-embedding-exp-03-07"
                }
            ]
        },
        {
            "name": "cohereEmbeddings",
            "models": [
                {
                    "label": "embed-english-v3.0",
                    "name": "embed-english-v3.0",
                    "description": "Embedding Dimensions: 1024"
                },
                {
                    "label": "embed-english-light-v3.0",
                    "name": "embed-english-light-v3.0",
                    "description": "Embedding Dimensions: 384"
                },
                {
                    "label": "embed-multilingual-v3.0",
                    "name": "embed-multilingual-v3.0",
                    "description": "Embedding Dimensions: 1024"
                },
                {
                    "label": "embed-multilingual-light-v3.0",
                    "name": "embed-multilingual-light-v3.0",
                    "description": "Embedding Dimensions: 384"
                },
                {
                    "label": "embed-english-v2.0",
                    "name": "embed-english-v2.0",
                    "description": "Embedding Dimensions: 4096"
                },
                {
                    "label": "embed-english-light-v2.0",
                    "name": "embed-english-light-v2.0",
                    "description": "Embedding Dimensions: 1024"
                },
                {
                    "label": "embed-multilingual-v2.0",
                    "name": "embed-multilingual-v2.0",
                    "description": "Embedding Dimensions: 768"
                }
            ]
        },
        {
            "name": "AWSBedrockEmbeddings",
            "models": [
                {
                    "label": "amazon.titan-embed-text-v1",
                    "name": "amazon.titan-embed-text-v1",
                    "description": "Embedding Dimensions: 1536"
                },
                {
                    "label": "amazon.titan-embed-text-v2",
                    "name": "amazon.titan-embed-text-v2:0",
                    "description": "Embedding Dimensions: 1024"
                },
                {
                    "label": "amazon.titan-embed-g1-text-02",
                    "name": "amazon.titan-embed-g1-text-02",
                    "description": "Embedding Dimensions: 1536"
                },
                {
                    "label": "cohere.embed-english-v3",
                    "name": "cohere.embed-english-v3",
                    "description": "Embedding Dimensions: 1024"
                },
                {
                    "label": "cohere.embed-multilingual-v3",
                    "name": "cohere.embed-multilingual-v3",
                    "description": "Embedding Dimensions: 1024"
                }
            ],
            "regions": [
                {
                    "label": "af-south-1",
                    "name": "af-south-1"
                },
                {
                    "label": "ap-east-1",
                    "name": "ap-east-1"
                },
                {
                    "label": "ap-northeast-1",
                    "name": "ap-northeast-1"
                },
                {
                    "label": "ap-northeast-2",
                    "name": "ap-northeast-2"
                },
                {
                    "label": "ap-northeast-3",
                    "name": "ap-northeast-3"
                },
                {
                    "label": "ap-south-1",
                    "name": "ap-south-1"
                },
                {
                    "label": "ap-south-2",
                    "name": "ap-south-2"
                },
                {
                    "label": "ap-southeast-1",
                    "name": "ap-southeast-1"
                },
                {
                    "label": "ap-southeast-2",
                    "name": "ap-southeast-2"
                },
                {
                    "label": "ap-southeast-3",
                    "name": "ap-southeast-3"
                },
                {
                    "label": "ap-southeast-4",
                    "name": "ap-southeast-4"
                },
                {
                    "label": "ap-southeast-5",
                    "name": "ap-southeast-5"
                },
                {
                    "label": "ap-southeast-6",
                    "name": "ap-southeast-6"
                },
                {
                    "label": "ca-central-1",
                    "name": "ca-central-1"
                },
                {
                    "label": "ca-west-1",
                    "name": "ca-west-1"
                },
                {
                    "label": "cn-north-1",
                    "name": "cn-north-1"
                },
                {
                    "label": "cn-northwest-1",
                    "name": "cn-northwest-1"
                },
                {
                    "label": "eu-central-1",
                    "name": "eu-central-1"
                },
                {
                    "label": "eu-central-2",
                    "name": "eu-central-2"
                },
                {
                    "label": "eu-north-1",
                    "name": "eu-north-1"
                },
                {
                    "label": "eu-south-1",
                    "name": "eu-south-1"
                },
                {
                    "label": "eu-south-2",
                    "name": "eu-south-2"
                },
                {
                    "label": "eu-west-1",
                    "name": "eu-west-1"
                },
                {
                    "label": "eu-west-2",
                    "name": "eu-west-2"
                },
                {
                    "label": "eu-west-3",
                    "name": "eu-west-3"
                },
                {
                    "label": "il-central-1",
                    "name": "il-central-1"
                },
                {
                    "label": "me-central-1",
                    "name": "me-central-1"
                },
                {
                    "label": "me-south-1",
                    "name": "me-south-1"
                },
                {
                    "label": "sa-east-1",
                    "name": "sa-east-1"
                },
                {
                    "label": "us-east-1",
                    "name": "us-east-1"
                },
                {
                    "label": "us-east-2",
                    "name": "us-east-2"
                },
                {
                    "label": "us-gov-east-1",
                    "name": "us-gov-east-1"
                },
                {
                    "label": "us-gov-west-1",
                    "name": "us-gov-west-1"
                },
                {
                    "label": "us-west-1",
                    "name": "us-west-1"
                },
                {
                    "label": "us-west-2",
                    "name": "us-west-2"
                }
            ]
        }
    ]
}<|MERGE_RESOLUTION|>--- conflicted
+++ resolved
@@ -974,13 +974,8 @@
                 {
                     "label": "o4-mini",
                     "name": "o4-mini",
-<<<<<<< HEAD
-                    "input_cost": 1.5e-07,
-                    "output_cost": 6e-07
-=======
                     "input_cost": 1.5e-7,
                     "output_cost": 6e-7
->>>>>>> 8157dce8
                 }
             ]
         },
