{
    "chat": [
        {
            "name": "awsChatBedrock",
            "models": [
                {
                    "label": "anthropic.claude-3-haiku",
                    "name": "anthropic.claude-3-haiku-20240307-v1:0",
                    "description": "Image to text, conversation, chat optimized"
                },
                {
                    "label": "anthropic.claude-3.5-sonnet",
                    "name": "anthropic.claude-3-5-sonnet-20240620-v1:0",
                    "description": "3.5 version of Claude Sonnet model"
                },
                {
                    "label": "anthropic.claude-3-sonnet",
                    "name": "anthropic.claude-3-sonnet-20240229-v1:0",
                    "description": "Image to text and code, multilingual conversation, complex reasoning and analysis"
                },
                {
                    "label": "anthropic.claude-3-opus",
                    "name": "anthropic.claude-3-opus-20240229-v1:0",
                    "description": "Image to text and code, multilingual conversation, complex reasoning and analysis"
                },
                {
                    "label": "anthropic.claude-instant-v1",
                    "name": "anthropic.claude-instant-v1",
                    "description": "Text generation, conversation"
                },
                {
                    "label": "anthropic.claude-v2:1",
                    "name": "anthropic.claude-v2:1",
                    "description": "Text generation, conversation, complex reasoning and analysis"
                },
                {
                    "label": "anthropic.claude-v2",
                    "name": "anthropic.claude-v2",
                    "description": "Text generation, conversation, complex reasoning and analysis"
                },
                {
                    "label": "meta.llama2-13b-chat-v1",
                    "name": "meta.llama2-13b-chat-v1",
                    "description": "Text generation, conversation"
                },
                {
                    "label": "meta.llama2-70b-chat-v1",
                    "name": "meta.llama2-70b-chat-v1",
                    "description": "Text generation, conversation"
                },
                {
                    "label": "meta.llama3-8b-instruct-v1:0",
                    "name": "meta.llama3-8b-instruct-v1:0",
                    "description": "Text summarization, text classification, sentiment analysis"
                },
                {
                    "label": "meta.llama3-70b-instruct-v1:0",
                    "name": "meta.llama3-70b-instruct-v1:0",
                    "description": "Language modeling, dialog systems, code generation, text summarization, text classification, sentiment analysis"
                },
                {
                    "label": "mistral.mistral-7b-instruct-v0:2",
                    "name": "mistral.mistral-7b-instruct-v0:2",
                    "description": "Classification, text generation, code generation"
                },
                {
                    "label": "mistral.mixtral-8x7b-instruct-v0:1",
                    "name": "mistral.mixtral-8x7b-instruct-v0:1",
                    "description": "Complex reasoning and analysis, text generation, code generation"
                },
                {
                    "label": "mistral.mistral-large-2402-v1:0",
                    "name": "mistral.mistral-large-2402-v1:0",
                    "description": "Complex reasoning and analysis, text generation, code generation, RAG, agents"
                }
            ],
            "regions": [
                {
                    "label": "af-south-1",
                    "name": "af-south-1"
                },
                {
                    "label": "ap-east-1",
                    "name": "ap-east-1"
                },
                {
                    "label": "ap-northeast-1",
                    "name": "ap-northeast-1"
                },
                {
                    "label": "ap-northeast-2",
                    "name": "ap-northeast-2"
                },
                {
                    "label": "ap-northeast-3",
                    "name": "ap-northeast-3"
                },
                {
                    "label": "ap-south-1",
                    "name": "ap-south-1"
                },
                {
                    "label": "ap-south-2",
                    "name": "ap-south-2"
                },
                {
                    "label": "ap-southeast-1",
                    "name": "ap-southeast-1"
                },
                {
                    "label": "ap-southeast-2",
                    "name": "ap-southeast-2"
                },
                {
                    "label": "ap-southeast-3",
                    "name": "ap-southeast-3"
                },
                {
                    "label": "ap-southeast-4",
                    "name": "ap-southeast-4"
                },
                {
                    "label": "ap-southeast-5",
                    "name": "ap-southeast-5"
                },
                {
                    "label": "ap-southeast-6",
                    "name": "ap-southeast-6"
                },
                {
                    "label": "ca-central-1",
                    "name": "ca-central-1"
                },
                {
                    "label": "ca-west-1",
                    "name": "ca-west-1"
                },
                {
                    "label": "cn-north-1",
                    "name": "cn-north-1"
                },
                {
                    "label": "cn-northwest-1",
                    "name": "cn-northwest-1"
                },
                {
                    "label": "eu-central-1",
                    "name": "eu-central-1"
                },
                {
                    "label": "eu-central-2",
                    "name": "eu-central-2"
                },
                {
                    "label": "eu-north-1",
                    "name": "eu-north-1"
                },
                {
                    "label": "eu-south-1",
                    "name": "eu-south-1"
                },
                {
                    "label": "eu-south-2",
                    "name": "eu-south-2"
                },
                {
                    "label": "eu-west-1",
                    "name": "eu-west-1"
                },
                {
                    "label": "eu-west-2",
                    "name": "eu-west-2"
                },
                {
                    "label": "eu-west-3",
                    "name": "eu-west-3"
                },
                {
                    "label": "il-central-1",
                    "name": "il-central-1"
                },
                {
                    "label": "me-central-1",
                    "name": "me-central-1"
                },
                {
                    "label": "me-south-1",
                    "name": "me-south-1"
                },
                {
                    "label": "sa-east-1",
                    "name": "sa-east-1"
                },
                {
                    "label": "us-east-1",
                    "name": "us-east-1"
                },
                {
                    "label": "us-east-2",
                    "name": "us-east-2"
                },
                {
                    "label": "us-gov-east-1",
                    "name": "us-gov-east-1"
                },
                {
                    "label": "us-gov-west-1",
                    "name": "us-gov-west-1"
                },
                {
                    "label": "us-west-1",
                    "name": "us-west-1"
                },
                {
                    "label": "us-west-2",
                    "name": "us-west-2"
                }
            ]
        },
        {
            "name": "azureChatOpenAI",
            "models": [
                {
                    "label": "gpt-4o",
                    "name": "gpt-4o"
                },
                {
                    "label": "gpt-4",
                    "name": "gpt-4"
                },
                {
                    "label": "gpt-4-32k",
                    "name": "gpt-4-32k"
                },
                {
                    "label": "gpt-35-turbo",
                    "name": "gpt-35-turbo"
                },
                {
                    "label": "gpt-35-turbo-16k",
                    "name": "gpt-35-turbo-16k"
                },
                {
                    "label": "gpt-4-vision-preview",
                    "name": "gpt-4-vision-preview"
                }
            ]
        },
        {
            "name": "azureChatOpenAI_LlamaIndex",
            "models": [
                {
                    "label": "gpt-4o",
                    "name": "gpt-4o"
                },
                {
                    "label": "gpt-4",
                    "name": "gpt-4"
                },
                {
                    "label": "gpt-4-turbo",
                    "name": "gpt-4-turbo"
                },
                {
                    "label": "gpt-4-32k",
                    "name": "gpt-4-32k"
                },
                {
                    "label": "gpt-3.5-turbo",
                    "name": "gpt-3.5-turbo"
                },
                {
                    "label": "gpt-3.5-turbo-16k",
                    "name": "gpt-3.5-turbo-16k"
                },
                {
                    "label": "gpt-4-vision-preview",
                    "name": "gpt-4-vision-preview"
                },
                {
                    "label": "gpt-4-1106-preview",
                    "name": "gpt-4-1106-preview"
                }
            ]
        },
        {
            "name": "chatAnthropic",
            "models": [
                {
                    "label": "claude-3-haiku",
                    "name": "claude-3-haiku-20240307",
                    "description": "Fastest and most compact model, designed for near-instant responsiveness"
                },
                {
                    "label": "claude-3-opus",
                    "name": "claude-3-opus-20240229",
                    "description": "Most powerful model for highly complex tasks"
                },
                {
                    "label": "claude-3.5-sonnet",
                    "name": "claude-3-5-sonnet-20240620",
                    "description": "3.5 version of Claude Sonnet model"
                },
                {
                    "label": "claude-3-sonnet",
                    "name": "claude-3-sonnet-20240229",
                    "description": "Ideal balance of intelligence and speed for enterprise workloads"
                },
                {
                    "label": "claude-2.0 (legacy)",
                    "name": "claude-2.0",
                    "description": "Claude 2 latest major version, automatically get updates to the model as they are released"
                },
                {
                    "label": "claude-2.1 (legacy)",
                    "name": "claude-2.1",
                    "description": "Claude 2 latest full version"
                },
                {
                    "label": "claude-instant-1.2 (legacy)",
                    "name": "claude-instant-1.2",
                    "description": "Claude Instant latest major version, automatically get updates to the model as they are released"
                }
            ]
        },
        {
            "name": "chatAnthropic_LlamaIndex",
            "models": [
                {
                    "label": "claude-3-haiku",
                    "name": "claude-3-haiku",
                    "description": "Fastest and most compact model, designed for near-instant responsiveness"
                },
                {
                    "label": "claude-3-opus",
                    "name": "claude-3-opus",
                    "description": "Most powerful model for highly complex tasks"
                },
                {
                    "label": "claude-3-sonnet",
                    "name": "claude-3-sonnet",
                    "description": "Ideal balance of intelligence and speed for enterprise workloads"
                },
                {
                    "label": "claude-2.1 (legacy)",
                    "name": "claude-2.1",
                    "description": "Claude 2 latest major version, automatically get updates to the model as they are released"
                },
                {
                    "label": "claude-instant-1.2 (legacy)",
                    "name": "claude-instant-1.2",
                    "description": "Claude Instant latest major version, automatically get updates to the model as they are released"
                }
            ]
        },
        {
            "name": "chatGoogleGenerativeAI",
            "models": [
                {
                    "label": "gemini-1.5-flash-latest",
                    "name": "gemini-1.5-flash-latest"
                },
                {
                    "label": "gemini-1.5-pro-latest",
                    "name": "gemini-1.5-pro-latest"
                },
                {
                    "label": "gemini-pro",
                    "name": "gemini-pro"
                },
                {
                    "label": "gemini-pro-vision",
                    "name": "gemini-pro-vision"
                }
            ]
        },
        {
            "name": "chatGooglePaLM",
            "models": [
                {
                    "label": "models/chat-bison-001",
                    "name": "models/chat-bison-001"
                }
            ]
        },
        {
            "name": "chatGoogleVertexAI",
            "models": [
                {
                    "label": "gemini-1.5-flash",
                    "name": "gemini-1.5-flash-preview-0514"
                },
                {
                    "label": "gemini-1.5-pro",
                    "name": "gemini-1.5-pro-preview-0409"
                },
                {
                    "label": "gemini-1.0-pro",
                    "name": "gemini-1.0-pro"
                },
                {
                    "label": "gemini-1.0-pro-vision",
                    "name": "gemini-1.0-pro-vision"
                },
                {
                    "label": "chat-bison",
                    "name": "chat-bison"
                },
                {
                    "label": "codechat-bison",
                    "name": "codechat-bison"
                },
                {
                    "label": "chat-bison-32k",
                    "name": "chat-bison-32k"
                },
                {
                    "label": "codechat-bison-32k",
                    "name": "codechat-bison-32k"
                }
            ]
        },
        {
            "name": "groqChat",
            "models": [
                {
                    "label": "llama-3.1-405b-reasoning",
                    "name": "llama-3.1-405b-reasoning"
                },
                {
                    "label": "llama-3.1-70b-versatile",
                    "name": "llama-3.1-70b-versatile"
                },
                {
                    "label": "llama-3.1-8b-instant",
                    "name": "llama-3.1-8b-instant"
                },
                {
                    "label": "llama3-groq-70b-8192-tool-use-preview",
                    "name": "llama3-groq-70b-8192-tool-use-preview"
                },
                {
                    "label": "llama3-groq-8b-8192-tool-use-preview",
                    "name": "llama3-groq-8b-8192-tool-use-preview"
                },
                {
                    "label": "gemma-7b-it",
                    "name": "gemma-7b-it"
                },
                {
                    "label": "llama3-70b-8192",
                    "name": "llama3-70b-8192"
                },
                {
                    "label": "llama3-8b-8192",
                    "name": "llama3-8b-8192"
                },
                {
                    "label": "mixtral-8x7b-32768",
                    "name": "mixtral-8x7b-32768"
                }
            ]
        },
        {
            "name": "chatCohere",
            "models": [
                {
                    "label": "command-r",
                    "name": "command-r"
                },
                {
                    "label": "command-r-plus",
                    "name": "command-r-plus"
                }
            ]
        },
        {
            "name": "chatOpenAI",
            "models": [
                {
                    "label": "gpt-4o-mini",
                    "name": "gpt-4o-mini"
                },
                {
                    "label": "gpt-4o",
                    "name": "gpt-4o"
                },
                {
                    "label": "gpt-4",
                    "name": "gpt-4"
                },
                {
                    "label": "gpt-4-turbo",
                    "name": "gpt-4-turbo"
                },
                {
                    "label": "gpt-4-turbo-preview",
                    "name": "gpt-4-turbo-preview"
                },
                {
                    "label": "gpt-4-0125-preview",
                    "name": "gpt-4-0125-preview"
                },
                {
                    "label": "gpt-4-1106-preview",
                    "name": "gpt-4-1106-preview"
                },
                {
                    "label": "gpt-4-1106-vision-preview",
                    "name": "gpt-4-1106-vision-preview"
                },
                {
                    "label": "gpt-4-vision-preview",
                    "name": "gpt-4-vision-preview"
                },
                {
                    "label": "gpt-4-0613",
                    "name": "gpt-4-0613"
                },
                {
                    "label": "gpt-4-32k",
                    "name": "gpt-4-32k"
                },
                {
                    "label": "gpt-4-32k-0613",
                    "name": "gpt-4-32k-0613"
                },
                {
                    "label": "gpt-3.5-turbo",
                    "name": "gpt-3.5-turbo"
                },
                {
                    "label": "gpt-3.5-turbo-0125",
                    "name": "gpt-3.5-turbo-0125"
                },
                {
                    "label": "gpt-3.5-turbo-1106",
                    "name": "gpt-3.5-turbo-1106"
                },
                {
                    "label": "gpt-3.5-turbo-0613",
                    "name": "gpt-3.5-turbo-0613"
                },
                {
                    "label": "gpt-3.5-turbo-16k",
                    "name": "gpt-3.5-turbo-16k"
                },
                {
                    "label": "gpt-3.5-turbo-16k-0613",
                    "name": "gpt-3.5-turbo-16k-0613"
                }
            ]
        },
        {
            "name": "chatOpenAI_LlamaIndex",
            "models": [
                {
                    "label": "gpt-4o",
                    "name": "gpt-4o"
                },
                {
                    "label": "gpt-4",
                    "name": "gpt-4"
                },
                {
                    "label": "gpt-4-turbo",
                    "name": "gpt-4-turbo"
                },
                {
                    "label": "gpt-4-turbo-preview",
                    "name": "gpt-4-turbo-preview"
                },
                {
                    "label": "gpt-4-0125-preview",
                    "name": "gpt-4-0125-preview"
                },
                {
                    "label": "gpt-4-1106-preview",
                    "name": "gpt-4-1106-preview"
                },
                {
                    "label": "gpt-4-vision-preview",
                    "name": "gpt-4-vision-preview"
                },
                {
                    "label": "gpt-4-0613",
                    "name": "gpt-4-0613"
                },
                {
                    "label": "gpt-4-32k",
                    "name": "gpt-4-32k"
                },
                {
                    "label": "gpt-4-32k-0613",
                    "name": "gpt-4-32k-0613"
                },
                {
                    "label": "gpt-3.5-turbo",
                    "name": "gpt-3.5-turbo"
                },
                {
                    "label": "gpt-3.5-turbo-1106",
                    "name": "gpt-3.5-turbo-1106"
                },
                {
                    "label": "gpt-3.5-turbo-0613",
                    "name": "gpt-3.5-turbo-0613"
                },
                {
                    "label": "gpt-3.5-turbo-16k",
                    "name": "gpt-3.5-turbo-16k"
                },
                {
                    "label": "gpt-3.5-turbo-16k-0613",
                    "name": "gpt-3.5-turbo-16k-0613"
                }
            ]
        },
        {
            "name": "chatMistralAI",
            "models": [
                {
                    "label": "open-mistral-nemo",
                    "name": "open-mistral-nemo"
                },
                {
                    "label": "open-mistral-7b",
                    "name": "open-mistral-7b"
                },
                {
                    "label": "mistral-tiny-2312",
                    "name": "mistral-tiny-2312"
                },
                {
                    "label": "mistral-tiny",
                    "name": "mistral-tiny"
                },
                {
                    "label": "open-mixtral-8x7b",
                    "name": "open-mixtral-8x7b"
                },
                {
                    "label": "open-mixtral-8x22b",
                    "name": "open-mixtral-8x22b"
                },
                {
                    "label": "mistral-small-2312",
                    "name": "mistral-small-2312"
                },
                {
                    "label": "mistral-small",
                    "name": "mistral-small"
                },
                {
                    "label": "mistral-small-2402",
                    "name": "mistral-small-2402"
                },
                {
                    "label": "mistral-small-latest",
                    "name": "mistral-small-latest"
                },
                {
                    "label": "mistral-medium-latest",
                    "name": "mistral-medium-latest"
                },
                {
                    "label": "mistral-medium-2312",
                    "name": "mistral-medium-2312"
                },
                {
                    "label": "mistral-medium",
                    "name": "mistral-medium"
                },
                {
                    "label": "mistral-large-latest",
                    "name": "mistral-large-latest"
                },
                {
                    "label": "mistral-large-2402",
                    "name": "mistral-large-2402"
                }
            ]
        },
        {
            "name": "chatMistral_LlamaIndex",
            "models": [
                {
                    "label": "mistral-tiny",
                    "name": "mistral-tiny"
                },
                {
                    "label": "mistral-small",
                    "name": "mistral-small"
                },
                {
                    "label": "mistral-medium",
                    "name": "mistral-medium"
                }
            ]
        }
    ],
    "llm": [
        {
            "name": "awsBedrock",
            "models": [
                {
                    "label": "amazon.titan-tg1-large",
                    "name": "amazon.titan-tg1-large"
                },
                {
                    "label": "amazon.titan-e1t-medium",
                    "name": "amazon.titan-e1t-medium"
                },
                {
                    "label": "cohere.command-text-v14",
                    "name": "cohere.command-text-v14"
                },
                {
                    "label": "cohere.command-light-text-v14",
                    "name": "cohere.command-light-text-v14"
                },
                {
                    "label": "ai21.j2-grande-instruct",
                    "name": "ai21.j2-grande-instruct"
                },
                {
                    "label": "ai21.j2-jumbo-instruct",
                    "name": "ai21.j2-jumbo-instruct"
                },
                {
                    "label": "ai21.j2-mid",
                    "name": "ai21.j2-mid"
                },
                {
                    "label": "ai21.j2-ultra",
                    "name": "ai21.j2-ultra"
                }
            ],
            "regions": [
                {
                    "label": "af-south-1",
                    "name": "af-south-1"
                },
                {
                    "label": "ap-east-1",
                    "name": "ap-east-1"
                },
                {
                    "label": "ap-northeast-1",
                    "name": "ap-northeast-1"
                },
                {
                    "label": "ap-northeast-2",
                    "name": "ap-northeast-2"
                },
                {
                    "label": "ap-northeast-3",
                    "name": "ap-northeast-3"
                },
                {
                    "label": "ap-south-1",
                    "name": "ap-south-1"
                },
                {
                    "label": "ap-south-2",
                    "name": "ap-south-2"
                },
                {
                    "label": "ap-southeast-1",
                    "name": "ap-southeast-1"
                },
                {
                    "label": "ap-southeast-2",
                    "name": "ap-southeast-2"
                },
                {
                    "label": "ap-southeast-3",
                    "name": "ap-southeast-3"
                },
                {
                    "label": "ap-southeast-4",
                    "name": "ap-southeast-4"
                },
                {
                    "label": "ap-southeast-5",
                    "name": "ap-southeast-5"
                },
                {
                    "label": "ap-southeast-6",
                    "name": "ap-southeast-6"
                },
                {
                    "label": "ca-central-1",
                    "name": "ca-central-1"
                },
                {
                    "label": "ca-west-1",
                    "name": "ca-west-1"
                },
                {
                    "label": "cn-north-1",
                    "name": "cn-north-1"
                },
                {
                    "label": "cn-northwest-1",
                    "name": "cn-northwest-1"
                },
                {
                    "label": "eu-central-1",
                    "name": "eu-central-1"
                },
                {
                    "label": "eu-central-2",
                    "name": "eu-central-2"
                },
                {
                    "label": "eu-north-1",
                    "name": "eu-north-1"
                },
                {
                    "label": "eu-south-1",
                    "name": "eu-south-1"
                },
                {
                    "label": "eu-south-2",
                    "name": "eu-south-2"
                },
                {
                    "label": "eu-west-1",
                    "name": "eu-west-1"
                },
                {
                    "label": "eu-west-2",
                    "name": "eu-west-2"
                },
                {
                    "label": "eu-west-3",
                    "name": "eu-west-3"
                },
                {
                    "label": "il-central-1",
                    "name": "il-central-1"
                },
                {
                    "label": "me-central-1",
                    "name": "me-central-1"
                },
                {
                    "label": "me-south-1",
                    "name": "me-south-1"
                },
                {
                    "label": "sa-east-1",
                    "name": "sa-east-1"
                },
                {
                    "label": "us-east-1",
                    "name": "us-east-1"
                },
                {
                    "label": "us-east-2",
                    "name": "us-east-2"
                },
                {
                    "label": "us-gov-east-1",
                    "name": "us-gov-east-1"
                },
                {
                    "label": "us-gov-west-1",
                    "name": "us-gov-west-1"
                },
                {
                    "label": "us-west-1",
                    "name": "us-west-1"
                },
                {
                    "label": "us-west-2",
                    "name": "us-west-2"
                }
            ]
        },
        {
            "name": "azureOpenAI",
            "models": [
                {
                    "label": "text-davinci-003",
                    "name": "text-davinci-003"
                },
                {
                    "label": "ada",
                    "name": "ada"
                },
                {
                    "label": "text-ada-001",
                    "name": "text-ada-001"
                },
                {
                    "label": "babbage",
                    "name": "babbage"
                },
                {
                    "label": "text-babbage-001",
                    "name": "text-babbage-001"
                },
                {
                    "label": "curie",
                    "name": "curie"
                },
                {
                    "label": "text-curie-001",
                    "name": "text-curie-001"
                },
                {
                    "label": "davinci",
                    "name": "davinci"
                },
                {
                    "label": "text-davinci-001",
                    "name": "text-davinci-001"
                },
                {
                    "label": "text-davinci-002",
                    "name": "text-davinci-002"
                },
                {
                    "label": "text-davinci-fine-tune-002",
                    "name": "text-davinci-fine-tune-002"
                },
                {
                    "label": "gpt-35-turbo",
                    "name": "gpt-35-turbo"
                },
                {
                    "label": "gpt-4",
                    "name": "gpt-4"
                },
                {
                    "label": "gpt-4-32k",
                    "name": "gpt-4-32k"
                }
            ]
        },
        {
            "name": "cohere",
            "models": [
                {
                    "label": "command",
                    "name": "command"
                },
                {
                    "label": "command-light",
                    "name": "command-light"
                },
                {
                    "label": "command-nightly",
                    "name": "command-nightly"
                },
                {
                    "label": "command-light-nightly",
                    "name": "command-light-nightly"
                },
                {
                    "label": "base",
                    "name": "base"
                },
                {
                    "label": "base-light",
                    "name": "base-light"
                }
            ]
        },
        {
            "name": "GooglePaLM",
            "models": [
                {
                    "label": "models/text-bison-001",
                    "name": "models/text-bison-001"
                }
            ]
        },
        {
            "name": "googlevertexai",
            "models": [
                {
                    "label": "text-bison",
                    "name": "text-bison"
                },
                {
                    "label": "code-bison",
                    "name": "code-bison"
                },
                {
                    "label": "code-gecko",
                    "name": "code-gecko"
                },
                {
                    "label": "text-bison-32k",
                    "name": "text-bison-32k"
                },
                {
                    "label": "code-bison-32k",
                    "name": "code-bison-32k"
                },
                {
                    "label": "code-gecko-32k",
                    "name": "code-gecko-32k"
                }
            ]
        },
        {
            "name": "openAI",
            "models": [
                {
                    "label": "gpt-3.5-turbo-instruct",
                    "name": "gpt-3.5-turbo-instruct"
                },
                {
                    "label": "babbage-002",
                    "name": "babbage-002"
                },
                {
                    "label": "davinci-002",
                    "name": "davinci-002"
                }
            ]
        }
    ],
    "embedding": [
        {
            "name": "openAIEmbeddings",
            "models": [
                {
                    "label": "text-embedding-3-large",
                    "name": "text-embedding-3-large"
                },
                {
                    "label": "text-embedding-3-small",
                    "name": "text-embedding-3-small"
                },
                {
                    "label": "text-embedding-ada-002",
                    "name": "text-embedding-ada-002"
                }
            ]
        },
        {
            "name": "openAIEmbedding_LlamaIndex",
            "models": [
                {
                    "label": "text-embedding-3-large",
                    "name": "text-embedding-3-large"
                },
                {
                    "label": "text-embedding-3-small",
                    "name": "text-embedding-3-small"
                },
                {
                    "label": "text-embedding-ada-002",
                    "name": "text-embedding-ada-002"
                }
            ]
        },
        {
            "name": "mistralAIEmbeddings",
            "models": [
                {
                    "label": "mistral-embed",
                    "name": "mistral-embed"
                }
            ]
        },
        {
            "name": "voyageAIEmbeddings",
            "models": [
                {
                    "label": "voyage-2",
                    "name": "voyage-2",
<<<<<<< HEAD
                    "description": "Базовая универсальная модель внедрения, оптимизированная как по задержке, так и по качеству."
=======
                    "description": "General-purpose embedding model optimized for a balance between cost, latency, and retrieval quality."
>>>>>>> 2dadf2e4
                },
                {
                    "label": "voyage-code-2",
                    "name": "voyage-code-2",
<<<<<<< HEAD
                    "description": "Оптимизирован для поиска кода"
=======
                    "description": "Optimized for code retrieval."
                },
                {
                    "label": "voyage-finance-2",
                    "name": "voyage-finance-2",
                    "description": "Optimized for finance retrieval and RAG."
>>>>>>> 2dadf2e4
                },
                {
                    "label": "voyage-large-2",
                    "name": "voyage-large-2",
<<<<<<< HEAD
                    "description": "Мощная универсальная модель встраивания"
=======
                    "description": "General-purpose embedding model that is optimized for retrieval quality."
                },
                {
                    "label": "voyage-large-2-instruct",
                    "name": "voyage-large-2-instruct",
                    "description": "Instruction-tuned general-purpose embedding model optimized for clustering, classification, and retrieval."
                },
                {
                    "label": "voyage-law-2",
                    "name": "voyage-law-2",
                    "description": "Optimized for legal and long-context retrieval and RAG. Also improved performance across all domains."
>>>>>>> 2dadf2e4
                },
                {
                    "label": "voyage-lite-02-instruct",
                    "name": "voyage-lite-02-instruct",
<<<<<<< HEAD
                    "description": "Инструкции настроены для задач классификации, кластеризации и текстового сходства предложений."
=======
                    "description": "Instruction-tuned for classification, clustering, and sentence textual similarity tasks"
                },
                {
                    "label": "voyage-multilingual-2",
                    "name": "voyage-multilingual-2",
                    "description": "Optimized for multilingual retrieval and RAG."
>>>>>>> 2dadf2e4
                }
            ]
        },
        {
            "name": "googlePaLMEmbeddings",
            "models": [
                {
                    "label": "models/embedding-gecko-001",
                    "name": "models/embedding-gecko-001"
                }
            ]
        },
        {
            "name": "googlevertexaiEmbeddings",
            "models": [
                {
                    "label": "textembedding-gecko@001",
                    "name": "textembedding-gecko@001"
                },
                {
                    "label": "textembedding-gecko@latest",
                    "name": "textembedding-gecko@latest"
                },
                {
                    "label": "textembedding-gecko-multilingual@latest",
                    "name": "textembedding-gecko-multilingual@latest"
                }
            ]
        },
        {
            "name": "googleGenerativeAiEmbeddings",
            "models": [
                {
                    "label": "embedding-001",
                    "name": "embedding-001"
                },
                {
                    "label": "text-embedding-004",
                    "name": "text-embedding-004"
                }
            ]
        },
        {
            "name": "cohereEmbeddings",
            "models": [
                {
                    "label": "embed-english-v3.0",
                    "name": "embed-english-v3.0",
                    "description": "Embedding Dimensions: 1024"
                },
                {
                    "label": "embed-english-light-v3.0",
                    "name": "embed-english-light-v3.0",
                    "description": "Embedding Dimensions: 384"
                },
                {
                    "label": "embed-multilingual-v3.0",
                    "name": "embed-multilingual-v3.0",
                    "description": "Embedding Dimensions: 1024"
                },
                {
                    "label": "embed-multilingual-light-v3.0",
                    "name": "embed-multilingual-light-v3.0",
                    "description": "Embedding Dimensions: 384"
                },
                {
                    "label": "embed-english-v2.0",
                    "name": "embed-english-v2.0",
                    "description": "Embedding Dimensions: 4096"
                },
                {
                    "label": "embed-english-light-v2.0",
                    "name": "embed-english-light-v2.0",
                    "description": "Embedding Dimensions: 1024"
                },
                {
                    "label": "embed-multilingual-v2.0",
                    "name": "embed-multilingual-v2.0",
                    "description": "Embedding Dimensions: 768"
                }
            ]
        },
        {
            "name": "AWSBedrockEmbeddings",
            "models": [
                {
                    "label": "amazon.titan-embed-text-v1",
                    "name": "amazon.titan-embed-text-v1",
                    "description": "Embedding Dimensions: 1536"
                },
                {
                    "label": "amazon.titan-embed-text-v2",
                    "name": "amazon.titan-embed-text-v2:0",
                    "description": "Embedding Dimensions: 1024"
                },
                {
                    "label": "amazon.titan-embed-g1-text-02",
                    "name": "amazon.titan-embed-g1-text-02",
                    "description": "Embedding Dimensions: 1536"
                },
                {
                    "label": "cohere.embed-english-v3",
                    "name": "cohere.embed-english-v3",
                    "description": "Embedding Dimensions: 1024"
                },
                {
                    "label": "cohere.embed-multilingual-v3",
                    "name": "cohere.embed-multilingual-v3",
                    "description": "Embedding Dimensions: 1024"
                }
            ],
            "regions": [
                {
                    "label": "af-south-1",
                    "name": "af-south-1"
                },
                {
                    "label": "ap-east-1",
                    "name": "ap-east-1"
                },
                {
                    "label": "ap-northeast-1",
                    "name": "ap-northeast-1"
                },
                {
                    "label": "ap-northeast-2",
                    "name": "ap-northeast-2"
                },
                {
                    "label": "ap-northeast-3",
                    "name": "ap-northeast-3"
                },
                {
                    "label": "ap-south-1",
                    "name": "ap-south-1"
                },
                {
                    "label": "ap-south-2",
                    "name": "ap-south-2"
                },
                {
                    "label": "ap-southeast-1",
                    "name": "ap-southeast-1"
                },
                {
                    "label": "ap-southeast-2",
                    "name": "ap-southeast-2"
                },
                {
                    "label": "ap-southeast-3",
                    "name": "ap-southeast-3"
                },
                {
                    "label": "ap-southeast-4",
                    "name": "ap-southeast-4"
                },
                {
                    "label": "ap-southeast-5",
                    "name": "ap-southeast-5"
                },
                {
                    "label": "ap-southeast-6",
                    "name": "ap-southeast-6"
                },
                {
                    "label": "ca-central-1",
                    "name": "ca-central-1"
                },
                {
                    "label": "ca-west-1",
                    "name": "ca-west-1"
                },
                {
                    "label": "cn-north-1",
                    "name": "cn-north-1"
                },
                {
                    "label": "cn-northwest-1",
                    "name": "cn-northwest-1"
                },
                {
                    "label": "eu-central-1",
                    "name": "eu-central-1"
                },
                {
                    "label": "eu-central-2",
                    "name": "eu-central-2"
                },
                {
                    "label": "eu-north-1",
                    "name": "eu-north-1"
                },
                {
                    "label": "eu-south-1",
                    "name": "eu-south-1"
                },
                {
                    "label": "eu-south-2",
                    "name": "eu-south-2"
                },
                {
                    "label": "eu-west-1",
                    "name": "eu-west-1"
                },
                {
                    "label": "eu-west-2",
                    "name": "eu-west-2"
                },
                {
                    "label": "eu-west-3",
                    "name": "eu-west-3"
                },
                {
                    "label": "il-central-1",
                    "name": "il-central-1"
                },
                {
                    "label": "me-central-1",
                    "name": "me-central-1"
                },
                {
                    "label": "me-south-1",
                    "name": "me-south-1"
                },
                {
                    "label": "sa-east-1",
                    "name": "sa-east-1"
                },
                {
                    "label": "us-east-1",
                    "name": "us-east-1"
                },
                {
                    "label": "us-east-2",
                    "name": "us-east-2"
                },
                {
                    "label": "us-gov-east-1",
                    "name": "us-gov-east-1"
                },
                {
                    "label": "us-gov-west-1",
                    "name": "us-gov-west-1"
                },
                {
                    "label": "us-west-1",
                    "name": "us-west-1"
                },
                {
                    "label": "us-west-2",
                    "name": "us-west-2"
                }
            ]
        }
    ]
}<|MERGE_RESOLUTION|>--- conflicted
+++ resolved
@@ -1075,58 +1075,22 @@
                 {
                     "label": "voyage-2",
                     "name": "voyage-2",
-<<<<<<< HEAD
                     "description": "Базовая универсальная модель внедрения, оптимизированная как по задержке, так и по качеству."
-=======
-                    "description": "General-purpose embedding model optimized for a balance between cost, latency, and retrieval quality."
->>>>>>> 2dadf2e4
                 },
                 {
                     "label": "voyage-code-2",
                     "name": "voyage-code-2",
-<<<<<<< HEAD
                     "description": "Оптимизирован для поиска кода"
-=======
-                    "description": "Optimized for code retrieval."
-                },
-                {
-                    "label": "voyage-finance-2",
-                    "name": "voyage-finance-2",
-                    "description": "Optimized for finance retrieval and RAG."
->>>>>>> 2dadf2e4
                 },
                 {
                     "label": "voyage-large-2",
                     "name": "voyage-large-2",
-<<<<<<< HEAD
                     "description": "Мощная универсальная модель встраивания"
-=======
-                    "description": "General-purpose embedding model that is optimized for retrieval quality."
-                },
-                {
-                    "label": "voyage-large-2-instruct",
-                    "name": "voyage-large-2-instruct",
-                    "description": "Instruction-tuned general-purpose embedding model optimized for clustering, classification, and retrieval."
-                },
-                {
-                    "label": "voyage-law-2",
-                    "name": "voyage-law-2",
-                    "description": "Optimized for legal and long-context retrieval and RAG. Also improved performance across all domains."
->>>>>>> 2dadf2e4
                 },
                 {
                     "label": "voyage-lite-02-instruct",
                     "name": "voyage-lite-02-instruct",
-<<<<<<< HEAD
                     "description": "Инструкции настроены для задач классификации, кластеризации и текстового сходства предложений."
-=======
-                    "description": "Instruction-tuned for classification, clustering, and sentence textual similarity tasks"
-                },
-                {
-                    "label": "voyage-multilingual-2",
-                    "name": "voyage-multilingual-2",
-                    "description": "Optimized for multilingual retrieval and RAG."
->>>>>>> 2dadf2e4
                 }
             ]
         },
