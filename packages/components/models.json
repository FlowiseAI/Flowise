--- conflicted
+++ resolved
@@ -4,21 +4,6 @@
             "name": "awsChatBedrock",
             "models": [
                 {
-<<<<<<< HEAD
-                    "label": "anthropic.claude-3.5-sonnet",
-                    "name": "anthropic.claude-3-5-sonnet-20240620-v1:0",
-                    "description": "Image to text, conversation, chat optimized"
-                },
-                {
-                    "label": "anthropic.claude-3-haiku",
-                    "name": "anthropic.claude-3-haiku-20240307-v1:0",
-                    "description": "Image to text, conversation, chat optimized"
-                },
-                {
-                    "label": "anthropic.claude-3-haiku",
-                    "name": "anthropic.claude-3-haiku-20240307-v1:0",
-                    "description": "Image to text, conversation, chat optimized"
-=======
                     "label": "anthropic.claude-3-7-sonnet-20250219-v1:0",
                     "name": "anthropic.claude-3-7-sonnet-20250219-v1:0",
                     "description": "(20250219-v1:0) specific version of Claude Sonnet 3.7 - hybrid reasoning model"
@@ -27,7 +12,6 @@
                     "label": "anthropic.claude-3-5-haiku-20241022-v1:0",
                     "name": "anthropic.claude-3-5-haiku-20241022-v1:0",
                     "description": "(20241022-v1:0) specific version of Claude Haiku 3.5 - fastest model"
->>>>>>> fc9d6e7a
                 },
                 {
                     "label": "anthropic.claude-3.5-sonnet-20241022-v2:0",
@@ -346,55 +330,44 @@
             "name": "chatAnthropic",
             "models": [
                 {
-<<<<<<< HEAD
-                    "label": "claude-3.5-sonnet",
+                    "label": "claude-3-7-sonnet-latest",
+                    "name": "claude-3-7-sonnet-latest",
+                    "description": "Most recent snapshot version of Claude Sonnet 3.7 model - hybrid reasoning model"
+                },
+                {
+                    "label": "claude-3-5-haiku-latest",
+                    "name": "claude-3-5-haiku-latest",
+                    "description": "Most recent snapshot version of Claude Haiku 3.5 - fastest model"
+                },
+                {
+                    "label": "claude-3.5-sonnet-latest",
+                    "name": "claude-3-5-sonnet-latest",
+                    "description": "Most recent snapshot version of Claude Sonnet 3.5 model - most intelligent model"
+                },
+                {
+                    "label": "claude-3.5-sonnet-20241022",
+                    "name": "claude-3-5-sonnet-20241022",
+                    "description": "(20241022) specific version of Claude Sonnet 3.5 - most intelligent model"
+                },
+                {
+                    "label": "claude-3.5-sonnet-20240620",
                     "name": "claude-3-5-sonnet-20240620",
-                    "description": "Lastest and most capable model"
+                    "description": "(20240620) specific version of Claude Sonnet 3.5 - most intelligent model"
+                },
+                {
+                    "label": "claude-3-opus",
+                    "name": "claude-3-opus-20240229",
+                    "description": "Powerful model for highly complex tasks, reasoning and analysis"
+                },
+                {
+                    "label": "claude-3-sonnet",
+                    "name": "claude-3-sonnet-20240229",
+                    "description": "Ideal balance of intelligence and speed for enterprise workloads"
                 },
                 {
                     "label": "claude-3-haiku",
                     "name": "claude-3-haiku-20240307",
                     "description": "Fastest and most compact model, designed for near-instant responsiveness"
-=======
-                    "label": "claude-3-7-sonnet-latest",
-                    "name": "claude-3-7-sonnet-latest",
-                    "description": "Most recent snapshot version of Claude Sonnet 3.7 model - hybrid reasoning model"
->>>>>>> fc9d6e7a
-                },
-                {
-                    "label": "claude-3-5-haiku-latest",
-                    "name": "claude-3-5-haiku-latest",
-                    "description": "Most recent snapshot version of Claude Haiku 3.5 - fastest model"
-                },
-                {
-                    "label": "claude-3.5-sonnet-latest",
-                    "name": "claude-3-5-sonnet-latest",
-                    "description": "Most recent snapshot version of Claude Sonnet 3.5 model - most intelligent model"
-                },
-                {
-                    "label": "claude-3.5-sonnet-20241022",
-                    "name": "claude-3-5-sonnet-20241022",
-                    "description": "(20241022) specific version of Claude Sonnet 3.5 - most intelligent model"
-                },
-                {
-                    "label": "claude-3.5-sonnet-20240620",
-                    "name": "claude-3-5-sonnet-20240620",
-                    "description": "(20240620) specific version of Claude Sonnet 3.5 - most intelligent model"
-                },
-                {
-                    "label": "claude-3-opus",
-                    "name": "claude-3-opus-20240229",
-                    "description": "Powerful model for highly complex tasks, reasoning and analysis"
-                },
-                {
-                    "label": "claude-3-sonnet",
-                    "name": "claude-3-sonnet-20240229",
-                    "description": "Ideal balance of intelligence and speed for enterprise workloads"
-                },
-                {
-                    "label": "claude-3-haiku",
-                    "name": "claude-3-haiku-20240307",
-                    "description": "Fastest and most compact model, designed for near-instant responsiveness"
                 },
                 {
                     "label": "claude-2.0 (legacy)",
