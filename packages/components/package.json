{
    "name": "flowise-components",
<<<<<<< HEAD
    "version": "1.8.5",
=======
    "version": "1.8.4",
>>>>>>> b55f87cc
    "description": "Flowiseai Components",
    "main": "dist/src/index",
    "types": "dist/src/index.d.ts",
    "scripts": {
        "build": "tsc && gulp",
        "dev:gulp": "gulp",
        "dev": "tsc-watch --noClear -p ./tsconfig.json --onSuccess \"pnpm dev:gulp\"",
        "lint": "eslint . --ext ts,tsx --report-unused-disable-directives --max-warnings 0",
        "clean": "rimraf dist",
        "nuke": "rimraf dist node_modules .turbo"
    },
    "keywords": [],
    "homepage": "https://flowiseai.com",
    "author": {
        "name": "Henry Heng",
        "email": "henryheng@flowiseai.com"
    },
    "license": "SEE LICENSE IN LICENSE.md",
    "dependencies": {
        "@aws-sdk/client-bedrock-runtime": "3.422.0",
        "@aws-sdk/client-dynamodb": "^3.360.0",
        "@aws-sdk/client-s3": "^3.427.0",
        "@datastax/astra-db-ts": "^0.1.2",
        "@dqbd/tiktoken": "^1.0.7",
        "@e2b/code-interpreter": "^0.0.5",
        "@elastic/elasticsearch": "^8.9.0",
        "@getzep/zep-cloud": "npm:@getzep/zep-js@next",
        "@getzep/zep-js": "^0.9.0",
        "@gomomento/sdk": "^1.51.1",
        "@gomomento/sdk-core": "^1.51.1",
        "@google-ai/generativelanguage": "^0.2.1",
        "@google/generative-ai": "^0.7.0",
        "@huggingface/inference": "^2.6.1",
        "@langchain/anthropic": "^0.1.14",
        "@langchain/cohere": "^0.0.7",
        "@langchain/community": "^0.0.43",
        "@langchain/core": "^0.1.63",
        "@langchain/exa": "^0.0.5",
        "@langchain/google-genai": "^0.0.10",
        "@langchain/google-vertexai": "^0.0.5",
        "@langchain/groq": "^0.0.8",
        "@langchain/langgraph": "^0.0.12",
        "@langchain/mistralai": "^0.0.19",
        "@langchain/mongodb": "^0.0.1",
        "@langchain/openai": "^0.0.30",
        "@langchain/pinecone": "^0.0.3",
        "@langchain/weaviate": "^0.0.1",
        "@mendable/firecrawl-js": "^0.0.28",
        "@mistralai/mistralai": "0.1.3",
        "@notionhq/client": "^2.2.8",
        "@opensearch-project/opensearch": "^1.2.0",
        "@pinecone-database/pinecone": "2.2.2",
        "@qdrant/js-client-rest": "^1.2.2",
        "@supabase/supabase-js": "^2.29.0",
        "@types/js-yaml": "^4.0.5",
        "@types/jsdom": "^21.1.1",
        "@upstash/redis": "1.22.1",
        "@upstash/vector": "1.0.7",
        "@zilliz/milvus2-sdk-node": "^2.2.24",
        "apify-client": "^2.7.1",
        "assemblyai": "^4.2.2",
        "axios": "1.6.2",
        "cheerio": "^1.0.0-rc.12",
        "chromadb": "^1.5.11",
        "cohere-ai": "^6.2.0",
        "crypto-js": "^4.1.1",
        "css-what": "^6.1.0",
        "d3-dsv": "2",
        "dotenv": "^16.0.0",
        "exa-js": "^1.0.12",
        "express": "^4.17.3",
        "faiss-node": "^0.5.1",
        "fast-json-patch": "^3.1.1",
        "form-data": "^4.0.0",
        "google-auth-library": "^9.4.0",
        "graphql": "^16.6.0",
        "html-to-text": "^9.0.5",
        "ioredis": "^5.3.2",
        "jsdom": "^22.1.0",
        "jsonpointer": "^5.0.1",
        "langchain": "^0.1.37",
        "langfuse": "3.3.4",
        "langfuse-langchain": "^3.3.4",
        "langsmith": "0.1.6",
        "langwatch": "^0.1.1",
        "linkifyjs": "^4.1.1",
        "llamaindex": "^0.3.13",
        "lodash": "^4.17.21",
        "lunary": "^0.6.16",
        "mammoth": "^1.5.1",
        "moment": "^2.29.3",
        "mongodb": "6.3.0",
        "mysql2": "^3.9.2",
        "node-fetch": "^2.6.11",
        "node-html-markdown": "^1.3.0",
        "notion-to-md": "^3.1.1",
        "object-hash": "^3.0.0",
        "openai": "^4.51.0",
        "pdf-parse": "^1.1.1",
        "pdfjs-dist": "^3.7.107",
        "pg": "^8.11.2",
        "playwright": "^1.35.0",
        "puppeteer": "^20.7.1",
        "pyodide": ">=0.21.0-alpha.2",
        "redis": "^4.6.7",
        "replicate": "^0.18.0",
        "socket.io": "^4.6.1",
        "srt-parser-2": "^1.2.3",
        "typeorm": "^0.3.6",
        "vm2": "^3.9.19",
        "weaviate-ts-client": "^1.1.0",
        "winston": "^3.9.0",
        "ws": "^8.9.0",
        "zod": "^3.22.4",
        "zod-to-json-schema": "^3.21.4"
    },
    "devDependencies": {
        "@swc/core": "^1.3.99",
        "@types/crypto-js": "^4.1.1",
        "@types/gulp": "4.0.9",
        "@types/lodash": "^4.14.202",
        "@types/node-fetch": "2.6.2",
        "@types/object-hash": "^3.0.2",
        "@types/pg": "^8.10.2",
        "@types/ws": "^8.5.3",
        "babel-register": "^6.26.0",
        "eslint-plugin-markdown": "^3.0.1",
        "eslint-plugin-react": "^7.33.2",
        "eslint-plugin-react-hooks": "^4.6.0",
        "gulp": "^4.0.2",
        "rimraf": "^5.0.5",
        "tsc-watch": "^6.0.4",
        "tslib": "^2.6.2",
        "typescript": "^4.8.4"
    }
}<|MERGE_RESOLUTION|>--- conflicted
+++ resolved
@@ -1,10 +1,6 @@
 {
     "name": "flowise-components",
-<<<<<<< HEAD
     "version": "1.8.5",
-=======
-    "version": "1.8.4",
->>>>>>> b55f87cc
     "description": "Flowiseai Components",
     "main": "dist/src/index",
     "types": "dist/src/index.d.ts",
