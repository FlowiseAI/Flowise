--- conflicted
+++ resolved
@@ -33,22 +33,12 @@
         "@google-ai/generativelanguage": "^0.2.1",
         "@google/generative-ai": "^0.7.0",
         "@huggingface/inference": "^2.6.1",
-        "@langchain/anthropic": "^0.1.14",
-        "@langchain/cohere": "^0.0.7",
-<<<<<<< HEAD
+        "@langchain/anthropic": "^0.1.4",
+        "@langchain/cohere": "^0.0.5",
         "@langchain/community": "^0.0.39",
-=======
-        "@langchain/community": "^0.0.43",
->>>>>>> 0de7fb85
-        "@langchain/core": "^0.1.57",
         "@langchain/google-genai": "^0.0.10",
-        "@langchain/google-vertexai": "^0.0.5",
-        "@langchain/groq": "^0.0.8",
-<<<<<<< HEAD
-        "@langchain/mistralai": "^0.0.18",
-=======
-        "@langchain/mistralai": "^0.0.19",
->>>>>>> 0de7fb85
+        "@langchain/groq": "^0.0.2",
+        "@langchain/mistralai": "^0.0.11",
         "@langchain/mongodb": "^0.0.1",
         "@langchain/openai": "^0.0.28",
         "@langchain/pinecone": "^0.0.3",
@@ -100,11 +90,7 @@
         "node-html-markdown": "^1.3.0",
         "notion-to-md": "^3.1.1",
         "object-hash": "^3.0.0",
-<<<<<<< HEAD
-        "openai": "^4.32.1",
-=======
-        "openai": "^4.38.3",
->>>>>>> 0de7fb85
+        "openai": "^4.16.1",
         "pdf-parse": "^1.1.1",
         "pdfjs-dist": "^3.7.107",
         "pg": "^8.11.2",
