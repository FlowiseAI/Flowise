--- conflicted
+++ resolved
@@ -190,7 +190,6 @@
         filters: (nodeData.inputs?.filters as Record<string, any>) || {}
     }
 
-<<<<<<< HEAD
     const obj: NodeFields = {
         apiKey: apiKey,
         humanPrefix: nodeData.inputs?.humanPrefix as string,
@@ -206,28 +205,9 @@
         chatflowid: options.chatflowid as string,
         searchOnly: (nodeData.inputs?.searchOnly as boolean) || false,
         useFlowiseChatId: useFlowiseChatId,
-        input: input
-    }
-=======
-    const obj: Mem0MemoryInput & Mem0MemoryExtendedInput & BufferMemoryExtendedInput & { searchOnly: boolean; useFlowiseChatId: boolean } =
-        {
-            apiKey: apiKey,
-            humanPrefix: nodeData.inputs?.humanPrefix as string,
-            aiPrefix: nodeData.inputs?.aiPrefix as string,
-            inputKey: nodeData.inputs?.inputKey as string,
-            sessionId: constructorSessionId,
-            mem0Options: mem0Options,
-            memoryOptions: memoryOptions,
-            separateMessages: false,
-            returnMessages: false,
-            appDataSource: options.appDataSource as DataSource,
-            databaseEntities: options.databaseEntities as IDatabaseEntity,
-            chatflowid: options.chatflowid as string,
-            searchOnly: (nodeData.inputs?.searchOnly as boolean) || false,
-            useFlowiseChatId: useFlowiseChatId,
-            orgId: orgId
-        }
->>>>>>> 27bc47ed
+        input: input,
+        orgId: orgId
+    }
 
     return new Mem0MemoryExtended(obj)
 }
@@ -262,11 +242,8 @@
         this.chatflowid = fields.chatflowid
         this.searchOnly = fields.searchOnly
         this.useFlowiseChatId = fields.useFlowiseChatId
-<<<<<<< HEAD
         this.input = fields.input
-=======
         this.orgId = fields.orgId
->>>>>>> 27bc47ed
     }
 
     // Selects Mem0 user_id based on toggle state (Flowise chat ID or input field)
