--- conflicted
+++ resolved
@@ -96,13 +96,9 @@
 const initalizeUpstashRedis = async (nodeData: INodeData, options: ICommonObject): Promise<BufferMemory> => {
     const baseURL = nodeData.inputs?.baseURL as string
     const sessionId = nodeData.inputs?.sessionId as string
-<<<<<<< HEAD
     const memoryKey = nodeData.inputs?.memoryKey as string
-=======
     const _sessionTTL = nodeData.inputs?.sessionTTL as string
-
     const sessionTTL = _sessionTTL ? parseInt(_sessionTTL, 10) : undefined
->>>>>>> 57b716c7
 
     const credentialData = await getCredentialData(nodeData.credential ?? '', options)
     const upstashRestToken = getCredentialParam('upstashRestToken', credentialData, nodeData)
