import { GoogleVertexAIEmbeddingsInput, VertexAIEmbeddings } from '@langchain/google-vertexai'
<<<<<<< HEAD
import { buildGoogleCredentials } from '../../../src/google-utils'
import { ICommonObject, INode, INodeData, INodeOptionsValue, INodeParams } from '../../../src/Interface'
import { MODEL_TYPE, getModels } from '../../../src/modelLoader'
import { getBaseClasses } from '../../../src/utils'
=======
import { ICommonObject, INode, INodeData, INodeOptionsValue, INodeParams } from '../../../src/Interface'
import { MODEL_TYPE, getModels, getRegions } from '../../../src/modelLoader'
import { getBaseClasses, getCredentialData, getCredentialParam } from '../../../src/utils'
>>>>>>> d081221a

class GoogleVertexAIEmbedding_Embeddings implements INode {
    label: string
    name: string
    version: number
    type: string
    icon: string
    category: string
    description: string
    baseClasses: string[]
    credential: INodeParams
    inputs: INodeParams[]

    constructor() {
        this.label = 'GoogleVertexAI Embeddings'
        this.name = 'googlevertexaiEmbeddings'
        this.version = 2.1
        this.type = 'GoogleVertexAIEmbeddings'
        this.icon = 'GoogleVertex.svg'
        this.category = 'Embeddings'
        this.description = 'Google vertexAI API to generate embeddings for a given text'
        this.baseClasses = [this.type, ...getBaseClasses(VertexAIEmbeddings)]
        this.credential = {
            label: 'Connect Credential',
            name: 'credential',
            type: 'credential',
            credentialNames: ['googleVertexAuth'],
            optional: true,
            description:
                'Google Vertex AI credential. If you are using a GCP service like Cloud Run, or if you have installed default credentials on your local machine, you do not need to set this credential.'
        }
        this.inputs = [
            {
                label: 'Model Name',
                name: 'modelName',
                type: 'asyncOptions',
                loadMethod: 'listModels',
                default: 'text-embedding-004'
            },
            {
                label: 'Region',
                description: 'Region to use for the model.',
                name: 'region',
                type: 'asyncOptions',
                loadMethod: 'listRegions',
                optional: true
            }
        ]
    }

    //@ts-ignore
    loadMethods = {
        async listModels(): Promise<INodeOptionsValue[]> {
            return await getModels(MODEL_TYPE.EMBEDDING, 'googlevertexaiEmbeddings')
        },
        async listRegions(): Promise<INodeOptionsValue[]> {
            return await getRegions(MODEL_TYPE.EMBEDDING, 'googlevertexaiEmbeddings')
        }
    }

    async init(nodeData: INodeData, _: string, options: ICommonObject): Promise<any> {
        const modelName = nodeData.inputs?.modelName as string
        const region = nodeData.inputs?.region as string
<<<<<<< HEAD
=======
        const googleApplicationCredentialFilePath = getCredentialParam('googleApplicationCredentialFilePath', credentialData, nodeData)
        const googleApplicationCredential = getCredentialParam('googleApplicationCredential', credentialData, nodeData)
        const projectID = getCredentialParam('projectID', credentialData, nodeData)
>>>>>>> d081221a

        const obj: GoogleVertexAIEmbeddingsInput = {
            model: modelName
        }
<<<<<<< HEAD

        const authOptions = await buildGoogleCredentials(nodeData, options)
        if (authOptions && Object.keys(authOptions).length !== 0) obj.authOptions = authOptions

=======
        if (Object.keys(authOptions).length !== 0) obj.authOptions = authOptions
>>>>>>> d081221a
        if (region) obj.location = region

        const model = new VertexAIEmbeddings(obj)
        return model
    }
}

module.exports = { nodeClass: GoogleVertexAIEmbedding_Embeddings }<|MERGE_RESOLUTION|>--- conflicted
+++ resolved
@@ -1,14 +1,8 @@
 import { GoogleVertexAIEmbeddingsInput, VertexAIEmbeddings } from '@langchain/google-vertexai'
-<<<<<<< HEAD
 import { buildGoogleCredentials } from '../../../src/google-utils'
 import { ICommonObject, INode, INodeData, INodeOptionsValue, INodeParams } from '../../../src/Interface'
-import { MODEL_TYPE, getModels } from '../../../src/modelLoader'
+import { MODEL_TYPE, getModels, getRegions } from '../../../src/modelLoader'
 import { getBaseClasses } from '../../../src/utils'
-=======
-import { ICommonObject, INode, INodeData, INodeOptionsValue, INodeParams } from '../../../src/Interface'
-import { MODEL_TYPE, getModels, getRegions } from '../../../src/modelLoader'
-import { getBaseClasses, getCredentialData, getCredentialParam } from '../../../src/utils'
->>>>>>> d081221a
 
 class GoogleVertexAIEmbedding_Embeddings implements INode {
     label: string
@@ -72,24 +66,14 @@
     async init(nodeData: INodeData, _: string, options: ICommonObject): Promise<any> {
         const modelName = nodeData.inputs?.modelName as string
         const region = nodeData.inputs?.region as string
-<<<<<<< HEAD
-=======
-        const googleApplicationCredentialFilePath = getCredentialParam('googleApplicationCredentialFilePath', credentialData, nodeData)
-        const googleApplicationCredential = getCredentialParam('googleApplicationCredential', credentialData, nodeData)
-        const projectID = getCredentialParam('projectID', credentialData, nodeData)
->>>>>>> d081221a
 
         const obj: GoogleVertexAIEmbeddingsInput = {
             model: modelName
         }
-<<<<<<< HEAD
 
         const authOptions = await buildGoogleCredentials(nodeData, options)
         if (authOptions && Object.keys(authOptions).length !== 0) obj.authOptions = authOptions
 
-=======
-        if (Object.keys(authOptions).length !== 0) obj.authOptions = authOptions
->>>>>>> d081221a
         if (region) obj.location = region
 
         const model = new VertexAIEmbeddings(obj)
