--- conflicted
+++ resolved
@@ -55,10 +55,7 @@
         this.category = 'Chains'
         this.description = 'Document QA - built on RetrievalQAChain to provide a chat history component'
         this.baseClasses = [this.type, ...getBaseClasses(ConversationalRetrievalQAChain)]
-<<<<<<< HEAD
         this.tags = []
-=======
->>>>>>> 43fe038c
         this.inputs = [
             {
                 label: 'Chat Model',
