--- conflicted
+++ resolved
@@ -82,11 +82,7 @@
     constructor() {
         this.label = 'Agent'
         this.name = 'agentAgentflow'
-<<<<<<< HEAD
-        this.version = 2.3
-=======
-        this.version = 3.0
->>>>>>> 113180d0
+        this.version = 3.1
         this.type = 'Agent'
         this.category = 'Agent Flows'
         this.description = 'Dynamically choose and utilize tools during runtime, enabling multi-step reasoning'
