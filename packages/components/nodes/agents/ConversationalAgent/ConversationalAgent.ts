--- conflicted
+++ resolved
@@ -70,10 +70,7 @@
 
         const obj: InitializeAgentExecutorOptions = {
             agentType: 'chat-conversational-react-description',
-<<<<<<< HEAD
-=======
             verbose: process.env.DEBUG === 'true' ? true : false
->>>>>>> 37f8d1f4
         }
 
         const agentArgs: any = {}
