import { ExaSearchResults } from '@langchain/exa'
import Exa from 'exa-js'
import { ICommonObject, INode, INodeData, INodeParams } from '../../../src/Interface'
import { getBaseClasses, getCredentialData, getCredentialParam } from '../../../src/utils'

const DESC = `A wrapper around Exa Search. Input should be an Exa-optimized query. Output is a JSON array of the query results`

class ExaSearch_Tools implements INode {
    label: string
    name: string
    version: number
    description: string
    type: string
    icon: string
    category: string
    baseClasses: string[]
    credential: INodeParams
    inputs: INodeParams[]

    constructor() {
        this.label = 'Exa Search'
        this.name = 'exaSearch'
        this.version = 1.1
        this.type = 'ExaSearch'
        this.icon = 'exa.svg'
        this.category = 'Tools'
        this.description = 'Wrapper around Exa Search API - search engine fully designed for use by LLMs'
        this.inputs = [
            {
                label: 'Tool Description',
                name: 'description',
                type: 'string',
                description: 'Description of what the tool does. This is for LLM to determine when to use this tool.',
                rows: 4,
                additionalParams: true,
                default: DESC
            },
            {
                label: 'Num of Results',
                name: 'numResults',
                type: 'number',
                optional: true,
                step: 1,
                additionalParams: true,
                description: 'Number of search results to return. Default 10. Max 10 for basic plans. Up to thousands for custom plans.'
            },
            {
                label: 'Search Type',
                name: 'type',
                type: 'options',
                options: [
                    {
                        label: 'keyword',
                        name: 'keyword'
                    },
                    {
                        label: 'neural',
                        name: 'neural'
                    },
                    {
                        label: 'auto',
                        name: 'auto',
                        description: 'decides between keyword and neural'
                    }
                ],
                optional: true,
                additionalParams: true
            },
            {
                label: 'Use Auto Prompt',
                name: 'useAutoprompt',
                type: 'boolean',
                optional: true,
                additionalParams: true,
                description: 'If true, your query will be converted to a Exa query. Default false.'
            },
            {
                label: 'Category (Beta)',
                name: 'category',
                type: 'options',
                description:
                    'A data category to focus on, with higher comprehensivity and data cleanliness. Categories right now include company, research paper, news, github, tweet, movie, song, personal site, and pdf',
                options: [
                    {
                        label: 'company',
                        name: 'company'
                    },
                    {
                        label: 'research paper',
                        name: 'research paper'
                    },
                    {
                        label: 'news',
                        name: 'news'
                    },
                    {
                        label: 'github',
                        name: 'github'
                    },
                    {
                        label: 'tweet',
                        name: 'tweet'
                    },
                    {
                        label: 'movie',
                        name: 'movie'
                    },
                    {
                        label: 'song',
                        name: 'song'
                    },
                    {
                        label: 'pdf',
                        name: 'pdf'
                    },
                    {
                        label: 'personal site',
                        name: 'personal site'
                    },
                    {
                        label: 'linkedin profile',
                        name: 'linkedin profile'
                    },
                    {
                        label: 'financial report',
                        name: 'financial report'
                    }
                ],
                optional: true,
                additionalParams: true
            },
            {
                label: 'Include Domains',
                name: 'includeDomains',
                type: 'string',
                rows: 4,
                optional: true,
                additionalParams: true,
                description:
                    'List of domains to include in the search, separated by comma. If specified, results will only come from these domains.'
            },
            {
                label: 'Exclude Domains',
                name: 'excludeDomains',
                type: 'string',
                rows: 4,
                optional: true,
                additionalParams: true,
                description:
                    'List of domains to exclude in the search, separated by comma. If specified, results will not include any from these domains.'
            },
            {
                label: 'Start Crawl Date',
                name: 'startCrawlDate',
                type: 'string',
                optional: true,
                additionalParams: true,
                placeholder: '2023-01-01T00:00:00.000Z',
                description:
                    'Crawl date refers to the date that Exa discovered a link. Results will include links that were crawled after this date. Must be specified in ISO 8601 format.'
            },
            {
                label: 'End Crawl Date',
                name: 'endCrawlDate',
                type: 'string',
                optional: true,
                additionalParams: true,
                placeholder: '2023-12-31T00:00:00.000Z',
                description:
                    'Crawl date refers to the date that Exa discovered a link. Results will include links that were crawled before this date. Must be specified in ISO 8601 format.'
            },
            {
                label: 'Start Published Date',
                name: 'startPublishedDate',
                type: 'string',
                optional: true,
                additionalParams: true,
                placeholder: '2023-01-01T00:00:00.000Z',
                description: 'Only links with a published date after this will be returned. Must be specified in ISO 8601 format.'
            },
            {
                label: 'End Published Date',
                name: 'endPublishedDate',
                type: 'string',
                optional: true,
                additionalParams: true,
                placeholder: '2023-12-31T00:00:00.000Z',
                description: 'Only links with a published date before this will be returned. Must be specified in ISO 8601 format.'
            }
        ]
        this.credential = {
            label: 'Connect Credential',
            name: 'credential',
            type: 'credential',
            credentialNames: ['exaSearchApi']
        }
        this.baseClasses = [this.type, ...getBaseClasses(ExaSearchResults)]
    }

    async init(nodeData: INodeData, _: string, options: ICommonObject): Promise<any> {
        const description = nodeData.inputs?.description as string
        const numResults = nodeData.inputs?.numResults as string
<<<<<<< HEAD
        const type = nodeData.inputs?.type
=======
        const type = nodeData.inputs?.type as 'keyword' | 'neural' | 'auto' | undefined
>>>>>>> c10db83d
        const useAutoprompt = nodeData.inputs?.useAutoprompt as boolean
        const category = nodeData.inputs?.category
        const includeDomains = nodeData.inputs?.includeDomains as string
        const excludeDomains = nodeData.inputs?.excludeDomains as string
        const startCrawlDate = nodeData.inputs?.startCrawlDate as string
        const endCrawlDate = nodeData.inputs?.endCrawlDate as string
        const startPublishedDate = nodeData.inputs?.startPublishedDate as string
        const endPublishedDate = nodeData.inputs?.endPublishedDate as string

        const credentialData = await getCredentialData(nodeData.credential ?? '', options)
        const exaSearchApiKey = getCredentialParam('exaSearchApiKey', credentialData, nodeData)

        const tool = new ExaSearchResults({
            client: new Exa(exaSearchApiKey),
            searchArgs: {
                numResults: numResults ? parseFloat(numResults) : undefined,
                type: type || undefined,
                useAutoprompt: useAutoprompt || undefined,
                category: (category as any) || undefined,
                includeDomains: includeDomains ? includeDomains.split(',') : undefined,
                excludeDomains: excludeDomains ? excludeDomains.split(',') : undefined,
                startCrawlDate: startCrawlDate || undefined,
                endCrawlDate: endCrawlDate || undefined,
                startPublishedDate: startPublishedDate || undefined,
                endPublishedDate: endPublishedDate || undefined
            }
        })

        if (description) tool.description = description

        return tool
    }
}

module.exports = { nodeClass: ExaSearch_Tools }<|MERGE_RESOLUTION|>--- conflicted
+++ resolved
@@ -200,11 +200,7 @@
     async init(nodeData: INodeData, _: string, options: ICommonObject): Promise<any> {
         const description = nodeData.inputs?.description as string
         const numResults = nodeData.inputs?.numResults as string
-<<<<<<< HEAD
-        const type = nodeData.inputs?.type
-=======
         const type = nodeData.inputs?.type as 'keyword' | 'neural' | 'auto' | undefined
->>>>>>> c10db83d
         const useAutoprompt = nodeData.inputs?.useAutoprompt as boolean
         const category = nodeData.inputs?.category
         const includeDomains = nodeData.inputs?.includeDomains as string
