--- conflicted
+++ resolved
@@ -115,16 +115,7 @@
         const iMax_tokens_to_sample = nodeData.inputs?.max_tokens_to_sample as string
         const cache = nodeData.inputs?.cache as BaseCache
         const streaming = nodeData.inputs?.streaming as boolean
-    
-        console.log('Initializing Bedrock model with the following parameters:')
-        console.log('Region:', iRegion)
-        console.log('Model Name:', modelName)
-        console.log('Custom Model:', customModel)
-        console.log('Temperature:', iTemperature)
-        console.log('Max Tokens to Sample:', iMax_tokens_to_sample)
-        console.log('Cache:', cache)
-        console.log('Streaming:', streaming)
-    
+
         const obj: BaseBedrockInput & BaseChatModelParams = {
             region: iRegion,
             model: customModel ? customModel : modelName,
@@ -132,50 +123,32 @@
             temperature: parseFloat(iTemperature),
             streaming: streaming ?? true
         }
-<<<<<<< HEAD
-    
-        console.log('Bedrock configuration object:', obj)
-    
-=======
 
->>>>>>> b578921f
         const credentialData = await getCredentialData(nodeData.credential ?? '', options)
         if (credentialData && Object.keys(credentialData).length !== 0) {
             const credentialApiKey = getCredentialParam('awsKey', credentialData, nodeData)
             const credentialApiSecret = getCredentialParam('awsSecret', credentialData, nodeData)
             const credentialApiSession = getCredentialParam('awsSession', credentialData, nodeData)
-    
+
             obj.credentials = {
                 accessKeyId: credentialApiKey,
                 secretAccessKey: credentialApiSecret,
                 sessionToken: credentialApiSession
             }
-    
-            console.log('Bedrock credentials set:', obj.credentials)
         }
-<<<<<<< HEAD
-    
-=======
 
->>>>>>> b578921f
         if (cache) obj.cache = cache
-    
+
         const allowImageUploads = nodeData.inputs?.allowImageUploads as boolean
         const multiModalOption: IMultiModalOption = {
             image: {
                 allowImageUploads: allowImageUploads ?? false
             }
         }
-    
+
         const amazonBedrock = new BedrockChat(nodeData.id, obj)
         if (obj.model.includes('anthropic.claude-3')) amazonBedrock.setMultiModalOption(multiModalOption)
-<<<<<<< HEAD
-    
-        console.log('Bedrock model initialized:', amazonBedrock)
-    
-=======
 
->>>>>>> b578921f
         return amazonBedrock
     }
 }
