--- conflicted
+++ resolved
@@ -220,15 +220,14 @@
         }
     }
 
-<<<<<<< HEAD
     setContextCache(contextCache: FlowiseGoogleAICacheManager): void {
         this.contextCache = contextCache
-=======
+    }
+
     async getNumTokens(prompt: BaseMessage[]) {
         const contents = convertBaseMessagesToContent(prompt, this._isMultimodalModel)
         const { totalTokens } = await this.client.countTokens({ contents })
         return totalTokens
->>>>>>> 654bd488
     }
 
     async _generateNonStreaming(
