--- conflicted
+++ resolved
@@ -4,15 +4,12 @@
 import * as fs from 'fs'
 import { JSDOM } from 'jsdom'
 import { ChatMessageHistory } from 'langchain/memory'
-<<<<<<< HEAD
-import { AIMessage, HumanMessage } from 'langchain/schema'
+import { AIMessage, HumanMessage, BaseMessage } from 'langchain/schema'
 import * as path from 'path'
 import { DataSource } from 'typeorm'
 import { z } from 'zod'
 import { ICommonObject, IDatabaseEntity, IMessage, INodeData } from './Interface'
-=======
 import { AIMessage, HumanMessage, BaseMessage } from 'langchain/schema'
->>>>>>> 1d8d97c7
 
 export const numberOrExpressionRegex = '^(\\d+\\.?\\d*|{{.*}})$' //return true if string consists only numbers OR expression {{}}
 export const notEmptyRegex = '(.|\\s)*\\S(.|\\s)*' //return true if string is not empty or blank
