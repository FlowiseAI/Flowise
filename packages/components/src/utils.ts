import axios from 'axios'
import { load } from 'cheerio'
import * as fs from 'fs'
import * as path from 'path'
import { JSDOM } from 'jsdom'
import { z } from 'zod'
import { DataSource } from 'typeorm'
import { ICommonObject, IDatabaseEntity, IDocument, IMessage, INodeData, IVariable, MessageContentImageUrl } from './Interface'
import { AES, enc } from 'crypto-js'
import { AIMessage, HumanMessage, BaseMessage } from '@langchain/core/messages'
import { getFileFromStorage } from './storageUtils'
<<<<<<< HEAD
import { GetSecretValueCommand, SecretsManagerClient, SecretsManagerClientConfig } from '@aws-sdk/client-secrets-manager'
=======
import { customGet } from '../nodes/sequentialagents/commonUtils'
>>>>>>> e429af13

export const numberOrExpressionRegex = '^(\\d+\\.?\\d*|{{.*}})$' //return true if string consists only numbers OR expression {{}}
export const notEmptyRegex = '(.|\\s)*\\S(.|\\s)*' //return true if string is not empty or blank
export const FLOWISE_CHATID = 'flowise_chatId'

let secretsManagerClient: SecretsManagerClient | null = null
const USE_AWS_SECRETS_MANAGER = process.env.SECRETKEY_STORAGE_TYPE === 'aws'
if (USE_AWS_SECRETS_MANAGER) {
    const region = process.env.SECRETKEY_AWS_REGION || 'us-east-1' // Default region if not provided
    const accessKeyId = process.env.SECRETKEY_AWS_ACCESS_KEY
    const secretAccessKey = process.env.SECRETKEY_AWS_SECRET_KEY

    let credentials: SecretsManagerClientConfig['credentials'] | undefined
    if (accessKeyId && secretAccessKey) {
        credentials = {
            accessKeyId,
            secretAccessKey
        }
    }
    secretsManagerClient = new SecretsManagerClient({ credentials, region })
}

/*
 * List of dependencies allowed to be import in @flowiseai/nodevm
 */
export const availableDependencies = [
    '@aws-sdk/client-bedrock-runtime',
    '@aws-sdk/client-dynamodb',
    '@aws-sdk/client-s3',
    '@elastic/elasticsearch',
    '@dqbd/tiktoken',
    '@getzep/zep-js',
    '@gomomento/sdk',
    '@gomomento/sdk-core',
    '@google-ai/generativelanguage',
    '@google/generative-ai',
    '@huggingface/inference',
    '@langchain/anthropic',
    '@langchain/aws',
    '@langchain/cohere',
    '@langchain/community',
    '@langchain/core',
    '@langchain/google-genai',
    '@langchain/google-vertexai',
    '@langchain/groq',
    '@langchain/langgraph',
    '@langchain/mistralai',
    '@langchain/mongodb',
    '@langchain/ollama',
    '@langchain/openai',
    '@langchain/pinecone',
    '@langchain/qdrant',
    '@langchain/weaviate',
    '@notionhq/client',
    '@opensearch-project/opensearch',
    '@pinecone-database/pinecone',
    '@qdrant/js-client-rest',
    '@supabase/supabase-js',
    '@upstash/redis',
    '@zilliz/milvus2-sdk-node',
    'apify-client',
    'axios',
    'cheerio',
    'chromadb',
    'cohere-ai',
    'd3-dsv',
    'faiss-node',
    'form-data',
    'google-auth-library',
    'graphql',
    'html-to-text',
    'ioredis',
    'langchain',
    'langfuse',
    'langsmith',
    'langwatch',
    'linkifyjs',
    'lunary',
    'mammoth',
    'moment',
    'mongodb',
    'mysql2',
    'node-fetch',
    'node-html-markdown',
    'notion-to-md',
    'openai',
    'pdf-parse',
    'pdfjs-dist',
    'pg',
    'playwright',
    'puppeteer',
    'redis',
    'replicate',
    'srt-parser-2',
    'typeorm',
    'weaviate-ts-client'
]

export const defaultAllowBuiltInDep = [
    'assert',
    'buffer',
    'crypto',
    'events',
    'http',
    'https',
    'net',
    'path',
    'querystring',
    'timers',
    'tls',
    'url',
    'zlib'
]

/**
 * Get base classes of components
 *
 * @export
 * @param {any} targetClass
 * @returns {string[]}
 */
export const getBaseClasses = (targetClass: any) => {
    const baseClasses: string[] = []
    const skipClassNames = ['BaseLangChain', 'Serializable']

    if (targetClass instanceof Function) {
        let baseClass = targetClass

        while (baseClass) {
            const newBaseClass = Object.getPrototypeOf(baseClass)
            if (newBaseClass && newBaseClass !== Object && newBaseClass.name) {
                baseClass = newBaseClass
                if (!skipClassNames.includes(baseClass.name)) baseClasses.push(baseClass.name)
            } else {
                break
            }
        }
    }
    return baseClasses
}

/**
 * Serialize axios query params
 *
 * @export
 * @param {any} params
 * @param {boolean} skipIndex // Set to true if you want same params to be: param=1&param=2 instead of: param[0]=1&param[1]=2
 * @returns {string}
 */
export function serializeQueryParams(params: any, skipIndex?: boolean): string {
    const parts: any[] = []

    const encode = (val: string) => {
        return encodeURIComponent(val)
            .replace(/%3A/gi, ':')
            .replace(/%24/g, '$')
            .replace(/%2C/gi, ',')
            .replace(/%20/g, '+')
            .replace(/%5B/gi, '[')
            .replace(/%5D/gi, ']')
    }

    const convertPart = (key: string, val: any) => {
        if (val instanceof Date) val = val.toISOString()
        else if (val instanceof Object) val = JSON.stringify(val)

        parts.push(encode(key) + '=' + encode(val))
    }

    Object.entries(params).forEach(([key, val]) => {
        if (val === null || typeof val === 'undefined') return

        if (Array.isArray(val)) val.forEach((v, i) => convertPart(`${key}${skipIndex ? '' : `[${i}]`}`, v))
        else convertPart(key, val)
    })

    return parts.join('&')
}

/**
 * Handle error from try catch
 *
 * @export
 * @param {any} error
 * @returns {string}
 */
export function handleErrorMessage(error: any): string {
    let errorMessage = ''

    if (error.message) {
        errorMessage += error.message + '. '
    }

    if (error.response && error.response.data) {
        if (error.response.data.error) {
            if (typeof error.response.data.error === 'object') errorMessage += JSON.stringify(error.response.data.error) + '. '
            else if (typeof error.response.data.error === 'string') errorMessage += error.response.data.error + '. '
        } else if (error.response.data.msg) errorMessage += error.response.data.msg + '. '
        else if (error.response.data.Message) errorMessage += error.response.data.Message + '. '
        else if (typeof error.response.data === 'string') errorMessage += error.response.data + '. '
    }

    if (!errorMessage) errorMessage = 'Unexpected Error.'

    return errorMessage
}

/**
 * Returns the path of node modules package
 * @param {string} packageName
 * @returns {string}
 */
export const getNodeModulesPackagePath = (packageName: string): string => {
    const checkPaths = [
        path.join(__dirname, '..', 'node_modules', packageName),
        path.join(__dirname, '..', '..', 'node_modules', packageName),
        path.join(__dirname, '..', '..', '..', 'node_modules', packageName),
        path.join(__dirname, '..', '..', '..', '..', 'node_modules', packageName),
        path.join(__dirname, '..', '..', '..', '..', '..', 'node_modules', packageName)
    ]
    for (const checkPath of checkPaths) {
        if (fs.existsSync(checkPath)) {
            return checkPath
        }
    }
    return ''
}

/**
 * Get input variables
 * @param {string} paramValue
 * @returns {boolean}
 */
export const getInputVariables = (paramValue: string): string[] => {
    if (typeof paramValue !== 'string') return []
    const returnVal = paramValue
    const variableStack = []
    const inputVariables = []
    let startIdx = 0
    const endIdx = returnVal.length
    while (startIdx < endIdx) {
        const substr = returnVal.substring(startIdx, startIdx + 1)
        // Check for escaped curly brackets
        if (substr === '\\' && (returnVal[startIdx + 1] === '{' || returnVal[startIdx + 1] === '}')) {
            startIdx += 2 // Skip the escaped bracket
            continue
        }
        // Store the opening double curly bracket
        if (substr === '{') {
            variableStack.push({ substr, startIdx: startIdx + 1 })
        }
        // Found the complete variable
        if (substr === '}' && variableStack.length > 0 && variableStack[variableStack.length - 1].substr === '{') {
            const variableStartIdx = variableStack[variableStack.length - 1].startIdx
            const variableEndIdx = startIdx
            const variableFullPath = returnVal.substring(variableStartIdx, variableEndIdx)
            inputVariables.push(variableFullPath)
            variableStack.pop()
        }
        startIdx += 1
    }
    return inputVariables
}

/**
 * Crawl all available urls given a domain url and limit
 * @param {string} url
 * @param {number} limit
 * @returns {string[]}
 */
export const getAvailableURLs = async (url: string, limit: number) => {
    try {
        const availableUrls: string[] = []

        console.info(`Crawling: ${url}`)
        availableUrls.push(url)

        const response = await axios.get(url)
        const $ = load(response.data)

        const relativeLinks = $("a[href^='/']")
        console.info(`Available Relative Links: ${relativeLinks.length}`)
        if (relativeLinks.length === 0) return availableUrls

        limit = Math.min(limit + 1, relativeLinks.length) // limit + 1 is because index start from 0 and index 0 is occupy by url
        console.info(`True Limit: ${limit}`)

        // availableUrls.length cannot exceed limit
        for (let i = 0; availableUrls.length < limit; i++) {
            if (i === limit) break // some links are repetitive so it won't added into the array which cause the length to be lesser
            console.info(`index: ${i}`)
            const element = relativeLinks[i]

            const relativeUrl = $(element).attr('href')
            if (!relativeUrl) continue

            const absoluteUrl = new URL(relativeUrl, url).toString()
            if (!availableUrls.includes(absoluteUrl)) {
                availableUrls.push(absoluteUrl)
                console.info(`Found unique relative link: ${absoluteUrl}`)
            }
        }

        return availableUrls
    } catch (err) {
        throw new Error(`getAvailableURLs: ${err?.message}`)
    }
}

/**
 * Search for href through htmlBody string
 * @param {string} htmlBody
 * @param {string} baseURL
 * @returns {string[]}
 */
function getURLsFromHTML(htmlBody: string, baseURL: string): string[] {
    const dom = new JSDOM(htmlBody)
    const linkElements = dom.window.document.querySelectorAll('a')
    const urls: string[] = []
    for (const linkElement of linkElements) {
        try {
            const urlObj = new URL(linkElement.href, baseURL)
            urls.push(urlObj.href)
        } catch (err) {
            if (process.env.DEBUG === 'true') console.error(`error with scraped URL: ${err.message}`)
            continue
        }
    }
    return urls
}

/**
 * Normalize URL to prevent crawling the same page
 * @param {string} urlString
 * @returns {string}
 */
function normalizeURL(urlString: string): string {
    const urlObj = new URL(urlString)
    const hostPath = urlObj.hostname + urlObj.pathname + urlObj.search
    if (hostPath.length > 0 && hostPath.slice(-1) == '/') {
        // handling trailing slash
        return hostPath.slice(0, -1)
    }
    return hostPath
}

/**
 * Recursive crawl using normalizeURL and getURLsFromHTML
 * @param {string} baseURL
 * @param {string} currentURL
 * @param {string[]} pages
 * @param {number} limit
 * @returns {Promise<string[]>}
 */
async function crawl(baseURL: string, currentURL: string, pages: string[], limit: number): Promise<string[]> {
    const baseURLObj = new URL(baseURL)
    const currentURLObj = new URL(currentURL)

    if (limit !== 0 && pages.length === limit) return pages

    if (baseURLObj.hostname !== currentURLObj.hostname) return pages

    const normalizeCurrentURL = baseURLObj.protocol + '//' + normalizeURL(currentURL)
    if (pages.includes(normalizeCurrentURL)) {
        return pages
    }

    pages.push(normalizeCurrentURL)

    if (process.env.DEBUG === 'true') console.info(`actively crawling ${currentURL}`)
    try {
        const resp = await fetch(currentURL)

        if (resp.status > 399) {
            if (process.env.DEBUG === 'true') console.error(`error in fetch with status code: ${resp.status}, on page: ${currentURL}`)
            return pages
        }

        const contentType: string | null = resp.headers.get('content-type')
        if ((contentType && !contentType.includes('text/html')) || !contentType) {
            if (process.env.DEBUG === 'true') console.error(`non html response, content type: ${contentType}, on page: ${currentURL}`)
            return pages
        }

        const htmlBody = await resp.text()
        const nextURLs = getURLsFromHTML(htmlBody, currentURL)
        for (const nextURL of nextURLs) {
            pages = await crawl(baseURL, nextURL, pages, limit)
        }
    } catch (err) {
        if (process.env.DEBUG === 'true') console.error(`error in fetch url: ${err.message}, on page: ${currentURL}`)
    }
    return pages
}

/**
 * Prep URL before passing into recursive crawl function
 * @param {string} stringURL
 * @param {number} limit
 * @returns {Promise<string[]>}
 */
export async function webCrawl(stringURL: string, limit: number): Promise<string[]> {
    const URLObj = new URL(stringURL)
    const modifyURL = stringURL.slice(-1) === '/' ? stringURL.slice(0, -1) : stringURL
    return await crawl(URLObj.protocol + '//' + URLObj.hostname, modifyURL, [], limit)
}

export function getURLsFromXML(xmlBody: string, limit: number): string[] {
    const dom = new JSDOM(xmlBody, { contentType: 'text/xml' })
    const linkElements = dom.window.document.querySelectorAll('url')
    const urls: string[] = []
    for (const linkElement of linkElements) {
        const locElement = linkElement.querySelector('loc')
        if (limit !== 0 && urls.length === limit) break
        if (locElement?.textContent) {
            urls.push(locElement.textContent)
        }
    }
    return urls
}

export async function xmlScrape(currentURL: string, limit: number): Promise<string[]> {
    let urls: string[] = []
    if (process.env.DEBUG === 'true') console.info(`actively scarping ${currentURL}`)
    try {
        const resp = await fetch(currentURL)

        if (resp.status > 399) {
            if (process.env.DEBUG === 'true') console.error(`error in fetch with status code: ${resp.status}, on page: ${currentURL}`)
            return urls
        }

        const contentType: string | null = resp.headers.get('content-type')
        if ((contentType && !contentType.includes('application/xml') && !contentType.includes('text/xml')) || !contentType) {
            if (process.env.DEBUG === 'true') console.error(`non xml response, content type: ${contentType}, on page: ${currentURL}`)
            return urls
        }

        const xmlBody = await resp.text()
        urls = getURLsFromXML(xmlBody, limit)
    } catch (err) {
        if (process.env.DEBUG === 'true') console.error(`error in fetch url: ${err.message}, on page: ${currentURL}`)
    }
    return urls
}

/**
 * Get env variables
 * @param {string} name
 * @returns {string | undefined}
 */
export const getEnvironmentVariable = (name: string): string | undefined => {
    try {
        return typeof process !== 'undefined' ? process.env?.[name] : undefined
    } catch (e) {
        return undefined
    }
}

/**
 * Returns the path of encryption key
 * @returns {string}
 */
const getEncryptionKeyFilePath = (): string => {
    const checkPaths = [
        path.join(__dirname, '..', '..', 'encryption.key'),
        path.join(__dirname, '..', '..', 'server', 'encryption.key'),
        path.join(__dirname, '..', '..', '..', 'encryption.key'),
        path.join(__dirname, '..', '..', '..', 'server', 'encryption.key'),
        path.join(__dirname, '..', '..', '..', '..', 'encryption.key'),
        path.join(__dirname, '..', '..', '..', '..', 'server', 'encryption.key'),
        path.join(__dirname, '..', '..', '..', '..', '..', 'encryption.key'),
        path.join(__dirname, '..', '..', '..', '..', '..', 'server', 'encryption.key'),
        path.join(getUserHome(), '.flowise', 'encryption.key')
    ]
    for (const checkPath of checkPaths) {
        if (fs.existsSync(checkPath)) {
            return checkPath
        }
    }
    return ''
}

export const getEncryptionKeyPath = (): string => {
    return process.env.SECRETKEY_PATH ? path.join(process.env.SECRETKEY_PATH, 'encryption.key') : getEncryptionKeyFilePath()
}

/**
 * Returns the encryption key
 * @returns {Promise<string>}
 */
const getEncryptionKey = async (): Promise<string> => {
    if (process.env.FLOWISE_SECRETKEY_OVERWRITE !== undefined && process.env.FLOWISE_SECRETKEY_OVERWRITE !== '') {
        return process.env.FLOWISE_SECRETKEY_OVERWRITE
    }
    try {
        return await fs.promises.readFile(getEncryptionKeyPath(), 'utf8')
    } catch (error) {
        throw new Error(error)
    }
}

/**
 * Decrypt credential data
 * @param {string} encryptedData
 * @param {string} componentCredentialName
 * @param {IComponentCredentials} componentCredentials
 * @returns {Promise<ICommonObject>}
 */
const decryptCredentialData = async (encryptedData: string): Promise<ICommonObject> => {
    let decryptedDataStr: string

    if (USE_AWS_SECRETS_MANAGER && secretsManagerClient) {
        try {
            const command = new GetSecretValueCommand({ SecretId: encryptedData })
            const response = await secretsManagerClient.send(command)

            if (response.SecretString) {
                const secretObj = JSON.parse(response.SecretString)
                decryptedDataStr = JSON.stringify(secretObj)
            } else {
                throw new Error('Failed to retrieve secret value.')
            }
        } catch (error) {
            console.error(error)
            throw new Error('Credentials could not be decrypted.')
        }
    } else {
        // Fallback to existing code
        const encryptKey = await getEncryptionKey()
        const decryptedData = AES.decrypt(encryptedData, encryptKey)
        decryptedDataStr = decryptedData.toString(enc.Utf8)
    }

    if (!decryptedDataStr) return {}
    try {
        return JSON.parse(decryptedDataStr)
    } catch (e) {
        console.error(e)
        throw new Error('Credentials could not be decrypted.')
    }
}

/**
 * Get credential data
 * @param {string} selectedCredentialId
 * @param {ICommonObject} options
 * @returns {Promise<ICommonObject>}
 */
export const getCredentialData = async (selectedCredentialId: string, options: ICommonObject): Promise<ICommonObject> => {
    const appDataSource = options.appDataSource as DataSource
    const databaseEntities = options.databaseEntities as IDatabaseEntity

    try {
        if (!selectedCredentialId) {
            return {}
        }

        const credential = await appDataSource.getRepository(databaseEntities['Credential']).findOneBy({
            id: selectedCredentialId
        })

        if (!credential) return {}

        // Decrypt credentialData
        const decryptedCredentialData = await decryptCredentialData(credential.encryptedData)

        return decryptedCredentialData
    } catch (e) {
        throw new Error(e)
    }
}

/**
 * Get first non falsy value
 *
 * @param {...any} values
 *
 * @returns {any|undefined}
 */
export const defaultChain = (...values: any[]): any | undefined => {
    return values.filter(Boolean)[0]
}

export const getCredentialParam = (paramName: string, credentialData: ICommonObject, nodeData: INodeData, defaultValue?: any): any => {
    return (nodeData.inputs as ICommonObject)[paramName] ?? credentialData[paramName] ?? defaultValue ?? undefined
}

// reference https://www.freeformatter.com/json-escape.html
const jsonEscapeCharacters = [
    { escape: '"', value: 'FLOWISE_DOUBLE_QUOTE' },
    { escape: '\n', value: 'FLOWISE_NEWLINE' },
    { escape: '\b', value: 'FLOWISE_BACKSPACE' },
    { escape: '\f', value: 'FLOWISE_FORM_FEED' },
    { escape: '\r', value: 'FLOWISE_CARRIAGE_RETURN' },
    { escape: '\t', value: 'FLOWISE_TAB' },
    { escape: '\\', value: 'FLOWISE_BACKSLASH' }
]

function handleEscapesJSONParse(input: string, reverse: Boolean): string {
    for (const element of jsonEscapeCharacters) {
        input = reverse ? input.replaceAll(element.value, element.escape) : input.replaceAll(element.escape, element.value)
    }
    return input
}

function iterateEscapesJSONParse(input: any, reverse: Boolean): any {
    for (const element in input) {
        const type = typeof input[element]
        if (type === 'string') input[element] = handleEscapesJSONParse(input[element], reverse)
        else if (type === 'object') input[element] = iterateEscapesJSONParse(input[element], reverse)
    }
    return input
}

export function handleEscapeCharacters(input: any, reverse: Boolean): any {
    const type = typeof input
    if (type === 'string') return handleEscapesJSONParse(input, reverse)
    else if (type === 'object') return iterateEscapesJSONParse(input, reverse)
    return input
}

/**
 * Get user home dir
 * @returns {string}
 */
export const getUserHome = (): string => {
    let variableName = 'HOME'
    if (process.platform === 'win32') {
        variableName = 'USERPROFILE'
    }

    if (process.env[variableName] === undefined) {
        // If for some reason the variable does not exist, fall back to current folder
        return process.cwd()
    }
    return process.env[variableName] as string
}

/**
 * Map ChatMessage to BaseMessage
 * @param {IChatMessage[]} chatmessages
 * @returns {BaseMessage[]}
 */
export const mapChatMessageToBaseMessage = async (chatmessages: any[] = []): Promise<BaseMessage[]> => {
    const chatHistory = []

    for (const message of chatmessages) {
        if (message.role === 'apiMessage' || message.type === 'apiMessage') {
            chatHistory.push(new AIMessage(message.content || ''))
        } else if (message.role === 'userMessage' || message.role === 'userMessage') {
            // check for image/files uploads
            if (message.fileUploads) {
                // example: [{"type":"stored-file","name":"0_DiXc4ZklSTo3M8J4.jpg","mime":"image/jpeg"}]
                try {
                    let messageWithFileUploads = ''
                    const uploads = JSON.parse(message.fileUploads)
                    const imageContents: MessageContentImageUrl[] = []
                    for (const upload of uploads) {
                        if (upload.type === 'stored-file' && upload.mime.startsWith('image')) {
                            const fileData = await getFileFromStorage(upload.name, message.chatflowid, message.chatId)
                            // as the image is stored in the server, read the file and convert it to base64
                            const bf = 'data:' + upload.mime + ';base64,' + fileData.toString('base64')

                            imageContents.push({
                                type: 'image_url',
                                image_url: {
                                    url: bf
                                }
                            })
                        } else if (upload.type === 'url' && upload.mime.startsWith('image')) {
                            imageContents.push({
                                type: 'image_url',
                                image_url: {
                                    url: upload.data
                                }
                            })
                        } else if (upload.type === 'stored-file:full') {
                            const fileLoaderNodeModule = await import('../nodes/documentloaders/File/File')
                            // @ts-ignore
                            const fileLoaderNodeInstance = new fileLoaderNodeModule.nodeClass()
                            const options = {
                                retrieveAttachmentChatId: true,
                                chatflowid: message.chatflowid,
                                chatId: message.chatId
                            }
                            const nodeData = {
                                inputs: {
                                    txtFile: `FILE-STORAGE::${JSON.stringify([upload.name])}`
                                }
                            }
                            const documents: IDocument[] = await fileLoaderNodeInstance.init(nodeData, '', options)
                            const pageContents = documents.map((doc) => doc.pageContent).join('\n')
                            messageWithFileUploads += `<doc name='${upload.name}'>${pageContents}</doc>\n\n`
                        }
                    }
                    const messageContent = messageWithFileUploads ? `${messageWithFileUploads}\n\n${message.content}` : message.content
                    chatHistory.push(
                        new HumanMessage({
                            content: [
                                {
                                    type: 'text',
                                    text: messageContent
                                },
                                ...imageContents
                            ]
                        })
                    )
                } catch (e) {
                    // failed to parse fileUploads, continue with text only
                    chatHistory.push(new HumanMessage(message.content || ''))
                }
            } else {
                chatHistory.push(new HumanMessage(message.content || ''))
            }
        }
    }
    return chatHistory
}

/**
 * Convert incoming chat history to string
 * @param {IMessage[]} chatHistory
 * @returns {string}
 */
export const convertChatHistoryToText = (chatHistory: IMessage[] = []): string => {
    return chatHistory
        .map((chatMessage) => {
            if (chatMessage.type === 'apiMessage') {
                return `Assistant: ${chatMessage.message}`
            } else if (chatMessage.type === 'userMessage') {
                return `Human: ${chatMessage.message}`
            } else {
                return `${chatMessage.message}`
            }
        })
        .join('\n')
}

/**
 * Serialize array chat history to string
 * @param {string | Array<string>} chatHistory
 * @returns {string}
 */
export const serializeChatHistory = (chatHistory: string | Array<string>) => {
    if (Array.isArray(chatHistory)) {
        return chatHistory.join('\n')
    }
    return chatHistory
}

/**
 * Convert schema to zod schema
 * @param {string | object} schema
 * @returns {ICommonObject}
 */
export const convertSchemaToZod = (schema: string | object): ICommonObject => {
    try {
        const parsedSchema = typeof schema === 'string' ? JSON.parse(schema) : schema
        const zodObj: ICommonObject = {}
        for (const sch of parsedSchema) {
            if (sch.type === 'string') {
                if (sch.required) {
                    zodObj[sch.property] = z.string({ required_error: `${sch.property} required` }).describe(sch.description)
                } else {
                    zodObj[sch.property] = z.string().describe(sch.description).optional()
                }
            } else if (sch.type === 'number') {
                if (sch.required) {
                    zodObj[sch.property] = z.number({ required_error: `${sch.property} required` }).describe(sch.description)
                } else {
                    zodObj[sch.property] = z.number().describe(sch.description).optional()
                }
            } else if (sch.type === 'boolean') {
                if (sch.required) {
                    zodObj[sch.property] = z.boolean({ required_error: `${sch.property} required` }).describe(sch.description)
                } else {
                    zodObj[sch.property] = z.boolean().describe(sch.description).optional()
                }
            }
        }
        return zodObj
    } catch (e) {
        throw new Error(e)
    }
}

/**
 * Flatten nested object
 * @param {ICommonObject} obj
 * @param {string} parentKey
 * @returns {ICommonObject}
 */
export const flattenObject = (obj: ICommonObject, parentKey?: string) => {
    let result: any = {}

    if (!obj) return result

    Object.keys(obj).forEach((key) => {
        const value = obj[key]
        const _key = parentKey ? parentKey + '.' + key : key
        if (typeof value === 'object') {
            result = { ...result, ...flattenObject(value, _key) }
        } else {
            result[_key] = value
        }
    })

    return result
}

/**
 * Convert BaseMessage to IMessage
 * @param {BaseMessage[]} messages
 * @returns {IMessage[]}
 */
export const convertBaseMessagetoIMessage = (messages: BaseMessage[]): IMessage[] => {
    const formatmessages: IMessage[] = []
    for (const m of messages) {
        if (m._getType() === 'human') {
            formatmessages.push({
                message: m.content as string,
                type: 'userMessage'
            })
        } else if (m._getType() === 'ai') {
            formatmessages.push({
                message: m.content as string,
                type: 'apiMessage'
            })
        } else if (m._getType() === 'system') {
            formatmessages.push({
                message: m.content as string,
                type: 'apiMessage'
            })
        }
    }
    return formatmessages
}

/**
 * Convert MultiOptions String to String Array
 * @param {string} inputString
 * @returns {string[]}
 */
export const convertMultiOptionsToStringArray = (inputString: string): string[] => {
    let ArrayString: string[] = []
    try {
        ArrayString = JSON.parse(inputString)
    } catch (e) {
        ArrayString = []
    }
    return ArrayString
}

/**
 * Get variables
 * @param {DataSource} appDataSource
 * @param {IDatabaseEntity} databaseEntities
 * @param {INodeData} nodeData
 */
export const getVars = async (appDataSource: DataSource, databaseEntities: IDatabaseEntity, nodeData: INodeData) => {
    const variables = ((await appDataSource.getRepository(databaseEntities['Variable']).find()) as IVariable[]) ?? []

    // override variables defined in overrideConfig
    // nodeData.inputs.vars is an Object, check each property and override the variable
    if (nodeData?.inputs?.vars) {
        for (const propertyName of Object.getOwnPropertyNames(nodeData.inputs.vars)) {
            const foundVar = variables.find((v) => v.name === propertyName)
            if (foundVar) {
                // even if the variable was defined as runtime, we override it with static value
                foundVar.type = 'static'
                foundVar.value = nodeData.inputs.vars[propertyName]
            } else {
                // add it the variables, if not found locally in the db
                variables.push({ name: propertyName, type: 'static', value: nodeData.inputs.vars[propertyName] })
            }
        }
    }

    return variables
}

/**
 * Prepare sandbox variables
 * @param {IVariable[]} variables
 */
export const prepareSandboxVars = (variables: IVariable[]) => {
    let vars = {}
    if (variables) {
        for (const item of variables) {
            let value = item.value

            // read from .env file
            if (item.type === 'runtime') {
                value = process.env[item.name] ?? ''
            }

            Object.defineProperty(vars, item.name, {
                enumerable: true,
                configurable: true,
                writable: true,
                value: value
            })
        }
    }
    return vars
}

let version: string
export const getVersion: () => Promise<{ version: string }> = async () => {
    if (version != null) return { version }

    const checkPaths = [
        path.join(__dirname, '..', 'package.json'),
        path.join(__dirname, '..', '..', 'package.json'),
        path.join(__dirname, '..', '..', '..', 'package.json'),
        path.join(__dirname, '..', '..', '..', '..', 'package.json'),
        path.join(__dirname, '..', '..', '..', '..', '..', 'package.json')
    ]
    for (const checkPath of checkPaths) {
        try {
            const content = await fs.promises.readFile(checkPath, 'utf8')
            const parsedContent = JSON.parse(content)
            version = parsedContent.version
            return { version }
        } catch {
            continue
        }
    }

    throw new Error('None of the package.json paths could be parsed')
}

/**
 * Map Ext to InputField
 * @param {string} ext
 * @returns {string}
 */
export const mapExtToInputField = (ext: string) => {
    switch (ext) {
        case '.txt':
            return 'txtFile'
        case '.pdf':
            return 'pdfFile'
        case '.json':
            return 'jsonFile'
        case '.csv':
        case '.xls':
        case '.xlsx':
            return 'csvFile'
        case '.jsonl':
            return 'jsonlinesFile'
        case '.docx':
        case '.doc':
            return 'docxFile'
        case '.yaml':
            return 'yamlFile'
        default:
            return 'txtFile'
    }
}

/**
 * Map MimeType to InputField
 * @param {string} mimeType
 * @returns {string}
 */
export const mapMimeTypeToInputField = (mimeType: string) => {
    switch (mimeType) {
        case 'text/plain':
            return 'txtFile'
        case 'application/pdf':
            return 'pdfFile'
        case 'application/json':
            return 'jsonFile'
        case 'text/csv':
            return 'csvFile'
        case 'application/json-lines':
        case 'application/jsonl':
        case 'text/jsonl':
            return 'jsonlinesFile'
        case 'application/vnd.openxmlformats-officedocument.wordprocessingml.document':
            return 'docxFile'
        case 'application/vnd.yaml':
        case 'application/x-yaml':
        case 'text/vnd.yaml':
        case 'text/x-yaml':
        case 'text/yaml':
            return 'yamlFile'
        default:
            return 'txtFile'
    }
}

/**
 * Map MimeType to Extension
 * @param {string} mimeType
 * @returns {string}
 */
export const mapMimeTypeToExt = (mimeType: string) => {
    switch (mimeType) {
        case 'text/plain':
            return 'txt'
        case 'application/pdf':
            return 'pdf'
        case 'application/json':
            return 'json'
        case 'text/csv':
            return 'csv'
        case 'application/json-lines':
        case 'application/jsonl':
        case 'text/jsonl':
            return 'jsonl'
        case 'application/msword':
            return 'doc'
        case 'application/vnd.openxmlformats-officedocument.wordprocessingml.document':
            return 'docx'
        case 'application/vnd.ms-excel':
            return 'xls'
        case 'application/vnd.openxmlformats-officedocument.spreadsheetml.sheet':
            return 'xlsx'
        default:
            return ''
    }
}

// remove invalid markdown image pattern: ![<some-string>](<some-string>)
export const removeInvalidImageMarkdown = (output: string): string => {
    return typeof output === 'string' ? output.replace(/!\[.*?\]\((?!https?:\/\/).*?\)/g, '') : output
}

/**
 * Extract output from array
 * @param {any} output
 * @returns {string}
 */
export const extractOutputFromArray = (output: any): string => {
    if (Array.isArray(output)) {
        return output.map((o) => o.text).join('\n')
    } else if (typeof output === 'object') {
        if (output.text) return output.text
        else return JSON.stringify(output)
    }
    return output
}

/**
 * Loop through the object and replace the key with the value
 * @param {any} obj
 * @param {any} sourceObj
 * @returns {any}
 */
export const resolveFlowObjValue = (obj: any, sourceObj: any): any => {
    if (typeof obj === 'object' && obj !== null) {
        const resolved: any = Array.isArray(obj) ? [] : {}
        for (const key in obj) {
            const value = obj[key]
            resolved[key] = resolveFlowObjValue(value, sourceObj)
        }
        return resolved
    } else if (typeof obj === 'string' && obj.startsWith('$flow')) {
        return customGet(sourceObj, obj)
    } else {
        return obj
    }
}<|MERGE_RESOLUTION|>--- conflicted
+++ resolved
@@ -9,11 +9,8 @@
 import { AES, enc } from 'crypto-js'
 import { AIMessage, HumanMessage, BaseMessage } from '@langchain/core/messages'
 import { getFileFromStorage } from './storageUtils'
-<<<<<<< HEAD
 import { GetSecretValueCommand, SecretsManagerClient, SecretsManagerClientConfig } from '@aws-sdk/client-secrets-manager'
-=======
 import { customGet } from '../nodes/sequentialagents/commonUtils'
->>>>>>> e429af13
 
 export const numberOrExpressionRegex = '^(\\d+\\.?\\d*|{{.*}})$' //return true if string consists only numbers OR expression {{}}
 export const notEmptyRegex = '(.|\\s)*\\S(.|\\s)*' //return true if string is not empty or blank
