--- conflicted
+++ resolved
@@ -442,17 +442,15 @@
     streamAbortEvent(chatId: string): void
     streamEndEvent(chatId: string): void
     streamUsageMetadataEvent(chatId: string, data: any): void
-<<<<<<< HEAD
     // Enhanced MCP streaming methods
     addMcpConnection?(chatId: string, toolName?: string): void
     removeMcpConnection?(chatId: string, toolName?: string): void
     markMcpConnectionCompleting?(chatId: string, toolName?: string): void
     hasMcpConnections?(chatId: string): boolean
-=======
+    // Text-to-speech streaming methods
     streamTTSStartEvent(chatId: string, chatMessageId: string, format: string): void
     streamTTSDataEvent(chatId: string, chatMessageId: string, audioChunk: string): void
     streamTTSEndEvent(chatId: string, chatMessageId: string): void
->>>>>>> ac794ab6
 }
 
 export enum FollowUpPromptProvider {
