--- conflicted
+++ resolved
@@ -94,13 +94,10 @@
     hint?: Record<string, string>
     tabIdentifier?: string
     tabs?: Array<INodeParams>
-<<<<<<< HEAD
     disabled?: boolean
-=======
     refresh?: boolean
     freeSolo?: boolean
     loadPreviousNodes?: boolean
->>>>>>> fc9d6e7a
 }
 
 export interface INodeExecutionData {
