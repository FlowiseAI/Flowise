--- conflicted
+++ resolved
@@ -1,10 +1,5 @@
 // assets
-<<<<<<< HEAD
-import { IconTrash, IconFileUpload, IconFileExport, IconCopy, IconSearch, IconMessage, IconPictureInPictureOff } from '@tabler/icons'
-import { translationObject } from 'translate'
-=======
 import { IconTrash, IconFileUpload, IconFileExport, IconCopy, IconMessage, IconAdjustmentsHorizontal } from '@tabler/icons'
->>>>>>> c11c43cf
 
 // constant
 const icons = {
@@ -23,25 +18,15 @@
     type: 'group',
     children: [
         {
-<<<<<<< HEAD
-            id: 'conversationStarters',
-            title: translationObject['Starter Prompts'] || 'Starter Prompts',
-=======
             id: 'viewMessages',
-            title: 'View Messages',
->>>>>>> c11c43cf
+            title: 'Просмотр сообщений',
             type: 'item',
             url: '',
             icon: icons.IconMessage
         },
         {
-<<<<<<< HEAD
-            id: 'viewMessages',
-            title: 'Просмотр сообщений',
-=======
             id: 'chatflowConfiguration',
-            title: 'Configuration',
->>>>>>> c11c43cf
+            title: 'Конфигурация',
             type: 'item',
             url: '',
             icon: icons.IconAdjustmentsHorizontal
@@ -68,16 +53,6 @@
             icon: icons.IconFileExport
         },
         {
-<<<<<<< HEAD
-            id: 'analyseChatflow',
-            title: 'Анализ Проекта',
-            type: 'item',
-            url: '',
-            icon: icons.IconSearch
-        },
-        {
-=======
->>>>>>> c11c43cf
             id: 'deleteChatflow',
             title: 'Удалить Проект',
             type: 'item',
