// assets
<<<<<<< HEAD
import {
    IconTrash,
    IconFileUpload,
    IconFileExport,
    IconCopy,
    IconSearch,
    IconMessage,
    IconPictureInPictureOff,
    IconLink,
    IconMicrophone,
    IconDatabaseExport,
    IconThumbUp
} from '@tabler/icons'
=======
import { IconTrash, IconFileUpload, IconFileExport, IconCopy, IconMessage, IconAdjustmentsHorizontal } from '@tabler/icons'
>>>>>>> 3fbfd3d4

// constant
const icons = {
    IconTrash,
    IconFileUpload,
    IconFileExport,
    IconCopy,
    IconMessage,
<<<<<<< HEAD
    IconPictureInPictureOff,
    IconLink,
    IconMicrophone,
    IconDatabaseExport,
    IconThumbUp
=======
    IconAdjustmentsHorizontal
>>>>>>> 3fbfd3d4
}

// ==============================|| SETTINGS MENU ITEMS ||============================== //

const settings = {
    id: 'settings',
    title: '',
    type: 'group',
    children: [
        {
            id: 'viewMessages',
            title: 'View Messages',
            type: 'item',
            url: '',
            icon: icons.IconMessage
        },
        {
<<<<<<< HEAD
            id: 'viewUpsertHistory',
            title: 'Upsert History',
            type: 'item',
            url: '',
            icon: icons.IconDatabaseExport
        },
        {
            id: 'chatFeedback',
            title: 'Chat Feedback',
=======
            id: 'chatflowConfiguration',
            title: 'Configuration',
>>>>>>> 3fbfd3d4
            type: 'item',
            url: '',
            icon: icons.IconAdjustmentsHorizontal
        },
        {
            id: 'duplicateChatflow',
            title: 'Duplicate Chatflow',
            type: 'item',
            url: '',
            icon: icons.IconCopy
        },
        {
            id: 'loadChatflow',
            title: 'Load Chatflow',
            type: 'item',
            url: '',
            icon: icons.IconFileUpload
        },
        {
            id: 'exportChatflow',
            title: 'Export Chatflow',
            type: 'item',
            url: '',
            icon: icons.IconFileExport
        },
        {
            id: 'deleteChatflow',
            title: 'Delete Chatflow',
            type: 'item',
            url: '',
            icon: icons.IconTrash
        }
    ]
}

export default settings<|MERGE_RESOLUTION|>--- conflicted
+++ resolved
@@ -1,21 +1,13 @@
 // assets
-<<<<<<< HEAD
 import {
     IconTrash,
     IconFileUpload,
     IconFileExport,
     IconCopy,
-    IconSearch,
     IconMessage,
-    IconPictureInPictureOff,
-    IconLink,
-    IconMicrophone,
     IconDatabaseExport,
-    IconThumbUp
+    IconAdjustmentsHorizontal
 } from '@tabler/icons'
-=======
-import { IconTrash, IconFileUpload, IconFileExport, IconCopy, IconMessage, IconAdjustmentsHorizontal } from '@tabler/icons'
->>>>>>> 3fbfd3d4
 
 // constant
 const icons = {
@@ -24,15 +16,8 @@
     IconFileExport,
     IconCopy,
     IconMessage,
-<<<<<<< HEAD
-    IconPictureInPictureOff,
-    IconLink,
-    IconMicrophone,
     IconDatabaseExport,
-    IconThumbUp
-=======
     IconAdjustmentsHorizontal
->>>>>>> 3fbfd3d4
 }
 
 // ==============================|| SETTINGS MENU ITEMS ||============================== //
@@ -50,7 +35,6 @@
             icon: icons.IconMessage
         },
         {
-<<<<<<< HEAD
             id: 'viewUpsertHistory',
             title: 'Upsert History',
             type: 'item',
@@ -58,12 +42,8 @@
             icon: icons.IconDatabaseExport
         },
         {
-            id: 'chatFeedback',
-            title: 'Chat Feedback',
-=======
             id: 'chatflowConfiguration',
             title: 'Configuration',
->>>>>>> 3fbfd3d4
             type: 'item',
             url: '',
             icon: icons.IconAdjustmentsHorizontal
