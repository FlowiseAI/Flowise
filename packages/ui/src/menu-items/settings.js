// assets
import { IconTrash, IconFileUpload, IconFileExport, IconCopy, IconSearch, IconMessage } from '@tabler/icons'

// constant
const icons = { IconTrash, IconFileUpload, IconFileExport, IconCopy, IconSearch, IconMessage }

// ==============================|| SETTINGS MENU ITEMS ||============================== //

const settings = {
    id: 'settings',
    title: '',
    type: 'group',
    children: [
        {
<<<<<<< HEAD
=======
            id: 'viewMessages',
            title: 'View Messages',
            type: 'item',
            url: '',
            icon: icons.IconMessage
        },
        {
            id: 'duplicateChatflow',
            title: 'Duplicate Chatflow',
            type: 'item',
            url: '',
            icon: icons.IconCopy
        },
        {
>>>>>>> a311e024
            id: 'loadChatflow',
            title: 'Load Chatflow',
            type: 'item',
            url: '',
            icon: icons.IconFileUpload
        },
        {
            id: 'exportChatflow',
            title: 'Export Chatflow',
            type: 'item',
            url: '',
            icon: icons.IconFileExport
        },
        {
            id: 'analyseChatflow',
            title: 'Analyse Chatflow',
            type: 'item',
            url: '',
            icon: icons.IconSearch
        },
        {
            id: 'deleteChatflow',
            title: 'Delete Chatflow',
            type: 'item',
            url: '',
            icon: icons.IconTrash
        }
    ]
}

export default settings<|MERGE_RESOLUTION|>--- conflicted
+++ resolved
@@ -12,8 +12,6 @@
     type: 'group',
     children: [
         {
-<<<<<<< HEAD
-=======
             id: 'viewMessages',
             title: 'View Messages',
             type: 'item',
@@ -28,7 +26,6 @@
             icon: icons.IconCopy
         },
         {
->>>>>>> a311e024
             id: 'loadChatflow',
             title: 'Load Chatflow',
             type: 'item',
