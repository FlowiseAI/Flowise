// assets
import { IconTrash, IconMessage, IconAdjustmentsHorizontal, IconUsers } from '@tabler/icons-react'

// Translation
import { t } from '@/i18n'

// constant
const icons = {
    IconTrash,
    IconMessage,
    IconAdjustmentsHorizontal,
    IconUsers
}

// ==============================|| SETTINGS MENU ITEMS ||============================== //

const customAssistantSettings = {
    id: 'settings',
    title: '',
    type: 'group',
    children: [
        {
            id: 'viewMessages',
<<<<<<< HEAD
            title: 'Ver Mensagens',
=======
            title: t('assistant.viewMessages'),
>>>>>>> 987b3bae
            type: 'item',
            url: '',
            icon: icons.IconMessage
        },
        {
            id: 'viewLeads',
<<<<<<< HEAD
            title: 'Ver Leads',
=======
            title: t('assistant.viewLeads'),
>>>>>>> 987b3bae
            type: 'item',
            url: '',
            icon: icons.IconUsers
        },
        {
            id: 'chatflowConfiguration',
<<<<<<< HEAD
            title: 'Configuração',
=======
            title: t('assistant.configuration'),
>>>>>>> 987b3bae
            type: 'item',
            url: '',
            icon: icons.IconAdjustmentsHorizontal,
            permission: 'assistants:update'
        },
        {
            id: 'deleteAssistant',
<<<<<<< HEAD
            title: 'Excluir Assistente',
=======
            title: t('assistant.deleteAssistant'),
>>>>>>> 987b3bae
            type: 'item',
            url: '',
            icon: icons.IconTrash,
            permission: 'assistants:delete'
        }
    ]
}

export default customAssistantSettings<|MERGE_RESOLUTION|>--- conflicted
+++ resolved
@@ -21,33 +21,21 @@
     children: [
         {
             id: 'viewMessages',
-<<<<<<< HEAD
-            title: 'Ver Mensagens',
-=======
             title: t('assistant.viewMessages'),
->>>>>>> 987b3bae
             type: 'item',
             url: '',
             icon: icons.IconMessage
         },
         {
             id: 'viewLeads',
-<<<<<<< HEAD
-            title: 'Ver Leads',
-=======
             title: t('assistant.viewLeads'),
->>>>>>> 987b3bae
             type: 'item',
             url: '',
             icon: icons.IconUsers
         },
         {
             id: 'chatflowConfiguration',
-<<<<<<< HEAD
-            title: 'Configuração',
-=======
             title: t('assistant.configuration'),
->>>>>>> 987b3bae
             type: 'item',
             url: '',
             icon: icons.IconAdjustmentsHorizontal,
@@ -55,11 +43,7 @@
         },
         {
             id: 'deleteAssistant',
-<<<<<<< HEAD
-            title: 'Excluir Assistente',
-=======
             title: t('assistant.deleteAssistant'),
->>>>>>> 987b3bae
             type: 'item',
             url: '',
             icon: icons.IconTrash,
