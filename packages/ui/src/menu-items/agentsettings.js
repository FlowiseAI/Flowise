--- conflicted
+++ resolved
@@ -36,33 +36,21 @@
     children: [
         {
             id: 'viewMessages',
-<<<<<<< HEAD
-            title: 'Ver Mensagens',
-=======
             title: t('agent.viewMessages'),
->>>>>>> 987b3bae
             type: 'item',
             url: '',
             icon: icons.IconMessage
         },
         {
             id: 'viewLeads',
-<<<<<<< HEAD
-            title: 'Ver Leads',
-=======
             title: t('agent.viewLeads'),
->>>>>>> 987b3bae
             type: 'item',
             url: '',
             icon: icons.IconUsers
         },
         {
             id: 'chatflowConfiguration',
-<<<<<<< HEAD
-            title: 'Configuração',
-=======
             title: t('agent.configuration'),
->>>>>>> 987b3bae
             type: 'item',
             url: '',
             icon: icons.IconAdjustmentsHorizontal,
@@ -70,11 +58,7 @@
         },
         {
             id: 'saveAsTemplate',
-<<<<<<< HEAD
-            title: 'Salvar Como Template',
-=======
             title: t('agent.saveAsTemplate'),
->>>>>>> 987b3bae
             type: 'item',
             url: '',
             icon: icons.IconTemplate,
@@ -82,11 +66,7 @@
         },
         {
             id: 'duplicateChatflow',
-<<<<<<< HEAD
-            title: 'Duplicar Agentes',
-=======
             title: t('agent.duplicateAgents'),
->>>>>>> 987b3bae
             type: 'item',
             url: '',
             icon: icons.IconCopy,
@@ -94,11 +74,7 @@
         },
         {
             id: 'loadChatflow',
-<<<<<<< HEAD
-            title: 'Carregar Agentes',
-=======
             title: t('agent.loadAgents'),
->>>>>>> 987b3bae
             type: 'item',
             url: '',
             icon: icons.IconFileUpload,
@@ -106,11 +82,7 @@
         },
         {
             id: 'exportChatflow',
-<<<<<<< HEAD
-            title: 'Exportar Agentes',
-=======
             title: t('agent.exportAgents'),
->>>>>>> 987b3bae
             type: 'item',
             url: '',
             icon: icons.IconFileExport,
@@ -118,11 +90,7 @@
         },
         {
             id: 'deleteChatflow',
-<<<<<<< HEAD
-            title: 'Excluir Agentes',
-=======
             title: t('agent.deleteAgents'),
->>>>>>> 987b3bae
             type: 'item',
             url: '',
             icon: icons.IconTrash,
