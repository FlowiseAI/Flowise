--- conflicted
+++ resolved
@@ -24,11 +24,7 @@
     children: [
         {
             id: 'chatflows',
-<<<<<<< HEAD
             title: 'Проекты',
-=======
-            title: 'Чаты',
->>>>>>> 8e27c081
             type: 'item',
             url: '/chatflows',
             icon: IconCollection,
@@ -36,11 +32,7 @@
         },
         {
             id: 'marketplaces',
-<<<<<<< HEAD
             title: 'Marketplace',
-=======
-            title: 'Торговые площадки',
->>>>>>> 8e27c081
             type: 'item',
             url: '/marketplaces',
             icon: icons.IconTable,
@@ -64,11 +56,8 @@
         },
         {
             id: 'credentials',
-<<<<<<< HEAD
+
             title: 'Учетные данные',
-=======
-            title: 'Реквизиты для входа',
->>>>>>> 8e27c081
             type: 'item',
             url: '/credentials',
             icon: IconLocks,
