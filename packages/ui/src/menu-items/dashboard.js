// assets
import {
    IconList,
    IconUsersGroup,
    IconHierarchy,
    IconBuildingStore,
    IconKey,
    IconTool,
    IconLock,
    IconRobot,
    IconSettings,
    IconVariable,
    IconFiles,
    IconTestPipe,
    IconMicroscope,
    IconDatabase,
    IconChartHistogram,
    IconUserEdit,
    IconFileUpload,
    IconClipboardList,
    IconStack2,
    IconUsers,
    IconLockCheck,
    IconFileDatabase,
    IconShieldLock,
    IconListCheck
} from '@tabler/icons-react'

// Translation
import { t } from '@/i18n'

// constant
const icons = {
    IconHierarchy,
    IconUsersGroup,
    IconBuildingStore,
    IconList,
    IconKey,
    IconTool,
    IconLock,
    IconRobot,
    IconSettings,
    IconVariable,
    IconFiles,
    IconTestPipe,
    IconMicroscope,
    IconDatabase,
    IconUserEdit,
    IconChartHistogram,
    IconFileUpload,
    IconClipboardList,
    IconStack2,
    IconUsers,
    IconLockCheck,
    IconFileDatabase,
    IconShieldLock,
    IconListCheck
}

// ==============================|| DASHBOARD MENU ITEMS ||============================== //

const dashboard = {
    id: 'dashboard',
    title: '',
    type: 'group',
    children: [
        {
            id: 'primary',
            title: '',
            type: 'group',
            children: [
                {
                    id: 'chatflows',
<<<<<<< HEAD
                    title: 'Fluxos de Chat',
=======
                    title: t('menu.chatflows'),
>>>>>>> 987b3bae
                    type: 'item',
                    url: '/chatflows',
                    icon: icons.IconHierarchy,
                    breadcrumbs: true,
                    permission: 'chatflows:view'
                },
                {
                    id: 'agentflows',
<<<<<<< HEAD
                    title: 'Fluxos de Agentes',
=======
                    title: t('menu.agentflows'),
>>>>>>> 987b3bae
                    type: 'item',
                    url: '/agentflows',
                    icon: icons.IconUsersGroup,
                    breadcrumbs: true,
                    permission: 'agentflows:view'
                },
                {
                    id: 'executions',
<<<<<<< HEAD
                    title: 'Execuções',
=======
                    title: t('menu.executions'),
>>>>>>> 987b3bae
                    type: 'item',
                    url: '/executions',
                    icon: icons.IconListCheck,
                    breadcrumbs: true,
                    permission: 'executions:view'
                },
                {
                    id: 'assistants',
<<<<<<< HEAD
                    title: 'Assistentes',
=======
                    title: t('menu.assistants'),
>>>>>>> 987b3bae
                    type: 'item',
                    url: '/assistants',
                    icon: icons.IconRobot,
                    breadcrumbs: true,
                    permission: 'assistants:view'
                },
                {
                    id: 'marketplaces',
                    title: t('menu.marketplaces'),
                    type: 'item',
                    url: '/marketplaces',
                    icon: icons.IconBuildingStore,
                    breadcrumbs: true,
                    permission: 'templates:marketplace,templates:custom'
                },
                {
                    id: 'tools',
<<<<<<< HEAD
                    title: 'Ferramentas',
=======
                    title: t('menu.tools'),
>>>>>>> 987b3bae
                    type: 'item',
                    url: '/tools',
                    icon: icons.IconTool,
                    breadcrumbs: true,
                    permission: 'tools:view'
                },
                {
                    id: 'credentials',
<<<<<<< HEAD
                    title: 'Credenciais',
=======
                    title: t('menu.credentials'),
>>>>>>> 987b3bae
                    type: 'item',
                    url: '/credentials',
                    icon: icons.IconLock,
                    breadcrumbs: true,
                    permission: 'credentials:view'
                },
                {
                    id: 'variables',
<<<<<<< HEAD
                    title: 'Variáveis',
=======
                    title: t('menu.variables'),
>>>>>>> 987b3bae
                    type: 'item',
                    url: '/variables',
                    icon: icons.IconVariable,
                    breadcrumbs: true,
                    permission: 'variables:view'
                },
                {
                    id: 'apikey',
<<<<<<< HEAD
                    title: 'Chaves de API',
=======
                    title: t('menu.apiKeys'),
>>>>>>> 987b3bae
                    type: 'item',
                    url: '/apikey',
                    icon: icons.IconKey,
                    breadcrumbs: true,
                    permission: 'apikeys:view'
                },
                {
                    id: 'document-stores',
<<<<<<< HEAD
                    title: 'Armazenamentos de Documentos',
=======
                    title: t('menu.documentStores'),
>>>>>>> 987b3bae
                    type: 'item',
                    url: '/document-stores',
                    icon: icons.IconFiles,
                    breadcrumbs: true,
                    permission: 'documentStores:view'
                }
            ]
        },
        {
            id: 'evaluations',
<<<<<<< HEAD
            title: 'Avaliações',
=======
            title: t('menu.evaluations'),
>>>>>>> 987b3bae
            type: 'group',
            children: [
                {
                    id: 'datasets',
<<<<<<< HEAD
                    title: 'Conjuntos de Dados',
=======
                    title: t('menu.datasets'),
>>>>>>> 987b3bae
                    type: 'item',
                    url: '/datasets',
                    icon: icons.IconDatabase,
                    breadcrumbs: true,
                    display: 'feat:datasets',
                    permission: 'datasets:view'
                },
                {
                    id: 'evaluators',
<<<<<<< HEAD
                    title: 'Avaliadores',
=======
                    title: t('menu.evaluators'),
>>>>>>> 987b3bae
                    type: 'item',
                    url: '/evaluators',
                    icon: icons.IconTestPipe,
                    breadcrumbs: true,
                    display: 'feat:evaluators',
                    permission: 'evaluators:view'
                },
                {
                    id: 'evaluations',
                    title: t('menu.evaluations'),
                    type: 'item',
                    url: '/evaluations',
                    icon: icons.IconChartHistogram,
                    breadcrumbs: true,
                    display: 'feat:evaluations',
                    permission: 'evaluations:view'
                }
            ]
        },
        {
            id: 'management',
            title: 'Gerenciamento de Usuários e Espaços de Trabalho',
            type: 'group',
            children: [
                {
                    id: 'sso',
                    title: 'Configuração SSO',
                    type: 'item',
                    url: '/sso-config',
                    icon: icons.IconShieldLock,
                    breadcrumbs: true,
                    display: 'feat:sso-config',
                    permission: 'sso:manage'
                },
                {
                    id: 'roles',
<<<<<<< HEAD
                    title: 'Funções',
=======
                    title: t('menu.roles'),
>>>>>>> 987b3bae
                    type: 'item',
                    url: '/roles',
                    icon: icons.IconLockCheck,
                    breadcrumbs: true,
                    display: 'feat:roles',
                    permission: 'roles:manage'
                },
                {
                    id: 'users',
<<<<<<< HEAD
                    title: 'Usuários',
=======
                    title: t('menu.users'),
>>>>>>> 987b3bae
                    type: 'item',
                    url: '/users',
                    icon: icons.IconUsers,
                    breadcrumbs: true,
                    display: 'feat:users',
                    permission: 'users:manage'
                },
                {
                    id: 'workspaces',
<<<<<<< HEAD
                    title: 'Espaços de Trabalho',
=======
                    title: t('menu.workspaces'),
>>>>>>> 987b3bae
                    type: 'item',
                    url: '/workspaces',
                    icon: icons.IconStack2,
                    breadcrumbs: true,
                    display: 'feat:workspaces',
                    permission: 'workspace:view'
                },
                {
                    id: 'login-activity',
<<<<<<< HEAD
                    title: 'Atividade de Login',
=======
                    title: t('menu.loginActivity'),
>>>>>>> 987b3bae
                    type: 'item',
                    url: '/login-activity',
                    icon: icons.IconClipboardList,
                    breadcrumbs: true,
                    display: 'feat:login-activity',
                    permission: 'loginActivity:view'
                }
            ]
        },
        {
            id: 'others',
<<<<<<< HEAD
            title: 'Outros',
=======
            title: t('menu.others'),
>>>>>>> 987b3bae
            type: 'group',
            children: [
                {
                    id: 'logs',
                    title: 'Logs',
                    type: 'item',
                    url: '/logs',
                    icon: icons.IconList,
                    breadcrumbs: true,
                    display: 'feat:logs',
                    permission: 'logs:view'
                },
                // {
                //     id: 'files',
                //     title: 'Files',
                //     type: 'item',
                //     url: '/files',
                //     icon: icons.IconFileDatabase,
                //     breadcrumbs: true,
                //     display: 'feat:files',
                // },
                {
                    id: 'account',
                    title: 'Configurações da Conta',
                    type: 'item',
                    url: '/account',
                    icon: icons.IconSettings,
                    breadcrumbs: true,
                    display: 'feat:account'
                }
            ]
        }
    ]
}

export default dashboard<|MERGE_RESOLUTION|>--- conflicted
+++ resolved
@@ -71,11 +71,7 @@
             children: [
                 {
                     id: 'chatflows',
-<<<<<<< HEAD
-                    title: 'Fluxos de Chat',
-=======
                     title: t('menu.chatflows'),
->>>>>>> 987b3bae
                     type: 'item',
                     url: '/chatflows',
                     icon: icons.IconHierarchy,
@@ -84,11 +80,7 @@
                 },
                 {
                     id: 'agentflows',
-<<<<<<< HEAD
-                    title: 'Fluxos de Agentes',
-=======
                     title: t('menu.agentflows'),
->>>>>>> 987b3bae
                     type: 'item',
                     url: '/agentflows',
                     icon: icons.IconUsersGroup,
@@ -97,11 +89,7 @@
                 },
                 {
                     id: 'executions',
-<<<<<<< HEAD
-                    title: 'Execuções',
-=======
                     title: t('menu.executions'),
->>>>>>> 987b3bae
                     type: 'item',
                     url: '/executions',
                     icon: icons.IconListCheck,
@@ -110,11 +98,7 @@
                 },
                 {
                     id: 'assistants',
-<<<<<<< HEAD
-                    title: 'Assistentes',
-=======
                     title: t('menu.assistants'),
->>>>>>> 987b3bae
                     type: 'item',
                     url: '/assistants',
                     icon: icons.IconRobot,
@@ -132,11 +116,7 @@
                 },
                 {
                     id: 'tools',
-<<<<<<< HEAD
-                    title: 'Ferramentas',
-=======
                     title: t('menu.tools'),
->>>>>>> 987b3bae
                     type: 'item',
                     url: '/tools',
                     icon: icons.IconTool,
@@ -145,11 +125,7 @@
                 },
                 {
                     id: 'credentials',
-<<<<<<< HEAD
-                    title: 'Credenciais',
-=======
                     title: t('menu.credentials'),
->>>>>>> 987b3bae
                     type: 'item',
                     url: '/credentials',
                     icon: icons.IconLock,
@@ -158,11 +134,7 @@
                 },
                 {
                     id: 'variables',
-<<<<<<< HEAD
-                    title: 'Variáveis',
-=======
                     title: t('menu.variables'),
->>>>>>> 987b3bae
                     type: 'item',
                     url: '/variables',
                     icon: icons.IconVariable,
@@ -171,11 +143,7 @@
                 },
                 {
                     id: 'apikey',
-<<<<<<< HEAD
-                    title: 'Chaves de API',
-=======
                     title: t('menu.apiKeys'),
->>>>>>> 987b3bae
                     type: 'item',
                     url: '/apikey',
                     icon: icons.IconKey,
@@ -184,11 +152,7 @@
                 },
                 {
                     id: 'document-stores',
-<<<<<<< HEAD
-                    title: 'Armazenamentos de Documentos',
-=======
                     title: t('menu.documentStores'),
->>>>>>> 987b3bae
                     type: 'item',
                     url: '/document-stores',
                     icon: icons.IconFiles,
@@ -199,20 +163,12 @@
         },
         {
             id: 'evaluations',
-<<<<<<< HEAD
-            title: 'Avaliações',
-=======
             title: t('menu.evaluations'),
->>>>>>> 987b3bae
             type: 'group',
             children: [
                 {
                     id: 'datasets',
-<<<<<<< HEAD
-                    title: 'Conjuntos de Dados',
-=======
                     title: t('menu.datasets'),
->>>>>>> 987b3bae
                     type: 'item',
                     url: '/datasets',
                     icon: icons.IconDatabase,
@@ -222,11 +178,7 @@
                 },
                 {
                     id: 'evaluators',
-<<<<<<< HEAD
-                    title: 'Avaliadores',
-=======
                     title: t('menu.evaluators'),
->>>>>>> 987b3bae
                     type: 'item',
                     url: '/evaluators',
                     icon: icons.IconTestPipe,
@@ -263,11 +215,7 @@
                 },
                 {
                     id: 'roles',
-<<<<<<< HEAD
-                    title: 'Funções',
-=======
                     title: t('menu.roles'),
->>>>>>> 987b3bae
                     type: 'item',
                     url: '/roles',
                     icon: icons.IconLockCheck,
@@ -277,11 +225,7 @@
                 },
                 {
                     id: 'users',
-<<<<<<< HEAD
-                    title: 'Usuários',
-=======
                     title: t('menu.users'),
->>>>>>> 987b3bae
                     type: 'item',
                     url: '/users',
                     icon: icons.IconUsers,
@@ -291,11 +235,7 @@
                 },
                 {
                     id: 'workspaces',
-<<<<<<< HEAD
-                    title: 'Espaços de Trabalho',
-=======
                     title: t('menu.workspaces'),
->>>>>>> 987b3bae
                     type: 'item',
                     url: '/workspaces',
                     icon: icons.IconStack2,
@@ -305,11 +245,7 @@
                 },
                 {
                     id: 'login-activity',
-<<<<<<< HEAD
-                    title: 'Atividade de Login',
-=======
                     title: t('menu.loginActivity'),
->>>>>>> 987b3bae
                     type: 'item',
                     url: '/login-activity',
                     icon: icons.IconClipboardList,
@@ -321,11 +257,7 @@
         },
         {
             id: 'others',
-<<<<<<< HEAD
-            title: 'Outros',
-=======
             title: t('menu.others'),
->>>>>>> 987b3bae
             type: 'group',
             children: [
                 {
@@ -349,7 +281,7 @@
                 // },
                 {
                     id: 'account',
-                    title: 'Configurações da Conta',
+                    title: 'Account Settings',
                     type: 'item',
                     url: '/account',
                     icon: icons.IconSettings,
