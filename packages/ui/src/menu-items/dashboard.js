--- conflicted
+++ resolved
@@ -1,6 +1,5 @@
 // assets
-<<<<<<< HEAD
-import { IconHierarchy, IconBuildingStore, IconKey, IconTool, IconLock, IconRobot, IconTable } from '@tabler/icons'
+import { IconHierarchy, IconBuildingStore, IconKey, IconTool, IconLock, IconRobot, IconTable, IconVariable } from '@tabler/icons'
 import { ReactComponent as IconKeys } from 'assets/images/IconKey.svg'
 import { ReactComponent as IconSmile } from 'assets/images/smile.svg'
 import { ReactComponent as IconCollection } from 'assets/images/collection.svg'
@@ -13,14 +12,11 @@
     IconTool,
     IconLock,
     IconRobot,
-    IconTable
+    IconTable,
+    IconVariable
 }
-=======
-import { IconHierarchy, IconBuildingStore, IconKey, IconTool, IconLock, IconRobot, IconVariable } from '@tabler/icons'
 
 // constant
-const icons = { IconHierarchy, IconBuildingStore, IconKey, IconTool, IconLock, IconRobot, IconVariable }
->>>>>>> 6e2bf91c
 
 // ==============================|| DASHBOARD MENU ITEMS ||============================== //
 
