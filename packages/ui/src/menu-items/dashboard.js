--- conflicted
+++ resolved
@@ -51,8 +51,6 @@
             isBeta: true
         },
         {
-<<<<<<< HEAD
-=======
             id: 'assistants',
             title: 'Assistants',
             type: 'item',
@@ -69,7 +67,6 @@
             breadcrumbs: true
         },
         {
->>>>>>> fc9d6e7a
             id: 'tools',
             title: 'Tools',
             type: 'item',
@@ -78,17 +75,6 @@
             breadcrumbs: true
         },
         {
-<<<<<<< HEAD
-            id: 'assistants',
-            title: 'OpenAI Assistants',
-            type: 'item',
-            url: '/assistants',
-            icon: icons.IconRobot,
-            breadcrumbs: true
-        },
-        {
-=======
->>>>>>> fc9d6e7a
             id: 'credentials',
             title: 'Credentials',
             type: 'item',
