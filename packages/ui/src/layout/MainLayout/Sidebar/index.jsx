import PropTypes from 'prop-types'

// material-ui
import { useTheme } from '@mui/material/styles'
import { Box, Drawer, useMediaQuery } from '@mui/material'

// third-party
import PerfectScrollbar from 'react-perfect-scrollbar'
import { BrowserView, MobileView } from 'react-device-detect'

// project imports
import MenuList from './MenuList'
import LogoSection from '../LogoSection'
import { drawerWidth, headerHeight } from '@/store/constant'

// ==============================|| SIDEBAR DRAWER ||============================== //

const Sidebar = ({ drawerOpen, drawerToggle, window }) => {
    const theme = useTheme()
    const matchUpMd = useMediaQuery(theme.breakpoints.up('md'))

    const drawer = (
        <>
            <Box
                sx={{
                    display: { xs: 'block', md: 'none' },
                    height: '80px'
                }}
            >
                <Box sx={{ display: 'flex', p: 2, mx: 'auto' }}>
                    <LogoSection />
                </Box>
            </Box>
            <BrowserView>
                <PerfectScrollbar
                    component='div'
                    style={{
                        height: !matchUpMd ? 'calc(100vh - 56px)' : `calc(100vh - ${headerHeight}px)`,
                        paddingLeft: '16px',
                        paddingRight: '16px'
                    }}
                >
                    <MenuList />
                </PerfectScrollbar>
            </BrowserView>
            <MobileView>
                <Box sx={{ px: 2 }}>
                    <MenuList />
                </Box>
            </MobileView>
        </>
    )

    const container = window !== undefined ? () => window.document.body : undefined
    return (
        <Box
            component='nav'
            sx={{
                flexShrink: { md: 0 },
                width: matchUpMd ? drawerWidth : 'auto'
            }}
            aria-label='mailbox folders'
        >
            <Drawer
                container={container}
                variant={matchUpMd ? 'persistent' : 'temporary'}
                anchor='left'
                open={drawerOpen}
                onClose={drawerToggle}
                sx={{
                    '& .MuiDrawer-paper': {
                        width: drawerWidth,
                        background: theme.palette.background.sidebar,
                        color: theme.palette.text.primary,
                        [theme.breakpoints.up('md')]: {
<<<<<<< HEAD
                            top: '59px'
                        }
=======
                            top: `${headerHeight}px`
                        },
                        borderRight: drawerOpen ? '1px solid' : 'none',
                        borderColor: drawerOpen ? theme.palette.primary[200] + 75 : 'transparent'
>>>>>>> 7006d64d
                    }
                }}
                ModalProps={{ keepMounted: true }}
                color='inherit'
            >
                {drawer}
            </Drawer>
        </Box>
    )
}

Sidebar.propTypes = {
    drawerOpen: PropTypes.bool,
    drawerToggle: PropTypes.func,
    window: PropTypes.object
}

export default Sidebar<|MERGE_RESOLUTION|>--- conflicted
+++ resolved
@@ -73,15 +73,10 @@
                         background: theme.palette.background.sidebar,
                         color: theme.palette.text.primary,
                         [theme.breakpoints.up('md')]: {
-<<<<<<< HEAD
-                            top: '59px'
-                        }
-=======
                             top: `${headerHeight}px`
                         },
                         borderRight: drawerOpen ? '1px solid' : 'none',
                         borderColor: drawerOpen ? theme.palette.primary[200] + 75 : 'transparent'
->>>>>>> 7006d64d
                     }
                 }}
                 ModalProps={{ keepMounted: true }}
