--- conflicted
+++ resolved
@@ -1619,58 +1619,6 @@
             }
         })
 
-<<<<<<< HEAD
-        const importLookupById = new Map()
-        Object.entries(pendingImportPayload).forEach(([type, items]) => {
-            if (!Array.isArray(items)) return
-            items.forEach((item) => {
-                if (!item || !item.id) return
-                const name = getImportItemName(type, item)
-                importLookupById.set(item.id, { type, name })
-            })
-        })
-
-        const newItemLookup = new Map()
-        importNewItems.forEach((item) => {
-            newItemLookup.set(getImportItemKey(item), item)
-        })
-
-        const conflictLookup = new Map()
-        importConflicts.forEach((conflict) => {
-            conflictLookup.set(getImportItemKey(conflict), conflict)
-        })
-
-        const dependencyRemoved = []
-        const dependencyRemovedKeys = new Set()
-
-        const registerDependencyRemoval = (type, item) => {
-            if (!item) return
-            const importId = item.id ?? item.importId
-            const key = getImportItemKey({ type, importId, name: item.name })
-            if (!key || dependencyRemovedKeys.has(key)) return
-            const sourceInfo = newItemLookup.get(key) || conflictLookup.get(key)
-            const parentDetails = resolveParentDetails(type, item, importLookupById)
-            dependencyRemoved.push({
-                type,
-                name: sourceInfo?.name ?? getImportItemName(type, item),
-                importId,
-                existingId: sourceInfo?.existingId,
-                reason: 'dependency',
-                parent: parentDetails
-                    ? {
-                          id: parentDetails.id,
-                          type: parentDetails.type,
-                          name: parentDetails.name,
-                          label: parentDetails.label,
-                          isExisting: parentDetails.isExisting
-                      }
-                    : undefined
-            })
-            dependencyRemovedKeys.add(key)
-        }
-
-=======
->>>>>>> 620b7075
         const chatflowCollections = ['AgentFlow', 'AgentFlowV2', 'AssistantFlow', 'ChatFlow']
         const chatflowIdsInPayload = new Set()
         chatflowCollections.forEach((key) => {
@@ -1684,44 +1632,20 @@
         })
         if (Array.isArray(payload.ChatMessage)) {
             payload.ChatMessage = payload.ChatMessage.filter((message) => {
-<<<<<<< HEAD
-                if (!message || !message.chatflowid || !chatflowIdsInPayload.has(message.chatflowid)) {
-                    registerDependencyRemoval('ChatMessage', message)
-                    return false
-                }
-                return true
-=======
                 if (!message || !message.chatflowid) return false
                 return chatflowIdsInPayload.has(message.chatflowid)
->>>>>>> 620b7075
             })
         }
         if (Array.isArray(payload.ChatMessageFeedback)) {
             payload.ChatMessageFeedback = payload.ChatMessageFeedback.filter((feedback) => {
-<<<<<<< HEAD
-                if (!feedback || !feedback.chatflowid || !chatflowIdsInPayload.has(feedback.chatflowid)) {
-                    registerDependencyRemoval('ChatMessageFeedback', feedback)
-                    return false
-                }
-                return true
-=======
                 if (!feedback || !feedback.chatflowid) return false
                 return chatflowIdsInPayload.has(feedback.chatflowid)
->>>>>>> 620b7075
             })
         }
         if (Array.isArray(payload.Execution)) {
             payload.Execution = payload.Execution.filter((execution) => {
-<<<<<<< HEAD
-                if (!execution || !execution.agentflowId || !chatflowIdsInPayload.has(execution.agentflowId)) {
-                    registerDependencyRemoval('Execution', execution)
-                    return false
-                }
-                return true
-=======
                 if (!execution || !execution.agentflowId) return false
                 return chatflowIdsInPayload.has(execution.agentflowId)
->>>>>>> 620b7075
             })
         }
 
@@ -1735,29 +1659,10 @@
         }
         if (Array.isArray(payload.DocumentStoreFileChunk)) {
             payload.DocumentStoreFileChunk = payload.DocumentStoreFileChunk.filter((chunk) => {
-<<<<<<< HEAD
-                if (!chunk || !chunk.storeId || !documentStoreIdsInPayload.has(chunk.storeId)) {
-                    registerDependencyRemoval('DocumentStoreFileChunk', chunk)
-                    return false
-                }
-                return true
-            })
-        }
-        if (dependencyRemoved.length) {
-            const dependencyKeys = new Set(dependencyRemoved.map((item) => getImportItemKey(item)))
-            if (dependencyKeys.size) {
-                createdItems = createdItems.filter((item) => !dependencyKeys.has(getImportItemKey(item)))
-                duplicateConflicts = duplicateConflicts.filter((item) => !dependencyKeys.has(getImportItemKey(item)))
-                updatedConflicts = updatedConflicts.filter((item) => !dependencyKeys.has(getImportItemKey(item)))
-                conflictResolutions = conflictResolutions.filter((item) => !dependencyKeys.has(getImportItemKey(item)))
-            }
-        }
-=======
                 if (!chunk || !chunk.storeId) return false
                 return documentStoreIdsInPayload.has(chunk.storeId)
             })
         }
->>>>>>> 620b7075
         setImportSummary({
             created: createdItems,
             duplicated: duplicateConflicts,
