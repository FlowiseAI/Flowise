import { useDispatch } from 'react-redux'
import { useState, useEffect } from 'react'
import PropTypes from 'prop-types'
import { enqueueSnackbar as enqueueSnackbarAction, closeSnackbar as closeSnackbarAction, SET_CHATFLOW } from '@/store/actions'

// material-ui
import { Typography, Box, Button, FormControl, ListItem, ListItemAvatar, ListItemText, MenuItem, Select } from '@mui/material'
import { IconX } from '@tabler/icons-react'

// Project import
import CredentialInputHandler from '@/views/canvas/CredentialInputHandler'
import { TooltipWithParser } from '@/ui-component/tooltip/TooltipWithParser'
import { SwitchInput } from '@/ui-component/switch/Switch'
import { Input } from '@/ui-component/input/Input'
import { StyledButton } from '@/ui-component/button/StyledButton'
import { Dropdown } from '@/ui-component/dropdown/Dropdown'
import openAISVG from '@/assets/images/openai.svg'
import assemblyAIPng from '@/assets/images/assemblyai.png'
import localAiPng from '@/assets/images/localai.png'
<<<<<<< HEAD
import azureSvg from '@/assets/images/azure_openai.svg'
=======
import groqPng from '@/assets/images/groq.png'
>>>>>>> 4044febf

// store
import useNotifier from '@/utils/useNotifier'

// API
import chatflowsApi from '@/api/chatflows'

// If implementing a new provider, this must be updated in
// components/src/speechToText.ts as well
const SpeechToTextType = {
    OPENAI_WHISPER: 'openAIWhisper',
    ASSEMBLYAI_TRANSCRIBE: 'assemblyAiTranscribe',
    LOCALAI_STT: 'localAISTT',
<<<<<<< HEAD
    AZURE_COGNITIVE: 'azureCognitive'
=======
    GROQ_WHISPER: 'groqWhisper'
>>>>>>> 4044febf
}

// Weird quirk - the key must match the name property value.
const speechToTextProviders = {
    [SpeechToTextType.OPENAI_WHISPER]: {
        label: 'OpenAI Whisper',
        name: SpeechToTextType.OPENAI_WHISPER,
        icon: openAISVG,
        url: 'https://platform.openai.com/docs/guides/speech-to-text',
        inputs: [
            {
                label: 'Connect Credential',
                name: 'credential',
                type: 'credential',
                credentialNames: ['openAIApi']
            },
            {
                label: 'Language',
                name: 'language',
                type: 'string',
                description:
                    'The language of the input audio. Supplying the input language in ISO-639-1 format will improve accuracy and latency.',
                placeholder: 'en',
                optional: true
            },
            {
                label: 'Prompt',
                name: 'prompt',
                type: 'string',
                rows: 4,
                description: `An optional text to guide the model's style or continue a previous audio segment. The prompt should match the audio language.`,
                optional: true
            },
            {
                label: 'Temperature',
                name: 'temperature',
                type: 'number',
                step: 0.1,
                description: `The sampling temperature, between 0 and 1. Higher values like 0.8 will make the output more random, while lower values like 0.2 will make it more focused and deterministic.`,
                optional: true
            }
        ]
    },
    [SpeechToTextType.ASSEMBLYAI_TRANSCRIBE]: {
        label: 'Assembly AI',
        name: SpeechToTextType.ASSEMBLYAI_TRANSCRIBE,
        icon: assemblyAIPng,
        url: 'https://www.assemblyai.com/',
        inputs: [
            {
                label: 'Connect Credential',
                name: 'credential',
                type: 'credential',
                credentialNames: ['assemblyAIApi']
            }
        ]
    },
    [SpeechToTextType.LOCALAI_STT]: {
        label: 'LocalAi STT',
        name: SpeechToTextType.LOCALAI_STT,
        icon: localAiPng,
        url: 'https://localai.io/features/audio-to-text/',
        inputs: [
            {
                label: 'Connect Credential',
                name: 'credential',
                type: 'credential',
                credentialNames: ['localAIApi']
            },
            {
                label: 'Base URL',
                name: 'baseUrl',
                type: 'string',
                description: 'The base URL of the local AI server'
            },
            {
                label: 'Language',
                name: 'language',
                type: 'string',
                description:
                    'The language of the input audio. Supplying the input language in ISO-639-1 format will improve accuracy and latency.',
                placeholder: 'en',
                optional: true
            },
            {
                label: 'Model',
                name: 'model',
                type: 'string',
                description: `The STT model to load. Defaults to whisper-1 if left blank.`,
                placeholder: 'whisper-1',
                optional: true
            },
            {
                label: 'Prompt',
                name: 'prompt',
                type: 'string',
                rows: 4,
                description: `An optional text to guide the model's style or continue a previous audio segment. The prompt should match the audio language.`,
                optional: true
            },
            {
                label: 'Temperature',
                name: 'temperature',
                type: 'number',
                step: 0.1,
                description: `The sampling temperature, between 0 and 1. Higher values like 0.8 will make the output more random, while lower values like 0.2 will make it more focused and deterministic.`,
                optional: true
            }
        ]
    },
<<<<<<< HEAD
    [SpeechToTextType.AZURE_COGNITIVE]: {
        label: 'Azure Cognitive Services',
        name: SpeechToTextType.AZURE_COGNITIVE,
        icon: azureSvg,
        url: 'https://azure.microsoft.com/en-us/products/cognitive-services/speech-services',
        inputs: [
            {
                label: 'Connect Credential',
                name: 'credential',
                type: 'credential',
                credentialNames: ['azureCognitiveServices']
=======
    [SpeechToTextType.GROQ_WHISPER]: {
        label: 'Groq Whisper',
        name: SpeechToTextType.GROQ_WHISPER,
        icon: groqPng,
        url: 'https://console.groq.com/',
        inputs: [
            {
                label: 'Model',
                name: 'model',
                type: 'string',
                description: `The STT model to load. Defaults to whisper-large-v3 if left blank.`,
                placeholder: 'whisper-large-v3',
                optional: true
            },
            {
                label: 'Connect Credential',
                name: 'credential',
                type: 'credential',
                credentialNames: ['groqApi']
>>>>>>> 4044febf
            },
            {
                label: 'Language',
                name: 'language',
                type: 'string',
<<<<<<< HEAD
                description: 'The recognition language (e.g., "en-US", "es-ES")',
                placeholder: 'en-US',
                optional: true
            },
            {
                label: 'Profanity Filter Mode',
                name: 'profanityFilterMode',
                type: 'options',
                description: 'How to handle profanity in the transcription',
                options: [
                    {
                        label: 'None',
                        name: 'None'
                    },
                    {
                        label: 'Masked',
                        name: 'Masked'
                    },
                    {
                        label: 'Removed',
                        name: 'Removed'
                    }
                ],
                default: 'Masked',
                optional: true
            },
            {
                label: 'Audio Channels',
                name: 'channels',
                type: 'string',
                description: 'Comma-separated list of audio channels to process (e.g., "0,1")',
                placeholder: '0,1',
                default: '0,1',
=======
                description:
                    'The language of the input audio. Supplying the input language in ISO-639-1 format will improve accuracy and latency.',
                placeholder: 'en',
                optional: true
            },
            {
                label: 'Temperature',
                name: 'temperature',
                type: 'number',
                step: 0.1,
                description:
                    'The sampling temperature, between 0 and 1. Higher values like 0.8 will make the output more random, while lower values like 0.2 will make it more focused and deterministic.',
>>>>>>> 4044febf
                optional: true
            }
        ]
    }
}

const SpeechToText = ({ dialogProps }) => {
    const dispatch = useDispatch()

    useNotifier()

    const enqueueSnackbar = (...args) => dispatch(enqueueSnackbarAction(...args))
    const closeSnackbar = (...args) => dispatch(closeSnackbarAction(...args))

    const [speechToText, setSpeechToText] = useState({})
    const [selectedProvider, setSelectedProvider] = useState('none')

    const onSave = async () => {
        const speechToText = setValue(true, selectedProvider, 'status')
        try {
            const saveResp = await chatflowsApi.updateChatflow(dialogProps.chatflow.id, {
                speechToText: JSON.stringify(speechToText)
            })
            if (saveResp.data) {
                enqueueSnackbar({
                    message: 'Speech To Text Configuration Saved',
                    options: {
                        key: new Date().getTime() + Math.random(),
                        variant: 'success',
                        action: (key) => (
                            <Button style={{ color: 'white' }} onClick={() => closeSnackbar(key)}>
                                <IconX />
                            </Button>
                        )
                    }
                })
                dispatch({ type: SET_CHATFLOW, chatflow: saveResp.data })
            }
        } catch (error) {
            enqueueSnackbar({
                message: `Failed to save Speech To Text Configuration: ${
                    typeof error.response.data === 'object' ? error.response.data.message : error.response.data
                }`,
                options: {
                    key: new Date().getTime() + Math.random(),
                    variant: 'error',
                    persist: true,
                    action: (key) => (
                        <Button style={{ color: 'white' }} onClick={() => closeSnackbar(key)}>
                            <IconX />
                        </Button>
                    )
                }
            })
        }
    }

    const setValue = (value, providerName, inputParamName) => {
        let newVal = {}
        if (!Object.prototype.hasOwnProperty.call(speechToText, providerName)) {
            newVal = { ...speechToText, [providerName]: {} }
        } else {
            newVal = { ...speechToText }
        }

        newVal[providerName][inputParamName] = value
        if (inputParamName === 'status' && value === true) {
            // ensure that the others are turned off
            Object.keys(speechToTextProviders).forEach((key) => {
                const provider = speechToTextProviders[key]
                if (provider.name !== providerName) {
                    newVal[provider.name] = { ...speechToText[provider.name], status: false }
                }
            })
            if (providerName !== 'none') {
                newVal['none'].status = false
            }
        }
        setSpeechToText(newVal)
        return newVal
    }

    const handleProviderChange = (event) => {
        setSelectedProvider(event.target.value)
    }

    useEffect(() => {
        if (dialogProps.chatflow && dialogProps.chatflow.speechToText) {
            try {
                const speechToText = JSON.parse(dialogProps.chatflow.speechToText)
                let selectedProvider = 'none'
                Object.keys(speechToTextProviders).forEach((key) => {
                    const providerConfig = speechToText[key]
                    if (providerConfig && providerConfig.status) {
                        selectedProvider = key
                    }
                })
                setSelectedProvider(selectedProvider)
                setSpeechToText(speechToText)
            } catch (e) {
                setSpeechToText({})
                setSelectedProvider('none')
                console.error(e)
            }
        }

        return () => {
            setSpeechToText({})
            setSelectedProvider('none')
        }
    }, [dialogProps])

    return (
        <>
            <Box fullWidth sx={{ mb: 1, display: 'flex', flexDirection: 'column', gap: 1 }}>
                <Typography>Providers</Typography>
                <FormControl fullWidth>
                    <Select size='small' value={selectedProvider} onChange={handleProviderChange}>
                        <MenuItem value='none'>None</MenuItem>
                        {Object.values(speechToTextProviders).map((provider) => (
                            <MenuItem key={provider.name} value={provider.name}>
                                {provider.label}
                            </MenuItem>
                        ))}
                    </Select>
                </FormControl>
            </Box>
            {selectedProvider !== 'none' && (
                <>
                    <ListItem sx={{ mt: 3 }} alignItems='center'>
                        <ListItemAvatar>
                            <div
                                style={{
                                    width: 50,
                                    height: 50,
                                    borderRadius: '50%',
                                    backgroundColor: 'white'
                                }}
                            >
                                <img
                                    style={{
                                        width: '100%',
                                        height: '100%',
                                        padding: 10,
                                        objectFit: 'contain'
                                    }}
                                    alt='AI'
                                    src={speechToTextProviders[selectedProvider].icon}
                                />
                            </div>
                        </ListItemAvatar>
                        <ListItemText
                            sx={{ ml: 1 }}
                            primary={speechToTextProviders[selectedProvider].label}
                            secondary={
                                <a target='_blank' rel='noreferrer' href={speechToTextProviders[selectedProvider].url}>
                                    {speechToTextProviders[selectedProvider].url}
                                </a>
                            }
                        />
                    </ListItem>
                    {speechToTextProviders[selectedProvider].inputs.map((inputParam, index) => (
                        <Box key={index} sx={{ p: 2 }}>
                            <div style={{ display: 'flex', flexDirection: 'row' }}>
                                <Typography>
                                    {inputParam.label}
                                    {!inputParam.optional && <span style={{ color: 'red' }}>&nbsp;*</span>}
                                    {inputParam.description && (
                                        <TooltipWithParser style={{ marginLeft: 10 }} title={inputParam.description} />
                                    )}
                                </Typography>
                            </div>
                            {inputParam.type === 'credential' && (
                                <CredentialInputHandler
                                    key={speechToText[selectedProvider]?.credentialId}
                                    data={
                                        speechToText[selectedProvider]?.credentialId
                                            ? { credential: speechToText[selectedProvider].credentialId }
                                            : {}
                                    }
                                    inputParam={inputParam}
                                    onSelect={(newValue) => setValue(newValue, selectedProvider, 'credentialId')}
                                />
                            )}
                            {inputParam.type === 'boolean' && (
                                <SwitchInput
                                    onChange={(newValue) => setValue(newValue, selectedProvider, inputParam.name)}
                                    value={
                                        speechToText[selectedProvider]
                                            ? speechToText[selectedProvider][inputParam.name]
                                            : inputParam.default ?? false
                                    }
                                />
                            )}
                            {(inputParam.type === 'string' || inputParam.type === 'password' || inputParam.type === 'number') && (
                                <Input
                                    inputParam={inputParam}
                                    onChange={(newValue) => setValue(newValue, selectedProvider, inputParam.name)}
                                    value={
                                        speechToText[selectedProvider]
                                            ? speechToText[selectedProvider][inputParam.name]
                                            : inputParam.default ?? ''
                                    }
                                />
                            )}

                            {inputParam.type === 'options' && (
                                <Dropdown
                                    name={inputParam.name}
                                    options={inputParam.options}
                                    onSelect={(newValue) => setValue(newValue, selectedProvider, inputParam.name)}
                                    value={
                                        speechToText[selectedProvider]
                                            ? speechToText[selectedProvider][inputParam.name]
                                            : inputParam.default ?? 'choose an option'
                                    }
                                />
                            )}
                        </Box>
                    ))}
                </>
            )}
            <StyledButton
                style={{ marginBottom: 10, marginTop: 10 }}
                disabled={selectedProvider !== 'none' && !speechToText[selectedProvider]?.credentialId}
                variant='contained'
                onClick={onSave}
            >
                Save
            </StyledButton>
        </>
    )
}

SpeechToText.propTypes = {
    dialogProps: PropTypes.object
}

export default SpeechToText<|MERGE_RESOLUTION|>--- conflicted
+++ resolved
@@ -17,11 +17,8 @@
 import openAISVG from '@/assets/images/openai.svg'
 import assemblyAIPng from '@/assets/images/assemblyai.png'
 import localAiPng from '@/assets/images/localai.png'
-<<<<<<< HEAD
 import azureSvg from '@/assets/images/azure_openai.svg'
-=======
 import groqPng from '@/assets/images/groq.png'
->>>>>>> 4044febf
 
 // store
 import useNotifier from '@/utils/useNotifier'
@@ -35,11 +32,8 @@
     OPENAI_WHISPER: 'openAIWhisper',
     ASSEMBLYAI_TRANSCRIBE: 'assemblyAiTranscribe',
     LOCALAI_STT: 'localAISTT',
-<<<<<<< HEAD
-    AZURE_COGNITIVE: 'azureCognitive'
-=======
+    AZURE_COGNITIVE: 'azureCognitive',
     GROQ_WHISPER: 'groqWhisper'
->>>>>>> 4044febf
 }
 
 // Weird quirk - the key must match the name property value.
@@ -150,7 +144,6 @@
             }
         ]
     },
-<<<<<<< HEAD
     [SpeechToTextType.AZURE_COGNITIVE]: {
         label: 'Azure Cognitive Services',
         name: SpeechToTextType.AZURE_COGNITIVE,
@@ -162,33 +155,11 @@
                 name: 'credential',
                 type: 'credential',
                 credentialNames: ['azureCognitiveServices']
-=======
-    [SpeechToTextType.GROQ_WHISPER]: {
-        label: 'Groq Whisper',
-        name: SpeechToTextType.GROQ_WHISPER,
-        icon: groqPng,
-        url: 'https://console.groq.com/',
-        inputs: [
-            {
-                label: 'Model',
-                name: 'model',
-                type: 'string',
-                description: `The STT model to load. Defaults to whisper-large-v3 if left blank.`,
-                placeholder: 'whisper-large-v3',
-                optional: true
-            },
-            {
-                label: 'Connect Credential',
-                name: 'credential',
-                type: 'credential',
-                credentialNames: ['groqApi']
->>>>>>> 4044febf
             },
             {
                 label: 'Language',
                 name: 'language',
                 type: 'string',
-<<<<<<< HEAD
                 description: 'The recognition language (e.g., "en-US", "es-ES")',
                 placeholder: 'en-US',
                 optional: true
@@ -222,7 +193,33 @@
                 description: 'Comma-separated list of audio channels to process (e.g., "0,1")',
                 placeholder: '0,1',
                 default: '0,1',
-=======
+            }
+        ]
+    },
+    [SpeechToTextType.GROQ_WHISPER]: {
+        label: 'Groq Whisper',
+        name: SpeechToTextType.GROQ_WHISPER,
+        icon: groqPng,
+        url: 'https://console.groq.com/',
+        inputs: [
+            {
+                label: 'Model',
+                name: 'model',
+                type: 'string',
+                description: `The STT model to load. Defaults to whisper-large-v3 if left blank.`,
+                placeholder: 'whisper-large-v3',
+                optional: true
+            },
+            {
+                label: 'Connect Credential',
+                name: 'credential',
+                type: 'credential',
+                credentialNames: ['groqApi']
+            },
+            {
+                label: 'Language',
+                name: 'language',
+                type: 'string',
                 description:
                     'The language of the input audio. Supplying the input language in ISO-639-1 format will improve accuracy and latency.',
                 placeholder: 'en',
@@ -235,7 +232,6 @@
                 step: 0.1,
                 description:
                     'The sampling temperature, between 0 and 1. Higher values like 0.8 will make the output more random, while lower values like 0.2 will make it more focused and deterministic.',
->>>>>>> 4044febf
                 optional: true
             }
         ]
