import { useDispatch } from 'react-redux'
import { useState, useEffect } from 'react'
import PropTypes from 'prop-types'

// material-ui
import { Button, Box } from '@mui/material'
import { IconX } from '@tabler/icons'

// Project import
import { StyledButton } from '@/ui-component/button/StyledButton'
import { SwitchInput } from '@/ui-component/switch/Switch'

// store
import { enqueueSnackbar as enqueueSnackbarAction, closeSnackbar as closeSnackbarAction, SET_CHATFLOW } from '@/store/actions'
import useNotifier from '@/utils/useNotifier'

// API
import chatflowsApi from '@/api/chatflows'

const ChatFeedback = ({ dialogProps }) => {
    const dispatch = useDispatch()

    useNotifier()

    const enqueueSnackbar = (...args) => dispatch(enqueueSnackbarAction(...args))
    const closeSnackbar = (...args) => dispatch(closeSnackbarAction(...args))

    const [chatFeedbackStatus, setChatFeedbackStatus] = useState(false)
    const [chatbotConfig, setChatbotConfig] = useState({})

    const handleChange = (value) => {
        setChatFeedbackStatus(value)
    }

    const onSave = async () => {
        try {
            let value = {
                chatFeedback: {
                    status: chatFeedbackStatus
                }
            }
            chatbotConfig.chatFeedback = value.chatFeedback
            const saveResp = await chatflowsApi.updateChatflow(dialogProps.chatflow.id, {
                chatbotConfig: JSON.stringify(chatbotConfig)
            })
            if (saveResp.data) {
                enqueueSnackbar({
                    message: 'Настройки обратной связи в чате сохранены.',
                    options: {
                        key: new Date().getTime() + Math.random(),
                        variant: 'success',
                        action: (key) => (
                            <Button style={{ color: 'white' }} onClick={() => closeSnackbar(key)}>
                                <IconX />
                            </Button>
                        )
                    }
                })
                dispatch({ type: SET_CHATFLOW, chatflow: saveResp.data })
            }
        } catch (error) {
            enqueueSnackbar({
<<<<<<< HEAD
                message: `Не удалось сохранить настройки обратной связи в чате.: ${errorData}`,
=======
                message: `Failed to save Chat Feedback Settings: ${
                    typeof error.response.data === 'object' ? error.response.data.message : error.response.data
                }`,
>>>>>>> 7006d64d
                options: {
                    key: new Date().getTime() + Math.random(),
                    variant: 'error',
                    persist: true,
                    action: (key) => (
                        <Button style={{ color: 'white' }} onClick={() => closeSnackbar(key)}>
                            <IconX />
                        </Button>
                    )
                }
            })
        }
    }

    useEffect(() => {
        if (dialogProps.chatflow && dialogProps.chatflow.chatbotConfig) {
            let chatbotConfig = JSON.parse(dialogProps.chatflow.chatbotConfig)
            setChatbotConfig(chatbotConfig || {})
            if (chatbotConfig.chatFeedback) {
                setChatFeedbackStatus(chatbotConfig.chatFeedback.status)
            }
        }

        return () => {}
    }, [dialogProps])

    return (
        <>
            <Box sx={{ width: '100%', display: 'flex', alignItems: 'center', justifyContent: 'space-between', mb: 2 }}>
                <SwitchInput label='Enable chat feedback' onChange={handleChange} value={chatFeedbackStatus} />
            </Box>
            <StyledButton style={{ marginBottom: 10, marginTop: 10 }} variant='contained' onClick={onSave}>
                Сохранять
            </StyledButton>
        </>
    )
}

ChatFeedback.propTypes = {
    dialogProps: PropTypes.object
}

export default ChatFeedback<|MERGE_RESOLUTION|>--- conflicted
+++ resolved
@@ -60,13 +60,9 @@
             }
         } catch (error) {
             enqueueSnackbar({
-<<<<<<< HEAD
-                message: `Не удалось сохранить настройки обратной связи в чате.: ${errorData}`,
-=======
-                message: `Failed to save Chat Feedback Settings: ${
+                message: `Не удалось сохранить настройки обратной связи в чате: ${
                     typeof error.response.data === 'object' ? error.response.data.message : error.response.data
                 }`,
->>>>>>> 7006d64d
                 options: {
                     key: new Date().getTime() + Math.random(),
                     variant: 'error',
