--- conflicted
+++ resolved
@@ -70,7 +70,6 @@
                         }}
                     >
                         <TableRow>
-<<<<<<< HEAD
                             <StyledTableCell component='th' scope='row' style={{ width: '15%' }} key='0'>
                                 Имя
                             </StyledTableCell>
@@ -82,20 +81,6 @@
                             </StyledTableCell>
                             <StyledTableCell style={{ width: '35%' }} key='3'>
                                 Узлы
-=======
-                            <StyledTableCell sx={{ minWidth: '150px' }} component='th' scope='row' key='0'>
-                                Name
-                            </StyledTableCell>
-                            <StyledTableCell sx={{ minWidth: '100px' }} component='th' scope='row' key='1'>
-                                Type
-                            </StyledTableCell>
-                            <StyledTableCell key='2'>Description</StyledTableCell>
-                            <StyledTableCell sx={{ minWidth: '100px' }} key='3'>
-                                Framework
-                            </StyledTableCell>
-                            <StyledTableCell sx={{ minWidth: '100px' }} key='4'>
-                                Use cases
->>>>>>> 2dadf2e4
                             </StyledTableCell>
                             <StyledTableCell key='5'>Nodes</StyledTableCell>
                             <StyledTableCell component='th' scope='row' key='6'>
