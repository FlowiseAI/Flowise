--- conflicted
+++ resolved
@@ -12,9 +12,6 @@
 // ==============================|| CUSTOM MAIN CARD ||============================== //
 
 const MainCard = forwardRef(function MainCard(
-<<<<<<< HEAD
-    { boxShadow, children, content = true, contentClass = '', contentSX = {}, darkTitle, secondary, shadow, sx = {}, title, ...others },
-=======
     {
         boxShadow,
         children,
@@ -31,7 +28,6 @@
         title,
         ...others
     },
->>>>>>> 7006d64d
     ref
 ) {
     return (
@@ -39,12 +35,7 @@
             ref={ref}
             {...others}
             sx={{
-<<<<<<< HEAD
-                // border: border ? '1px solid' : 'none',
-                borderColor: theme.palette.primary[200] + 75,
-=======
                 background: 'transparent',
->>>>>>> 7006d64d
                 ':hover': {
                     boxShadow: boxShadow ? shadow || '0 2px 14px 0 rgb(32 40 45 / 8%)' : 'inherit'
                 },
