--- conflicted
+++ resolved
@@ -7,11 +7,6 @@
 
 // project imports
 import MainCard from '@/ui-component/cards/MainCard'
-<<<<<<< HEAD
-import SkeletonChatflowCard from '@/ui-component/cards/Skeleton/ChatflowCard'
-import moment from 'moment'
-=======
->>>>>>> 7006d64d
 
 const CardWrapper = styled(MainCard)(({ theme }) => ({
     background: theme.palette.card.main,
@@ -50,58 +45,6 @@
     const customization = useSelector((state) => state.customization)
 
     return (
-<<<<<<< HEAD
-        <>
-            {isLoading ? (
-                <SkeletonChatflowCard />
-            ) : (
-                <CardWrapper border={false} content={false} onClick={onClick} sx={{ border: '1px solid #E8EAEC' }}>
-                    {data.createdDate && <CreatedAT>{moment(data.createdDate).format('DD-MM-YY')}</CreatedAT>}
-                    <Box sx={{ p: 2.25 }}>
-                        <Grid container direction='column'>
-                            <div
-                                style={{
-                                    display: 'flex',
-                                    flexDirection: 'row',
-                                    alignItems: 'center'
-                                }}
-                            >
-                                {data.iconSrc && (
-                                    <div
-                                        style={{
-                                            width: 35,
-                                            height: 35,
-                                            marginRight: 10,
-                                            borderRadius: '50%',
-                                            background: `url(${data.iconSrc})`,
-                                            backgroundSize: 'contain',
-                                            backgroundRepeat: 'no-repeat',
-                                            backgroundPosition: 'center center'
-                                        }}
-                                    ></div>
-                                )}
-                                {!data.iconSrc && data.color && (
-                                    <div
-                                        style={{
-                                            width: 35,
-                                            height: 35,
-                                            marginRight: 10,
-                                            borderRadius: '50%',
-                                            background: data.color
-                                        }}
-                                    ></div>
-                                )}
-                                <Typography
-                                    sx={{ fontSize: '1.5rem', fontWeight: 500, overflowWrap: 'break-word', whiteSpace: 'pre-line' }}
-                                >
-                                    {data.templateName || data.name}
-                                </Typography>
-                            </div>
-                            {data.description && (
-                                <span style={{ marginTop: 10, overflowWrap: 'break-word', whiteSpace: 'pre-line' }}>
-                                    {translationObject[data.description] || data.description}
-                                </span>
-=======
         <CardWrapper content={false} onClick={onClick} sx={{ border: 1, borderColor: theme.palette.grey[900] + 25, borderRadius: 2 }}>
             <Box sx={{ height: '100%', p: 2.25 }}>
                 <Grid container justifyContent='space-between' direction='column' sx={{ height: '100%', gap: 3 }}>
@@ -130,7 +73,6 @@
                                         backgroundPosition: 'center center'
                                     }}
                                 ></div>
->>>>>>> 7006d64d
                             )}
                             {!data.iconSrc && data.color && (
                                 <div
