--- conflicted
+++ resolved
@@ -8,28 +8,6 @@
 import ChatFeedback from '@/ui-component/extended/ChatFeedback'
 import StarterPrompts from '@/ui-component/extended/StarterPrompts'
 import Leads from '@/ui-component/extended/Leads'
-<<<<<<< HEAD
-import VisibilitySettings from '@/ui-component/extended/VisibilitySettings'
-import GeneralSettings from '@/ui-component/extended/GeneralSettings'
-import ChatLinksSettings from '@/ui-component/extended/ChatLinksSettings'
-
-const CHATFLOW_CONFIGURATION_TABS = [
-    {
-        label: 'General',
-        id: 'generalSettings'
-    },
-    {
-        label: 'Visibility',
-        id: 'visibilitySettings'
-    },
-    {
-        label: 'Chat links',
-        id: 'chatLinks'
-    },
-    {
-        label: 'Rate Limiting',
-        id: 'rateLimiting'
-=======
 import FollowUpPrompts from '@/ui-component/extended/FollowUpPrompts'
 import FileUpload from '@/ui-component/extended/FileUpload'
 import PostProcessing from '@/ui-component/extended/PostProcessing'
@@ -38,7 +16,6 @@
     {
         label: 'Security',
         id: 'security'
->>>>>>> fc9d6e7a
     },
     {
         label: 'Starter Prompts',
@@ -57,19 +34,9 @@
         id: 'chatFeedback'
     },
     {
-<<<<<<< HEAD
-        label: 'Allowed Domains',
-        id: 'allowedDomains'
-    },
-    // {
-    //     label: 'Analyse Chatflow',
-    //     id: 'analyseChatflow'
-    // },
-=======
         label: 'Analyse Chatflow',
         id: 'analyseChatflow'
     },
->>>>>>> fc9d6e7a
     {
         label: 'Leads',
         id: 'leads'
@@ -114,13 +81,8 @@
     }
 }
 
-<<<<<<< HEAD
-const ChatflowConfigurationDialog = ({ show, dialogProps, onCancel }) => {
+const ChatflowConfigurationDialog = ({ show, isAgentCanvas, dialogProps, onCancel }) => {
     const portalElement = typeof document !== 'undefined' ? document.getElementById('portal') : null
-=======
-const ChatflowConfigurationDialog = ({ show, isAgentCanvas, dialogProps, onCancel }) => {
-    const portalElement = document.getElementById('portal')
->>>>>>> fc9d6e7a
     const [tabValue, setTabValue] = useState(0)
 
     const filteredTabs = CHATFLOW_CONFIGURATION_TABS.filter((tab) => !isAgentCanvas || !tab.hideInAgentFlow)
@@ -170,28 +132,15 @@
                 </Tabs>
                 {filteredTabs.map((item, index) => (
                     <TabPanel key={index} value={tabValue} index={index}>
-<<<<<<< HEAD
-                        {item.id === 'rateLimiting' && <RateLimit dialogProps={dialogProps} />}
-=======
                         {item.id === 'security' && <Security dialogProps={dialogProps} />}
->>>>>>> fc9d6e7a
                         {item.id === 'conversationStarters' ? <StarterPrompts dialogProps={dialogProps} /> : null}
                         {item.id === 'followUpPrompts' ? <FollowUpPrompts dialogProps={dialogProps} /> : null}
                         {item.id === 'speechToText' ? <SpeechToText dialogProps={dialogProps} /> : null}
                         {item.id === 'chatFeedback' ? <ChatFeedback dialogProps={dialogProps} /> : null}
-<<<<<<< HEAD
-                        {item.id === 'allowedDomains' ? <AllowedDomains dialogProps={dialogProps} /> : null}
-                        {/* {item.id === 'analyseChatflow' ? <AnalyseFlow dialogProps={dialogProps} /> : null} */}
-                        {item.id === 'leads' ? <Leads dialogProps={dialogProps} /> : null}
-                        {item.id === 'visibilitySettings' ? <VisibilitySettings dialogProps={dialogProps} /> : null}
-                        {item.id === 'chatLinks' ? <ChatLinksSettings dialogProps={dialogProps} /> : null}
-                        {item.id === 'generalSettings' ? <GeneralSettings dialogProps={dialogProps} /> : null}
-=======
                         {item.id === 'analyseChatflow' ? <AnalyseFlow dialogProps={dialogProps} /> : null}
                         {item.id === 'leads' ? <Leads dialogProps={dialogProps} /> : null}
                         {item.id === 'fileUpload' ? <FileUpload dialogProps={dialogProps} /> : null}
                         {item.id === 'postProcessing' ? <PostProcessing dialogProps={dialogProps} /> : null}
->>>>>>> fc9d6e7a
                     </TabPanel>
                 ))}
             </DialogContent>
