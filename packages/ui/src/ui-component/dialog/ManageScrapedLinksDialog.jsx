--- conflicted
+++ resolved
@@ -169,13 +169,8 @@
                             onClick={handleRemoveAllLinks}
                             startIcon={<IconEraser />}
                         >
-<<<<<<< HEAD
                             Очистить все
-                        </StyledButton>
-=======
-                            Clear All
                         </Button>
->>>>>>> 059eae42
                     ) : null}
                 </Box>
                 <>
