import { useState } from 'react'
import PropTypes from 'prop-types'
import { useTheme } from '@mui/material/styles'
import { FormControl, Button } from '@mui/material'
import { IconUpload } from '@tabler/icons'
import { getFileName } from '@/utils/genericHelper'

export const File = ({ value, formDataUpload, fileType, onChange, onFormDataChange, disabled = false }) => {
    const theme = useTheme()

    const [myValue, setMyValue] = useState(value ?? '')

    const handleFileUpload = async (e) => {
        if (!e.target.files) return

        if (e.target.files.length === 1) {
            const file = e.target.files[0]
            const { name } = file

            const reader = new FileReader()
            reader.onload = (evt) => {
                if (!evt?.target?.result) {
                    return
                }
                const { result } = evt.target

                const value = result + `,filename:${name}`

                setMyValue(value)
                onChange(value)
            }
            reader.readAsDataURL(file)
        } else if (e.target.files.length > 0) {
            let files = Array.from(e.target.files).map((file) => {
                const reader = new FileReader()
                const { name } = file

                return new Promise((resolve) => {
                    reader.onload = (evt) => {
                        if (!evt?.target?.result) {
                            return
                        }
                        const { result } = evt.target
                        const value = result + `,filename:${name}`
                        resolve(value)
                    }
                    reader.readAsDataURL(file)
                })
            })

            const res = await Promise.all(files)
            setMyValue(JSON.stringify(res))
            onChange(JSON.stringify(res))
        }
    }

    const handleFormDataUpload = async (e) => {
        if (!e.target.files) return

        if (e.target.files.length === 1) {
            const file = e.target.files[0]
            const { name } = file
            const formData = new FormData()
            formData.append('files', file)
            setMyValue(`,filename:${name}`)
            onChange(`,filename:${name}`)
            onFormDataChange(formData)
        } else if (e.target.files.length > 0) {
            const formData = new FormData()
            const values = []
            for (let i = 0; i < e.target.files.length; i++) {
                formData.append('files', e.target.files[i])
                values.push(`,filename:${e.target.files[i].name}`)
            }
            setMyValue(JSON.stringify(values))
            onChange(JSON.stringify(values))
            onFormDataChange(formData)
        }
    }

    return (
        <FormControl sx={{ mt: 1, width: '100%' }} size='small'>
<<<<<<< HEAD
            <span
                style={{
                    fontStyle: 'italic',
                    color: theme.palette.grey['800'],
                    marginBottom: '1rem'
                }}
            >
                {myValue ? getFileName(myValue) : 'Выберите файлы для загрузки'}
            </span>
=======
            {!formDataUpload && (
                <span
                    style={{
                        fontStyle: 'italic',
                        color: theme.palette.grey['800'],
                        marginBottom: '1rem'
                    }}
                >
                    {myValue ? getFileName(myValue) : 'Choose a file to upload'}
                </span>
            )}
>>>>>>> b7eb876b
            <Button
                disabled={disabled}
                variant='outlined'
                component='label'
                fullWidth
                startIcon={<IconUpload />}
                sx={{ marginRight: '1rem' }}
            >
<<<<<<< HEAD
                {'Загрузить файлы'}
                <input type='file' multiple accept={fileType} hidden onChange={(e) => handleFileUpload(e)} />
=======
                {'Upload File'}
                <input
                    type='file'
                    multiple
                    accept={fileType}
                    hidden
                    onChange={(e) => (formDataUpload ? handleFormDataUpload(e) : handleFileUpload(e))}
                />
>>>>>>> b7eb876b
            </Button>
        </FormControl>
    )
}

File.propTypes = {
    value: PropTypes.string,
    fileType: PropTypes.string,
    formDataUpload: PropTypes.bool,
    onChange: PropTypes.func,
    onFormDataChange: PropTypes.func,
    disabled: PropTypes.bool
}<|MERGE_RESOLUTION|>--- conflicted
+++ resolved
@@ -80,17 +80,6 @@
 
     return (
         <FormControl sx={{ mt: 1, width: '100%' }} size='small'>
-<<<<<<< HEAD
-            <span
-                style={{
-                    fontStyle: 'italic',
-                    color: theme.palette.grey['800'],
-                    marginBottom: '1rem'
-                }}
-            >
-                {myValue ? getFileName(myValue) : 'Выберите файлы для загрузки'}
-            </span>
-=======
             {!formDataUpload && (
                 <span
                     style={{
@@ -99,10 +88,9 @@
                         marginBottom: '1rem'
                     }}
                 >
-                    {myValue ? getFileName(myValue) : 'Choose a file to upload'}
+                    {myValue ? getFileName(myValue) : 'Выберите файлы для загрузки'}
                 </span>
             )}
->>>>>>> b7eb876b
             <Button
                 disabled={disabled}
                 variant='outlined'
@@ -111,11 +99,7 @@
                 startIcon={<IconUpload />}
                 sx={{ marginRight: '1rem' }}
             >
-<<<<<<< HEAD
                 {'Загрузить файлы'}
-                <input type='file' multiple accept={fileType} hidden onChange={(e) => handleFileUpload(e)} />
-=======
-                {'Upload File'}
                 <input
                     type='file'
                     multiple
@@ -123,7 +107,6 @@
                     hidden
                     onChange={(e) => (formDataUpload ? handleFormDataUpload(e) : handleFileUpload(e))}
                 />
->>>>>>> b7eb876b
             </Button>
         </FormControl>
     )
