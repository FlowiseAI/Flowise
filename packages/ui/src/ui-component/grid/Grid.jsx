--- conflicted
+++ resolved
@@ -1,15 +1,7 @@
 import PropTypes from 'prop-types'
 import { DataGrid } from '@mui/x-data-grid'
 
-<<<<<<< HEAD
-const localizedTextsMap = {
-    footerRowSelected: (count) => (count !== 1 ? `${count.toLocaleString()} строк выбрано` : `${count.toLocaleString()} строка выбрана`)
-}
-
-export const Grid = ({ columns, rows, style, disabled = false, onRowUpdate, addNewRow }) => {
-=======
 export const Grid = ({ columns, rows, style, disabled = false, onRowUpdate }) => {
->>>>>>> 7006d64d
     const handleProcessRowUpdate = (newRow) => {
         onRowUpdate(newRow)
         return newRow
@@ -17,14 +9,6 @@
 
     return (
         <>
-<<<<<<< HEAD
-            {!disabled && (
-                <Button variant='outlined' onClick={addNewRow} startIcon={<IconPlus />}>
-                    Добавить параметр
-                </Button>
-            )}
-=======
->>>>>>> 7006d64d
             {rows && columns && (
                 <div style={{ marginTop: 10, height: 300, width: '100%', ...style }}>
                     <DataGrid
