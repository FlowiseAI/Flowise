import { useEffect, useState, useRef } from 'react'

// material-ui
import { Box, Stack, ButtonGroup, Skeleton, ToggleButtonGroup, ToggleButton } from '@mui/material'
import { useTheme } from '@mui/material/styles'

// project imports
import MainCard from '@/ui-component/cards/MainCard'
import ItemCard from '@/ui-component/cards/ItemCard'
import ToolDialog from './ToolDialog'
import ViewHeader from '@/layout/MainLayout/ViewHeader'
import ErrorBoundary from '@/ErrorBoundary'
import { ToolsTable } from '@/ui-component/table/ToolsListTable'
import { PermissionButton, StyledPermissionButton } from '@/ui-component/button/RBACButtons'
import TablePagination, { DEFAULT_ITEMS_PER_PAGE } from '@/ui-component/pagination/TablePagination'

// API
import toolsApi from '@/api/tools'

// Hooks
import useApi from '@/hooks/useApi'
import { useError } from '@/store/context/ErrorContext'
import { gridSpacing } from '@/store/constant'

// i18n
import { t } from '@/i18n'

// icons
import { IconPlus, IconFileUpload, IconLayoutGrid, IconList } from '@tabler/icons-react'
import ToolEmptySVG from '@/assets/images/tools_empty.svg'

// ==============================|| TOOLS ||============================== //

const Tools = () => {
    const theme = useTheme()
    const getAllToolsApi = useApi(toolsApi.getAllTools)
    const { error, setError } = useError()

    const [isLoading, setLoading] = useState(true)
    const [showDialog, setShowDialog] = useState(false)
    const [dialogProps, setDialogProps] = useState({})
    const [view, setView] = useState(localStorage.getItem('toolsDisplayStyle') || 'card')

    const inputRef = useRef(null)

    /* Table Pagination */
    const [currentPage, setCurrentPage] = useState(1)
    const [pageLimit, setPageLimit] = useState(DEFAULT_ITEMS_PER_PAGE)
    const [total, setTotal] = useState(0)

    const onChange = (page, pageLimit) => {
        setCurrentPage(page)
        setPageLimit(pageLimit)
        refresh(page, pageLimit)
    }

    const refresh = (page, limit) => {
        const params = {
            page: page || currentPage,
            limit: limit || pageLimit
        }
        getAllToolsApi.request(params)
    }

    const handleChange = (event, nextView) => {
        if (nextView === null) return
        localStorage.setItem('toolsDisplayStyle', nextView)
        setView(nextView)
    }

    const onUploadFile = (file) => {
        try {
            const dialogProp = {
<<<<<<< HEAD
                title: 'Adicionar Nova Ferramenta',
                type: 'IMPORT',
                cancelButtonName: 'Cancelar',
                confirmButtonName: 'Salvar',
=======
                title: t('tools.addNewTool'),
                type: 'IMPORT',
                cancelButtonName: t('common.cancel'),
                confirmButtonName: t('common.save'),
>>>>>>> 987b3bae
                data: JSON.parse(file)
            }
            setDialogProps(dialogProp)
            setShowDialog(true)
        } catch (e) {
            console.error(e)
        }
    }

    const handleFileUpload = (e) => {
        if (!e.target.files) return

        const file = e.target.files[0]

        const reader = new FileReader()
        reader.onload = (evt) => {
            if (!evt?.target?.result) {
                return
            }
            const { result } = evt.target
            onUploadFile(result)
        }
        reader.readAsText(file)
    }

    const addNew = () => {
        const dialogProp = {
<<<<<<< HEAD
            title: 'Adicionar Nova Ferramenta',
            type: 'ADD',
            cancelButtonName: 'Cancelar',
            confirmButtonName: 'Adicionar'
=======
            title: t('tools.addNewTool'),
            type: 'ADD',
            cancelButtonName: t('common.cancel'),
            confirmButtonName: t('common.add')
>>>>>>> 987b3bae
        }
        setDialogProps(dialogProp)
        setShowDialog(true)
    }

    const edit = (selectedTool) => {
        const dialogProp = {
            title: 'Edit Tool',
            type: 'EDIT',
            cancelButtonName: 'Cancel',
            confirmButtonName: 'Save',
            data: selectedTool
        }
        setDialogProps(dialogProp)
        setShowDialog(true)
    }

    const onConfirm = () => {
        setShowDialog(false)
        refresh(currentPage, pageLimit)
    }

    const [search, setSearch] = useState('')
    const onSearchChange = (event) => {
        setSearch(event.target.value)
    }

    function filterTools(data) {
        return (
            data.name.toLowerCase().indexOf(search.toLowerCase()) > -1 || data.description.toLowerCase().indexOf(search.toLowerCase()) > -1
        )
    }

    useEffect(() => {
        refresh(currentPage, pageLimit)
        // eslint-disable-next-line react-hooks/exhaustive-deps
    }, [])

    useEffect(() => {
        setLoading(getAllToolsApi.loading)
    }, [getAllToolsApi.loading])

    useEffect(() => {
        if (getAllToolsApi.data) {
            setTotal(getAllToolsApi.data.total)
        }
    }, [getAllToolsApi.data])

    return (
        <>
            <MainCard>
                {error ? (
                    <ErrorBoundary error={error} />
                ) : (
                    <Stack flexDirection='column' sx={{ gap: 3 }}>
                        <ViewHeader
                            onSearchChange={onSearchChange}
                            search={true}
<<<<<<< HEAD
                            searchPlaceholder='Pesquisar Ferramentas'
                            title='Ferramentas'
                            description='Funções externas ou APIs que o agente pode usar para realizar ações'
=======
                            searchPlaceholder={t('common.searchPlaceholder')}
                            title={t('tools.title')}
                            description={t('tools.description')}
>>>>>>> 987b3bae
                        >
                            <ToggleButtonGroup
                                sx={{ borderRadius: 2, maxHeight: 40 }}
                                value={view}
                                color='primary'
                                disabled={total === 0}
                                exclusive
                                onChange={handleChange}
                            >
                                <ToggleButton
                                    sx={{
                                        borderColor: theme.palette.grey[900] + 25,
                                        borderRadius: 2,
                                        color: theme?.customization?.isDarkMode ? 'white' : 'inherit'
                                    }}
                                    variant='contained'
                                    value='card'
                                    title='Visualização em Cartão'
                                >
                                    <IconLayoutGrid />
                                </ToggleButton>
                                <ToggleButton
                                    sx={{
                                        borderColor: theme.palette.grey[900] + 25,
                                        borderRadius: 2,
                                        color: theme?.customization?.isDarkMode ? 'white' : 'inherit'
                                    }}
                                    variant='contained'
                                    value='list'
                                    title='Visualização em Lista'
                                >
                                    <IconList />
                                </ToggleButton>
                            </ToggleButtonGroup>
                            <Box sx={{ display: 'flex', alignItems: 'center' }}>
                                <PermissionButton
                                    permissionId={'tools:create'}
                                    variant='outlined'
                                    onClick={() => inputRef.current.click()}
                                    startIcon={<IconFileUpload />}
                                    sx={{ borderRadius: 2, height: 40 }}
                                >
                                    {t('action.load')}
                                </PermissionButton>
                                <input
                                    style={{ display: 'none' }}
                                    ref={inputRef}
                                    type='file'
                                    hidden
                                    accept='.json'
                                    onChange={(e) => handleFileUpload(e)}
                                />
                            </Box>
                            <ButtonGroup disableElevation aria-label='outlined primary button group'>
                                <StyledPermissionButton
                                    permissionId={'tools:create'}
                                    variant='contained'
                                    onClick={addNew}
                                    startIcon={<IconPlus />}
                                    sx={{ borderRadius: 2, height: 40 }}
                                >
                                    {t('action.create')}
                                </StyledPermissionButton>
                            </ButtonGroup>
                        </ViewHeader>
                        {isLoading && (
                            <Box display='grid' gridTemplateColumns='repeat(3, 1fr)' gap={gridSpacing}>
                                <Skeleton variant='rounded' height={160} />
                                <Skeleton variant='rounded' height={160} />
                                <Skeleton variant='rounded' height={160} />
                            </Box>
                        )}
                        {!isLoading && total > 0 && (
                            <>
                                {!view || view === 'card' ? (
                                    <Box display='grid' gridTemplateColumns='repeat(3, 1fr)' gap={gridSpacing}>
                                        {getAllToolsApi.data?.data?.filter(filterTools).map((data, index) => (
                                            <ItemCard data={data} key={index} onClick={() => edit(data)} />
                                        ))}
                                    </Box>
                                ) : (
                                    <ToolsTable data={getAllToolsApi.data.data} isLoading={isLoading} onSelect={edit} />
                                )}
                                {/* Pagination and Page Size Controls */}
                                <TablePagination currentPage={currentPage} limit={pageLimit} total={total} onChange={onChange} />
                            </>
                        )}
                        {!isLoading && total === 0 && (
                            <Stack sx={{ alignItems: 'center', justifyContent: 'center' }} flexDirection='column'>
                                <Box sx={{ p: 2, height: 'auto' }}>
                                    <img
                                        style={{ objectFit: 'cover', height: '20vh', width: 'auto' }}
                                        src={ToolEmptySVG}
                                        alt='ToolEmptySVG'
                                    />
                                </Box>
<<<<<<< HEAD
                                <div>Nenhuma Ferramenta Criada Ainda</div>
=======
                                <div>{t('tools.noToolsYet')}</div>
>>>>>>> 987b3bae
                            </Stack>
                        )}
                    </Stack>
                )}
            </MainCard>
            <ToolDialog
                show={showDialog}
                dialogProps={dialogProps}
                onCancel={() => setShowDialog(false)}
                onConfirm={onConfirm}
                setError={setError}
            ></ToolDialog>
        </>
    )
}

export default Tools<|MERGE_RESOLUTION|>--- conflicted
+++ resolved
@@ -71,17 +71,10 @@
     const onUploadFile = (file) => {
         try {
             const dialogProp = {
-<<<<<<< HEAD
-                title: 'Adicionar Nova Ferramenta',
-                type: 'IMPORT',
-                cancelButtonName: 'Cancelar',
-                confirmButtonName: 'Salvar',
-=======
                 title: t('tools.addNewTool'),
                 type: 'IMPORT',
                 cancelButtonName: t('common.cancel'),
                 confirmButtonName: t('common.save'),
->>>>>>> 987b3bae
                 data: JSON.parse(file)
             }
             setDialogProps(dialogProp)
@@ -109,17 +102,10 @@
 
     const addNew = () => {
         const dialogProp = {
-<<<<<<< HEAD
-            title: 'Adicionar Nova Ferramenta',
-            type: 'ADD',
-            cancelButtonName: 'Cancelar',
-            confirmButtonName: 'Adicionar'
-=======
             title: t('tools.addNewTool'),
             type: 'ADD',
             cancelButtonName: t('common.cancel'),
             confirmButtonName: t('common.add')
->>>>>>> 987b3bae
         }
         setDialogProps(dialogProp)
         setShowDialog(true)
@@ -178,15 +164,9 @@
                         <ViewHeader
                             onSearchChange={onSearchChange}
                             search={true}
-<<<<<<< HEAD
-                            searchPlaceholder='Pesquisar Ferramentas'
-                            title='Ferramentas'
-                            description='Funções externas ou APIs que o agente pode usar para realizar ações'
-=======
                             searchPlaceholder={t('common.searchPlaceholder')}
                             title={t('tools.title')}
                             description={t('tools.description')}
->>>>>>> 987b3bae
                         >
                             <ToggleButtonGroup
                                 sx={{ borderRadius: 2, maxHeight: 40 }}
@@ -204,7 +184,7 @@
                                     }}
                                     variant='contained'
                                     value='card'
-                                    title='Visualização em Cartão'
+                                    title='Card View'
                                 >
                                     <IconLayoutGrid />
                                 </ToggleButton>
@@ -216,7 +196,7 @@
                                     }}
                                     variant='contained'
                                     value='list'
-                                    title='Visualização em Lista'
+                                    title='List View'
                                 >
                                     <IconList />
                                 </ToggleButton>
@@ -283,11 +263,7 @@
                                         alt='ToolEmptySVG'
                                     />
                                 </Box>
-<<<<<<< HEAD
-                                <div>Nenhuma Ferramenta Criada Ainda</div>
-=======
                                 <div>{t('tools.noToolsYet')}</div>
->>>>>>> 987b3bae
                             </Stack>
                         )}
                     </Stack>
