import { useEffect, useState, useRef } from 'react'

// material-ui
import { Box, Stack, Button, ButtonGroup, Skeleton } from '@mui/material'

// project imports
import MainCard from '@/ui-component/cards/MainCard'
import ItemCard from '@/ui-component/cards/ItemCard'
import { gridSpacing } from '@/store/constant'
import ToolEmptySVG from '@/assets/images/tools_empty_startai.svg'
import { StyledButton } from '@/ui-component/button/StyledButton'
import ToolDialog from './ToolDialog'

// API
import toolsApi from '@/api/tools'

// Hooks
import useApi from '@/hooks/useApi'

// icons
import { IconPlus, IconFileUpload } from '@tabler/icons'
import ViewHeader from '@/layout/MainLayout/ViewHeader'
import ErrorBoundary from '@/ErrorBoundary'

// ==============================|| CHATFLOWS ||============================== //

const Tools = () => {
    const getAllToolsApi = useApi(toolsApi.getAllTools)

    const [isLoading, setLoading] = useState(true)
    const [error, setError] = useState(null)
    const [showDialog, setShowDialog] = useState(false)
    const [dialogProps, setDialogProps] = useState({})

    const inputRef = useRef(null)

    const onUploadFile = (file) => {
        try {
            const dialogProp = {
                title: 'Создать новую команду',
                type: 'IMPORT',
                cancelButtonName: 'Cancel',
                confirmButtonName: 'Save',
                data: JSON.parse(file)
            }
            setDialogProps(dialogProp)
            setShowDialog(true)
        } catch (e) {
            console.error(e)
        }
    }

    const handleFileUpload = (e) => {
        if (!e.target.files) return

        const file = e.target.files[0]

        const reader = new FileReader()
        reader.onload = (evt) => {
            if (!evt?.target?.result) {
                return
            }
            const { result } = evt.target
            onUploadFile(result)
        }
        reader.readAsText(file)
    }

    const addNew = () => {
        const dialogProp = {
            title: 'Создать новую команду',
            type: 'ADD',
            cancelButtonName: 'Cancel',
            confirmButtonName: 'Add'
        }
        setDialogProps(dialogProp)
        setShowDialog(true)
    }

    const edit = (selectedTool) => {
        const dialogProp = {
            title: 'Edit Tool',
            type: 'EDIT',
            cancelButtonName: 'Cancel',
            confirmButtonName: 'Save',
            data: selectedTool
        }
        setDialogProps(dialogProp)
        setShowDialog(true)
    }

    const onConfirm = () => {
        setShowDialog(false)
        getAllToolsApi.request()
    }

    useEffect(() => {
        getAllToolsApi.request()

        // eslint-disable-next-line react-hooks/exhaustive-deps
    }, [])

    useEffect(() => {
        setLoading(getAllToolsApi.loading)
    }, [getAllToolsApi.loading])

    useEffect(() => {
        if (getAllToolsApi.error) {
            setError(getAllToolsApi.error)
        }
    }, [getAllToolsApi.error])

    return (
        <>
<<<<<<< HEAD
            <MainCard sx={{ background: customization.isDarkMode ? theme.palette.common.black : '' }}>
                <Stack flexDirection='row'>
                    <h1>Инструменты</h1>
                    <Grid sx={{ mb: 1.25 }} container direction='row'>
                        <Box sx={{ flexGrow: 1 }} />
                        <Grid item>
                            <Button
                                variant='outlined'
                                sx={{ mr: 2, borderRadius: '12px' }}
                                onClick={() => inputRef.current.click()}
                                startIcon={<IconFileImport />}
                            >
                                Загрузить
                            </Button>
                            <input ref={inputRef} type='file' hidden accept='.json' onChange={(e) => handleFileUpload(e)} />
                            <StyledButton
                                variant='contained'
                                sx={{ color: 'white', borderRadius: '12px' }}
                                onClick={addNew}
                                startIcon={<IconPlus />}
                            >
                                Создать
                            </StyledButton>
                        </Grid>
                    </Grid>
                </Stack>
                <Grid container spacing={gridSpacing}>
                    {!getAllToolsApi.loading &&
                        getAllToolsApi.data &&
                        getAllToolsApi.data.map((data, index) => (
                            <Grid key={index} item lg={3} md={4} sm={6} xs={12}>
                                <ItemCard data={data} onClick={() => edit(data)} />
                            </Grid>
                        ))}
                </Grid>
                {!getAllToolsApi.loading && (!getAllToolsApi.data || getAllToolsApi.data.length === 0) && (
                    <Stack sx={{ alignItems: 'center', justifyContent: 'center' }} flexDirection='column'>
                        <Box sx={{ p: 2, height: 'auto' }}>
                            <img style={{ objectFit: 'cover', height: '30vh', width: 'auto' }} src={ToolEmptySVG} alt='ToolEmptySVG' />
                        </Box>
                        <div>Нет созданных инструментов</div>
=======
            <MainCard>
                {error ? (
                    <ErrorBoundary error={error} />
                ) : (
                    <Stack flexDirection='column' sx={{ gap: 3 }}>
                        <ViewHeader title='Tools'>
                            <Box sx={{ display: 'flex', alignItems: 'center' }}>
                                <Button
                                    variant='outlined'
                                    onClick={() => inputRef.current.click()}
                                    startIcon={<IconFileUpload />}
                                    sx={{ borderRadius: 2, height: 40 }}
                                >
                                    Load
                                </Button>
                                <input
                                    style={{ display: 'none' }}
                                    ref={inputRef}
                                    type='file'
                                    hidden
                                    accept='.json'
                                    onChange={(e) => handleFileUpload(e)}
                                />
                            </Box>
                            <ButtonGroup disableElevation aria-label='outlined primary button group'>
                                <StyledButton
                                    variant='contained'
                                    onClick={addNew}
                                    startIcon={<IconPlus />}
                                    sx={{ borderRadius: 2, height: 40 }}
                                >
                                    Create
                                </StyledButton>
                            </ButtonGroup>
                        </ViewHeader>
                        {isLoading ? (
                            <Box display='grid' gridTemplateColumns='repeat(3, 1fr)' gap={gridSpacing}>
                                <Skeleton variant='rounded' height={160} />
                                <Skeleton variant='rounded' height={160} />
                                <Skeleton variant='rounded' height={160} />
                            </Box>
                        ) : (
                            <Box display='grid' gridTemplateColumns='repeat(3, 1fr)' gap={gridSpacing}>
                                {getAllToolsApi.data &&
                                    getAllToolsApi.data.map((data, index) => (
                                        <ItemCard data={data} key={index} onClick={() => edit(data)} />
                                    ))}
                            </Box>
                        )}
                        {!isLoading && (!getAllToolsApi.data || getAllToolsApi.data.length === 0) && (
                            <Stack sx={{ alignItems: 'center', justifyContent: 'center' }} flexDirection='column'>
                                <Box sx={{ p: 2, height: 'auto' }}>
                                    <img
                                        style={{ objectFit: 'cover', height: '16vh', width: 'auto' }}
                                        src={ToolEmptySVG}
                                        alt='ToolEmptySVG'
                                    />
                                </Box>
                                <div>No Tools Created Yet</div>
                            </Stack>
                        )}
>>>>>>> 7006d64d
                    </Stack>
                )}
            </MainCard>
            <ToolDialog
                show={showDialog}
                dialogProps={dialogProps}
                onCancel={() => setShowDialog(false)}
                onConfirm={onConfirm}
                setError={setError}
            ></ToolDialog>
        </>
    )
}

export default Tools<|MERGE_RESOLUTION|>--- conflicted
+++ resolved
@@ -112,49 +112,6 @@
 
     return (
         <>
-<<<<<<< HEAD
-            <MainCard sx={{ background: customization.isDarkMode ? theme.palette.common.black : '' }}>
-                <Stack flexDirection='row'>
-                    <h1>Инструменты</h1>
-                    <Grid sx={{ mb: 1.25 }} container direction='row'>
-                        <Box sx={{ flexGrow: 1 }} />
-                        <Grid item>
-                            <Button
-                                variant='outlined'
-                                sx={{ mr: 2, borderRadius: '12px' }}
-                                onClick={() => inputRef.current.click()}
-                                startIcon={<IconFileImport />}
-                            >
-                                Загрузить
-                            </Button>
-                            <input ref={inputRef} type='file' hidden accept='.json' onChange={(e) => handleFileUpload(e)} />
-                            <StyledButton
-                                variant='contained'
-                                sx={{ color: 'white', borderRadius: '12px' }}
-                                onClick={addNew}
-                                startIcon={<IconPlus />}
-                            >
-                                Создать
-                            </StyledButton>
-                        </Grid>
-                    </Grid>
-                </Stack>
-                <Grid container spacing={gridSpacing}>
-                    {!getAllToolsApi.loading &&
-                        getAllToolsApi.data &&
-                        getAllToolsApi.data.map((data, index) => (
-                            <Grid key={index} item lg={3} md={4} sm={6} xs={12}>
-                                <ItemCard data={data} onClick={() => edit(data)} />
-                            </Grid>
-                        ))}
-                </Grid>
-                {!getAllToolsApi.loading && (!getAllToolsApi.data || getAllToolsApi.data.length === 0) && (
-                    <Stack sx={{ alignItems: 'center', justifyContent: 'center' }} flexDirection='column'>
-                        <Box sx={{ p: 2, height: 'auto' }}>
-                            <img style={{ objectFit: 'cover', height: '30vh', width: 'auto' }} src={ToolEmptySVG} alt='ToolEmptySVG' />
-                        </Box>
-                        <div>Нет созданных инструментов</div>
-=======
             <MainCard>
                 {error ? (
                     <ErrorBoundary error={error} />
@@ -168,7 +125,7 @@
                                     startIcon={<IconFileUpload />}
                                     sx={{ borderRadius: 2, height: 40 }}
                                 >
-                                    Load
+                                    Загрузить
                                 </Button>
                                 <input
                                     style={{ display: 'none' }}
@@ -186,7 +143,7 @@
                                     startIcon={<IconPlus />}
                                     sx={{ borderRadius: 2, height: 40 }}
                                 >
-                                    Create
+                                    Создать
                                 </StyledButton>
                             </ButtonGroup>
                         </ViewHeader>
@@ -213,10 +170,9 @@
                                         alt='ToolEmptySVG'
                                     />
                                 </Box>
-                                <div>No Tools Created Yet</div>
+                                <div>Нет созданных инструментов</div>
                             </Stack>
                         )}
->>>>>>> 7006d64d
                     </Stack>
                 )}
             </MainCard>
