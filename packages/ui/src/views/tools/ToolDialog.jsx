import { createPortal } from 'react-dom'
import PropTypes from 'prop-types'
import { useState, useEffect, useCallback, useMemo } from 'react'
import { useDispatch, useSelector } from 'react-redux'
import { enqueueSnackbar as enqueueSnackbarAction, closeSnackbar as closeSnackbarAction } from '@/store/actions'
import { cloneDeep } from 'lodash'

import { Box, Button, Typography, Dialog, DialogActions, DialogContent, DialogTitle, Stack, OutlinedInput } from '@mui/material'
import { StyledButton } from '@/ui-component/button/StyledButton'
import { Grid } from '@/ui-component/grid/Grid'
import { TooltipWithParser } from '@/ui-component/tooltip/TooltipWithParser'
import { GridActionsCellItem } from '@mui/x-data-grid'
import DeleteIcon from '@mui/icons-material/Delete'
import ConfirmDialog from '@/ui-component/dialog/ConfirmDialog'
import { CodeEditor } from '@/ui-component/editor/CodeEditor'
import HowToUseFunctionDialog from './HowToUseFunctionDialog'

// Icons
import { IconX, IconFileDownload, IconPlus } from '@tabler/icons-react'

// API
import toolsApi from '@/api/tools'

// Hooks
import useConfirm from '@/hooks/useConfirm'
import useApi from '@/hooks/useApi'

// utils
import useNotifier from '@/utils/useNotifier'
import { generateRandomGradient, formatDataGridRows } from '@/utils/genericHelper'
import { HIDE_CANVAS_DIALOG, SHOW_CANVAS_DIALOG } from '@/store/actions'
import { translationObject } from '@/translate'

const exampleAPIFunc = `/*
<<<<<<< HEAD
* Вы можете использовать любые библиотеки, импортированные в StartAI.
* Вы можете использовать свойства, указанные в схеме вывода, в качестве переменных. Пример: Свойство = идентификатор пользователя, переменная = $userid.
* Вы можете получить конфигурацию потока по умолчанию: $flow.sessionId, $flow.chatId, $flow.chatflowId, $flow.input.
* Вы можете получить пользовательские переменные: $vars.<имя-переменной>
* Должно возвращать строковое значение в конце функции.
=======
* You can use any libraries imported in Flowise
* You can use properties specified in Input Schema as variables. Ex: Property = userid, Variable = $userid
* You can get default flow config: $flow.sessionId, $flow.chatId, $flow.chatflowId, $flow.input, $flow.state
* You can get custom variables: $vars.<variable-name>
* Must return a string value at the end of function
>>>>>>> 2dadf2e4
*/

const fetch = require('node-fetch');
const url = 'https://api.open-meteo.com/v1/forecast?latitude=52.52&longitude=13.41&current_weather=true';
const options = {
    method: 'GET',
    headers: {
        'Content-Type': 'application/json'
    }
};
try {
    const response = await fetch(url, options);
    const text = await response.text();
    return text;
} catch (error) {
    console.error(error);
    return '';
}`

const ToolDialog = ({ show, dialogProps, onUseTemplate, onCancel, onConfirm, setError }) => {
    const portalElement = document.getElementById('portal')

    const customization = useSelector((state) => state.customization)
    const dispatch = useDispatch()

    // ==============================|| Snackbar ||============================== //

    useNotifier()
    const { confirm } = useConfirm()

    const enqueueSnackbar = (...args) => dispatch(enqueueSnackbarAction(...args))
    const closeSnackbar = (...args) => dispatch(closeSnackbarAction(...args))

    const getSpecificToolApi = useApi(toolsApi.getSpecificTool)

    const [toolId, setToolId] = useState('')
    const [toolName, setToolName] = useState('')
    const [toolDesc, setToolDesc] = useState('')
    const [toolIcon, setToolIcon] = useState('')
    const [toolSchema, setToolSchema] = useState([])
    const [toolFunc, setToolFunc] = useState('')
    const [showHowToDialog, setShowHowToDialog] = useState(false)

    const deleteItem = useCallback(
        (id) => () => {
            setTimeout(() => {
                setToolSchema((prevRows) => prevRows.filter((row) => row.id !== id))
            })
        },
        []
    )

    const addNewRow = () => {
        setTimeout(() => {
            setToolSchema((prevRows) => {
                let allRows = [...cloneDeep(prevRows)]
                const lastRowId = allRows.length ? allRows[allRows.length - 1].id + 1 : 1
                allRows.push({
                    id: lastRowId,
                    property: '',
                    description: '',
                    type: '',
                    required: false
                })
                return allRows
            })
        })
    }

    const onRowUpdate = (newRow) => {
        setTimeout(() => {
            setToolSchema((prevRows) => {
                let allRows = [...cloneDeep(prevRows)]
                const indexToUpdate = allRows.findIndex((row) => row.id === newRow.id)
                if (indexToUpdate >= 0) {
                    allRows[indexToUpdate] = { ...newRow }
                }
                return allRows
            })
        })
    }

    const columns = useMemo(
        () => [
            { field: 'property', headerName: 'Свойство', editable: true, flex: 1 },
            {
                field: 'type',
                headerName: 'Тип',
                type: 'singleSelect',
                valueOptions: ['string', 'number', 'boolean', 'date'],
                editable: true,
                width: 120
            },
            { field: 'description', headerName: 'Описание', editable: true, flex: 1 },
            { field: 'required', headerName: 'Обязательное', type: 'boolean', editable: true, width: 80 },
            {
                field: 'actions',
                type: 'actions',
                width: 80,
                getActions: (params) => [
                    <GridActionsCellItem key={'Delete'} icon={<DeleteIcon />} label='Delete' onClick={deleteItem(params.id)} />
                ]
            }
        ],
        [deleteItem]
    )

    useEffect(() => {
        if (show) dispatch({ type: SHOW_CANVAS_DIALOG })
        else dispatch({ type: HIDE_CANVAS_DIALOG })
        return () => dispatch({ type: HIDE_CANVAS_DIALOG })
    }, [show, dispatch])

    useEffect(() => {
        if (getSpecificToolApi.data) {
            setToolId(getSpecificToolApi.data.id)
            setToolName(getSpecificToolApi.data.name)
            setToolDesc(getSpecificToolApi.data.description)
            setToolSchema(formatDataGridRows(getSpecificToolApi.data.schema))
            if (getSpecificToolApi.data.func) setToolFunc(getSpecificToolApi.data.func)
            else setToolFunc('')
        }
    }, [getSpecificToolApi.data])

    useEffect(() => {
        if (getSpecificToolApi.error && setError) {
            setError(getSpecificToolApi.error)
        }
        // eslint-disable-next-line react-hooks/exhaustive-deps
    }, [getSpecificToolApi.error])

    useEffect(() => {
        if (dialogProps.type === 'EDIT' && dialogProps.data) {
            // When tool dialog is opened from Tools dashboard
            setToolId(dialogProps.data.id)
            setToolName(dialogProps.data.name)
            setToolDesc(dialogProps.data.description)
            setToolIcon(dialogProps.data.iconSrc)
            setToolSchema(formatDataGridRows(dialogProps.data.schema))
            if (dialogProps.data.func) setToolFunc(dialogProps.data.func)
            else setToolFunc('')
        } else if (dialogProps.type === 'EDIT' && dialogProps.toolId) {
            // When tool dialog is opened from CustomTool node in canvas
            getSpecificToolApi.request(dialogProps.toolId)
        } else if (dialogProps.type === 'IMPORT' && dialogProps.data) {
            // When tool dialog is to import existing tool
            setToolName(dialogProps.data.name)
            setToolDesc(dialogProps.data.description)
            setToolIcon(dialogProps.data.iconSrc)
            setToolSchema(formatDataGridRows(dialogProps.data.schema))
            if (dialogProps.data.func) setToolFunc(dialogProps.data.func)
            else setToolFunc('')
        } else if (dialogProps.type === 'TEMPLATE' && dialogProps.data) {
            // When tool dialog is a template
            setToolName(dialogProps.data.name)
            setToolDesc(dialogProps.data.description)
            setToolIcon(dialogProps.data.iconSrc)
            setToolSchema(formatDataGridRows(dialogProps.data.schema))
            if (dialogProps.data.func) setToolFunc(dialogProps.data.func)
            else setToolFunc('')
        } else if (dialogProps.type === 'ADD') {
            // When tool dialog is to add a new tool
            setToolId('')
            setToolName('')
            setToolDesc('')
            setToolIcon('')
            setToolSchema([])
            setToolFunc('')
        }

        // eslint-disable-next-line react-hooks/exhaustive-deps
    }, [dialogProps])

    const useToolTemplate = () => {
        onUseTemplate(dialogProps.data)
    }

    const exportTool = async () => {
        try {
            const toolResp = await toolsApi.getSpecificTool(toolId)
            if (toolResp.data) {
                const toolData = toolResp.data
                delete toolData.id
                delete toolData.createdDate
                delete toolData.updatedDate
                let dataStr = JSON.stringify(toolData, null, 2)
                let dataUri = 'data:application/json;charset=utf-8,' + encodeURIComponent(dataStr)

                let exportFileDefaultName = `${toolName}-CustomTool.json`

                let linkElement = document.createElement('a')
                linkElement.setAttribute('href', dataUri)
                linkElement.setAttribute('download', exportFileDefaultName)
                linkElement.click()
            }
        } catch (error) {
            enqueueSnackbar({
                message: `Ошибка отправки инструмента: ${
                    typeof error.response.data === 'object' ? error.response.data.message : error.response.data
                }`,
                options: {
                    key: new Date().getTime() + Math.random(),
                    variant: 'error',
                    persist: true,
                    action: (key) => (
                        <Button style={{ color: 'white' }} onClick={() => closeSnackbar(key)}>
                            <IconX />
                        </Button>
                    )
                }
            })
            onCancel()
        }
    }

    const addNewTool = async () => {
        try {
            const obj = {
                name: toolName,
                description: toolDesc,
                color: generateRandomGradient(),
                schema: JSON.stringify(toolSchema),
                func: toolFunc,
                iconSrc: toolIcon
            }
            const createResp = await toolsApi.createNewTool(obj)
            if (createResp.data) {
                enqueueSnackbar({
                    message: 'Новый инструмент добавлен',
                    options: {
                        key: new Date().getTime() + Math.random(),
                        variant: 'success',
                        action: (key) => (
                            <Button style={{ color: 'white' }} onClick={() => closeSnackbar(key)}>
                                <IconX />
                            </Button>
                        )
                    }
                })
                onConfirm(createResp.data.id)
            }
        } catch (error) {
            enqueueSnackbar({
                message: `Ошибка удаления инструмента: ${
                    typeof error.response.data === 'object' ? error.response.data.message : error.response.data
                }`,
                options: {
                    key: new Date().getTime() + Math.random(),
                    variant: 'error',
                    persist: true,
                    action: (key) => (
                        <Button style={{ color: 'white' }} onClick={() => closeSnackbar(key)}>
                            <IconX />
                        </Button>
                    )
                }
            })
            onCancel()
        }
    }

    const saveTool = async () => {
        try {
            const saveResp = await toolsApi.updateTool(toolId, {
                name: toolName,
                description: toolDesc,
                schema: JSON.stringify(toolSchema),
                func: toolFunc,
                iconSrc: toolIcon
            })
            if (saveResp.data) {
                enqueueSnackbar({
                    message: 'Tool saved',
                    options: {
                        key: new Date().getTime() + Math.random(),
                        variant: 'success',
                        action: (key) => (
                            <Button style={{ color: 'white' }} onClick={() => closeSnackbar(key)}>
                                <IconX />
                            </Button>
                        )
                    }
                })
                onConfirm(saveResp.data.id)
            }
        } catch (error) {
            enqueueSnackbar({
                message: `Failed to save Tool: ${
                    typeof error.response.data === 'object' ? error.response.data.message : error.response.data
                }`,
                options: {
                    key: new Date().getTime() + Math.random(),
                    variant: 'error',
                    persist: true,
                    action: (key) => (
                        <Button style={{ color: 'white' }} onClick={() => closeSnackbar(key)}>
                            <IconX />
                        </Button>
                    )
                }
            })
            onCancel()
        }
    }

    const deleteTool = async () => {
        const confirmPayload = {
            title: `Удалить инструмент`,
            description: `Удалить инструмент ${toolName}?`,
            confirmButtonName: 'Удалить',
            cancelButtonName: 'Отмена'
        }
        const isConfirmed = await confirm(confirmPayload)

        if (isConfirmed) {
            try {
                const delResp = await toolsApi.deleteTool(toolId)
                if (delResp.data) {
                    enqueueSnackbar({
                        message: 'Инструмент удален',
                        options: {
                            key: new Date().getTime() + Math.random(),
                            variant: 'success',
                            action: (key) => (
                                <Button style={{ color: 'white' }} onClick={() => closeSnackbar(key)}>
                                    <IconX />
                                </Button>
                            )
                        }
                    })
                    onConfirm()
                }
            } catch (error) {
                enqueueSnackbar({
                    message: `Ошибка удаления инструмента: ${
                        typeof error.response.data === 'object' ? error.response.data.message : error.response.data
                    }`,
                    options: {
                        key: new Date().getTime() + Math.random(),
                        variant: 'error',
                        persist: true,
                        action: (key) => (
                            <Button style={{ color: 'white' }} onClick={() => closeSnackbar(key)}>
                                <IconX />
                            </Button>
                        )
                    }
                })
                onCancel()
            }
        }
    }

    const component = show ? (
        <Dialog
            fullWidth
            maxWidth='md'
            open={show}
            onClose={onCancel}
            aria-labelledby='alert-dialog-title'
            aria-describedby='alert-dialog-description'
        >
            <DialogTitle sx={{ fontSize: '1rem', p: 3, pb: 0 }} id='alert-dialog-title'>
                <Box sx={{ display: 'flex', flexDirection: 'row', justifyContent: 'space-between' }}>
                    {dialogProps.title}
                    {dialogProps.type === 'EDIT' && (
                        <Button variant='outlined' onClick={() => exportTool()} startIcon={<IconFileDownload />}>
                            Отправить
                        </Button>
                    )}
                </Box>
            </DialogTitle>
            <DialogContent sx={{ display: 'flex', flexDirection: 'column', gap: 2, maxHeight: '75vh', position: 'relative', px: 3, pb: 3 }}>
                <Box sx={{ display: 'flex', flexDirection: 'column', gap: 2, pt: 2 }}>
                    <Box>
                        <Stack sx={{ position: 'relative', alignItems: 'center' }} direction='row'>
                            <Typography variant='overline'>
                                Название инструмента
                                <span style={{ color: 'red' }}>&nbsp;*</span>
                            </Typography>
                            <TooltipWithParser
                                title={'Название инструмента должно состоять из маленькой заглавной буквы и подчеркивания. Пример: мой_инструмент'}
                            />
                        </Stack>
                        <OutlinedInput
                            id='toolName'
                            type='string'
                            fullWidth
                            disabled={dialogProps.type === 'TEMPLATE'}
                            placeholder='Мой новый инструмент'
                            value={toolName}
                            name='toolName'
                            onChange={(e) => setToolName(e.target.value)}
                        />
                    </Box>
                    <Box>
                        <Stack sx={{ position: 'relative', alignItems: 'center' }} direction='row'>
                            <Typography variant='overline'>
                                Описание команды
                                <span style={{ color: 'red' }}>&nbsp;*</span>
                            </Typography>
                            <TooltipWithParser
                                title={'Описание того, что делает инструмент. ChatGPT определяет, когда использовать этот инструмент.'}
                            />
                        </Stack>
                        <OutlinedInput
                            id='toolDesc'
                            type='string'
                            fullWidth
                            disabled={dialogProps.type === 'TEMPLATE'}
                            placeholder='Описание того, что делает инструмент. ChatGPT определяет, когда использовать этот инструмент.'
                            multiline={true}
                            rows={3}
                            value={toolDesc}
                            name='toolDesc'
                            onChange={(e) => setToolDesc(e.target.value)}
                        />
                    </Box>
                    <Box>
                        <Stack sx={{ position: 'relative' }} direction='row'>
                            <Typography variant='overline'>Иконка команды</Typography>
                        </Stack>
                        <OutlinedInput
                            id='toolIcon'
                            type='string'
                            fullWidth
                            disabled={dialogProps.type === 'TEMPLATE'}
                            placeholder='https://raw.githubusercontent.com/gilbarbara/logos/main/logos/airtable.svg'
                            value={toolIcon}
                            name='toolIcon'
                            onChange={(e) => setToolIcon(e.target.value)}
                        />
                    </Box>
                    <Box>
                        <Stack sx={{ position: 'relative', justifyContent: 'space-between' }} direction='row'>
                            <Stack sx={{ position: 'relative', alignItems: 'center' }} direction='row'>
                                <Typography variant='overline'>Схема вывода</Typography>
                                <TooltipWithParser title={'Каким должен быть выходной ответ в формате JSON?'} />
                            </Stack>
                            {dialogProps.type !== 'TEMPLATE' && (
                                <Button variant='outlined' onClick={addNewRow} startIcon={<IconPlus />}>
                                    Добавить
                                </Button>
                            )}
                        </Stack>
                        <Grid columns={columns} rows={toolSchema} disabled={dialogProps.type === 'TEMPLATE'} onRowUpdate={onRowUpdate} />
                    </Box>
                    <Box>
                        <Box sx={{ display: 'flex', alignItems: 'center', justifyContent: 'space-between' }}>
                            <Stack sx={{ position: 'relative', alignItems: 'center' }} direction='row'>
                                <Typography variant='overline'>Функция Javascript</Typography>
                                <TooltipWithParser title='Функция, выполняемая при использовании инструмента. Вы можете использовать свойства, указанные в схеме вывода, в качестве переменных. Например, если свойство имеет вид <code>userid</code>, вы можете использовать его как <code>$userid</code>. Возвращаемое значение должно быть строкой.' />
                            </Stack>
                            <Stack direction='row'>
                                <Button
                                    style={{ marginBottom: 10, marginRight: 10 }}
                                    color='secondary'
                                    variant='text'
                                    onClick={() => setShowHowToDialog(true)}
                                >
                                    Как использовать функцию
                                </Button>
                                {dialogProps.type !== 'TEMPLATE' && (
                                    <Button style={{ marginBottom: 10 }} variant='outlined' onClick={() => setToolFunc(exampleAPIFunc)}>
                                        Показать пример
                                    </Button>
                                )}
                            </Stack>
                        </Box>
                        <CodeEditor
                            disabled={dialogProps.type === 'TEMPLATE'}
                            value={toolFunc}
                            theme={customization.isDarkMode ? 'dark' : 'light'}
                            lang={'js'}
                            onValueChange={(code) => setToolFunc(code)}
                        />
                    </Box>
                </Box>
            </DialogContent>
            <DialogActions sx={{ p: 3 }}>
                {dialogProps.type === 'EDIT' && (
                    <StyledButton color='error' variant='contained' onClick={() => deleteTool()}>
                        Удалить
                    </StyledButton>
                )}
                {dialogProps.type === 'TEMPLATE' && (
                    <StyledButton color='secondary' variant='contained' onClick={useToolTemplate}>
                        Использовать шаблон
                    </StyledButton>
                )}
                {dialogProps.type !== 'TEMPLATE' && (
                    <StyledButton
                        disabled={!(toolName && toolDesc)}
                        variant='contained'
                        onClick={() => (dialogProps.type === 'ADD' || dialogProps.type === 'IMPORT' ? addNewTool() : saveTool())}
                    >
                        Добавить
                    </StyledButton>
                )}
            </DialogActions>
            <ConfirmDialog />
            <HowToUseFunctionDialog show={showHowToDialog} onCancel={() => setShowHowToDialog(false)} />
        </Dialog>
    ) : null

    return createPortal(component, portalElement)
}

ToolDialog.propTypes = {
    show: PropTypes.bool,
    dialogProps: PropTypes.object,
    onUseTemplate: PropTypes.func,
    onCancel: PropTypes.func,
    onConfirm: PropTypes.func,
    setError: PropTypes.func
}

export default ToolDialog<|MERGE_RESOLUTION|>--- conflicted
+++ resolved
@@ -32,19 +32,11 @@
 import { translationObject } from '@/translate'
 
 const exampleAPIFunc = `/*
-<<<<<<< HEAD
 * Вы можете использовать любые библиотеки, импортированные в StartAI.
 * Вы можете использовать свойства, указанные в схеме вывода, в качестве переменных. Пример: Свойство = идентификатор пользователя, переменная = $userid.
 * Вы можете получить конфигурацию потока по умолчанию: $flow.sessionId, $flow.chatId, $flow.chatflowId, $flow.input.
 * Вы можете получить пользовательские переменные: $vars.<имя-переменной>
 * Должно возвращать строковое значение в конце функции.
-=======
-* You can use any libraries imported in Flowise
-* You can use properties specified in Input Schema as variables. Ex: Property = userid, Variable = $userid
-* You can get default flow config: $flow.sessionId, $flow.chatId, $flow.chatflowId, $flow.input, $flow.state
-* You can get custom variables: $vars.<variable-name>
-* Must return a string value at the end of function
->>>>>>> 2dadf2e4
 */
 
 const fetch = require('node-fetch');
@@ -426,7 +418,9 @@
                                 <span style={{ color: 'red' }}>&nbsp;*</span>
                             </Typography>
                             <TooltipWithParser
-                                title={'Название инструмента должно состоять из маленькой заглавной буквы и подчеркивания. Пример: мой_инструмент'}
+                                title={
+                                    'Название инструмента должно состоять из маленькой заглавной буквы и подчеркивания. Пример: мой_инструмент'
+                                }
                             />
                         </Stack>
                         <OutlinedInput
