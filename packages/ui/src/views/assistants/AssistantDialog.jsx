import { createPortal } from 'react-dom'
import PropTypes from 'prop-types'
import { useState, useEffect } from 'react'
import { useDispatch } from 'react-redux'
import { enqueueSnackbar as enqueueSnackbarAction, closeSnackbar as closeSnackbarAction } from '@/store/actions'
import { v4 as uuidv4 } from 'uuid'

import { Box, Typography, Button, IconButton, Dialog, DialogActions, DialogContent, DialogTitle, Stack, OutlinedInput } from '@mui/material'

import { StyledButton } from '@/ui-component/button/StyledButton'
import { TooltipWithParser } from '@/ui-component/tooltip/TooltipWithParser'
import { Dropdown } from '@/ui-component/dropdown/Dropdown'
import { MultiDropdown } from '@/ui-component/dropdown/MultiDropdown'
import CredentialInputHandler from '@/views/canvas/CredentialInputHandler'
import { File } from '@/ui-component/file/File'
import { BackdropLoader } from '@/ui-component/loading/BackdropLoader'
import DeleteConfirmDialog from './DeleteConfirmDialog'

// Icons
import { IconX } from '@tabler/icons'

// API
import assistantsApi from '@/api/assistants'

// Hooks
import useApi from '@/hooks/useApi'

// utils
import useNotifier from '@/utils/useNotifier'
import { HIDE_CANVAS_DIALOG, SHOW_CANVAS_DIALOG } from '@/store/actions'

const assistantAvailableModels = [
    {
        label: 'gpt-4-turbo-preview',
        name: 'gpt-4-turbo-preview'
    },
    {
        label: 'gpt-4-1106-preview',
        name: 'gpt-4-1106-preview'
    },
    {
        label: 'gpt-4-0613',
        name: 'gpt-4-0613'
    },
    {
        label: 'gpt-4',
        name: 'gpt-4'
    },
    {
        label: 'gpt-3.5-turbo',
        name: 'gpt-3.5-turbo'
    },
    {
        label: 'gpt-3.5-turbo-1106',
        name: 'gpt-3.5-turbo-1106'
    },
    {
        label: 'gpt-3.5-turbo-0613',
        name: 'gpt-3.5-turbo-0613'
    },
    {
        label: 'gpt-3.5-turbo-16k',
        name: 'gpt-3.5-turbo-16k'
    },
    {
        label: 'gpt-3.5-turbo-16k-0613',
        name: 'gpt-3.5-turbo-16k-0613'
    }
]

const AssistantDialog = ({ show, dialogProps, onCancel, onConfirm, setError }) => {
    const portalElement = document.getElementById('portal')
    useNotifier()
    const dispatch = useDispatch()
    const enqueueSnackbar = (...args) => dispatch(enqueueSnackbarAction(...args))
    const closeSnackbar = (...args) => dispatch(closeSnackbarAction(...args))

    const getSpecificAssistantApi = useApi(assistantsApi.getSpecificAssistant)
    const getAssistantObjApi = useApi(assistantsApi.getAssistantObj)

    const [assistantId, setAssistantId] = useState('')
    const [openAIAssistantId, setOpenAIAssistantId] = useState('')
    const [assistantName, setAssistantName] = useState('')
    const [assistantDesc, setAssistantDesc] = useState('')
    const [assistantIcon, setAssistantIcon] = useState(`https://api.dicebear.com/7.x/bottts/svg?seed=${uuidv4()}`)
    const [assistantModel, setAssistantModel] = useState('')
    const [assistantCredential, setAssistantCredential] = useState('')
    const [assistantInstructions, setAssistantInstructions] = useState('')
    const [assistantTools, setAssistantTools] = useState(['code_interpreter', 'retrieval'])
    const [assistantFiles, setAssistantFiles] = useState([])
    const [uploadAssistantFiles, setUploadAssistantFiles] = useState('')
    const [loading, setLoading] = useState(false)
    const [deleteDialogOpen, setDeleteDialogOpen] = useState(false)
    const [deleteDialogProps, setDeleteDialogProps] = useState({})

    useEffect(() => {
        if (show) dispatch({ type: SHOW_CANVAS_DIALOG })
        else dispatch({ type: HIDE_CANVAS_DIALOG })
        return () => dispatch({ type: HIDE_CANVAS_DIALOG })
    }, [show, dispatch])

    useEffect(() => {
        if (getSpecificAssistantApi.data) {
            setAssistantId(getSpecificAssistantApi.data.id)
            setAssistantIcon(getSpecificAssistantApi.data.iconSrc)
            setAssistantCredential(getSpecificAssistantApi.data.credential)

            const assistantDetails = JSON.parse(getSpecificAssistantApi.data.details)
            setOpenAIAssistantId(assistantDetails.id)
            setAssistantName(assistantDetails.name)
            setAssistantDesc(assistantDetails.description)
            setAssistantModel(assistantDetails.model)
            setAssistantInstructions(assistantDetails.instructions)
            setAssistantTools(assistantDetails.tools ?? [])
            setAssistantFiles(assistantDetails.files ?? [])
        }
    }, [getSpecificAssistantApi.data])

    useEffect(() => {
        if (getAssistantObjApi.data) {
            syncData(getAssistantObjApi.data)
        }
    }, [getAssistantObjApi.data])

    useEffect(() => {
        if (getAssistantObjApi.error) {
            syncData(getAssistantObjApi.error)
        }
    }, [getAssistantObjApi.error])

    useEffect(() => {
        if (getSpecificAssistantApi.error) {
            syncData(getSpecificAssistantApi.error)
        }
    }, [getSpecificAssistantApi.error])

    useEffect(() => {
        if (dialogProps.type === 'EDIT' && dialogProps.data) {
            // When assistant dialog is opened from Assistants dashboard
            setAssistantId(dialogProps.data.id)
            setAssistantIcon(dialogProps.data.iconSrc)
            setAssistantCredential(dialogProps.data.credential)

            const assistantDetails = JSON.parse(dialogProps.data.details)
            setOpenAIAssistantId(assistantDetails.id)
            setAssistantName(assistantDetails.name)
            setAssistantDesc(assistantDetails.description)
            setAssistantModel(assistantDetails.model)
            setAssistantInstructions(assistantDetails.instructions)
            setAssistantTools(assistantDetails.tools ?? [])
            setAssistantFiles(assistantDetails.files ?? [])
        } else if (dialogProps.type === 'EDIT' && dialogProps.assistantId) {
            // When assistant dialog is opened from OpenAIAssistant node in canvas
            getSpecificAssistantApi.request(dialogProps.assistantId)
        } else if (dialogProps.type === 'ADD' && dialogProps.selectedOpenAIAssistantId && dialogProps.credential) {
            // When assistant dialog is to add new assistant from existing
            setAssistantId('')
            setAssistantIcon(`https://api.dicebear.com/7.x/bottts/svg?seed=${uuidv4()}`)
            setAssistantCredential(dialogProps.credential)

            getAssistantObjApi.request(dialogProps.selectedOpenAIAssistantId, dialogProps.credential)
        } else if (dialogProps.type === 'ADD' && !dialogProps.selectedOpenAIAssistantId) {
            // When assistant dialog is to add a blank new assistant
            setAssistantId('')
            setAssistantIcon(`https://api.dicebear.com/7.x/bottts/svg?seed=${uuidv4()}`)
            setAssistantCredential('')

            setOpenAIAssistantId('')
            setAssistantName('')
            setAssistantDesc('')
            setAssistantModel('')
            setAssistantInstructions('')
            setAssistantTools(['code_interpreter', 'retrieval'])
            setUploadAssistantFiles('')
            setAssistantFiles([])
        }

        return () => {
            setAssistantId('')
            setAssistantIcon(`https://api.dicebear.com/7.x/bottts/svg?seed=${uuidv4()}`)
            setAssistantCredential('')

            setOpenAIAssistantId('')
            setAssistantName('')
            setAssistantDesc('')
            setAssistantModel('')
            setAssistantInstructions('')
            setAssistantTools(['code_interpreter', 'retrieval'])
            setUploadAssistantFiles('')
            setAssistantFiles([])
            setLoading(false)
        }
        // eslint-disable-next-line react-hooks/exhaustive-deps
    }, [dialogProps])

    const syncData = (data) => {
        setOpenAIAssistantId(data.id)
        setAssistantName(data.name)
        setAssistantDesc(data.description)
        setAssistantModel(data.model)
        setAssistantInstructions(data.instructions)
        setAssistantFiles(data.files ?? [])

        let tools = []
        if (data.tools && data.tools.length) {
            for (const tool of data.tools) {
                tools.push(tool.type)
            }
        }
        setAssistantTools(tools)
    }

    const addNewAssistant = async () => {
        setLoading(true)
        try {
            const assistantDetails = {
                id: openAIAssistantId,
                name: assistantName,
                description: assistantDesc,
                model: assistantModel,
                instructions: assistantInstructions,
                tools: assistantTools,
                files: assistantFiles,
                uploadFiles: uploadAssistantFiles
            }
            const obj = {
                details: JSON.stringify(assistantDetails),
                iconSrc: assistantIcon,
                credential: assistantCredential
            }

            const createResp = await assistantsApi.createNewAssistant(obj)
            if (createResp.data) {
                enqueueSnackbar({
                    message: 'Новый ассистент добавлен',
                    options: {
                        key: new Date().getTime() + Math.random(),
                        variant: 'success',
                        action: (key) => (
                            <Button style={{ color: 'white' }} onClick={() => closeSnackbar(key)}>
                                <IconX />
                            </Button>
                        )
                    }
                })
                onConfirm(createResp.data.id)
            }
            setLoading(false)
        } catch (error) {
            setError(error)
            enqueueSnackbar({
<<<<<<< HEAD
                message: `Ошибка добавления нового ассистента: ${errorData}`,
=======
                message: `Failed to add new Assistant: ${
                    typeof error.response.data === 'object' ? error.response.data.message : error.response.data
                }`,
>>>>>>> 7006d64d
                options: {
                    key: new Date().getTime() + Math.random(),
                    variant: 'error',
                    persist: true,
                    action: (key) => (
                        <Button style={{ color: 'white' }} onClick={() => closeSnackbar(key)}>
                            <IconX />
                        </Button>
                    )
                }
            })
            setLoading(false)
            onCancel()
        }
    }

    const saveAssistant = async () => {
        setLoading(true)
        try {
            const assistantDetails = {
                name: assistantName,
                description: assistantDesc,
                model: assistantModel,
                instructions: assistantInstructions,
                tools: assistantTools,
                files: assistantFiles,
                uploadFiles: uploadAssistantFiles
            }
            const obj = {
                details: JSON.stringify(assistantDetails),
                iconSrc: assistantIcon,
                credential: assistantCredential
            }
            const saveResp = await assistantsApi.updateAssistant(assistantId, obj)
            if (saveResp.data) {
                enqueueSnackbar({
                    message: 'Ассистент добавлен',
                    options: {
                        key: new Date().getTime() + Math.random(),
                        variant: 'success',
                        action: (key) => (
                            <Button style={{ color: 'white' }} onClick={() => closeSnackbar(key)}>
                                <IconX />
                            </Button>
                        )
                    }
                })
                onConfirm(saveResp.data.id)
            }
            setLoading(false)
        } catch (error) {
            setError(error)
            enqueueSnackbar({
<<<<<<< HEAD
                message: `Ошибка сохранения ассистента: ${errorData}`,
=======
                message: `Failed to save Assistant: ${
                    typeof error.response.data === 'object' ? error.response.data.message : error.response.data
                }`,
>>>>>>> 7006d64d
                options: {
                    key: new Date().getTime() + Math.random(),
                    variant: 'error',
                    persist: true,
                    action: (key) => (
                        <Button style={{ color: 'white' }} onClick={() => closeSnackbar(key)}>
                            <IconX />
                        </Button>
                    )
                }
            })
            setLoading(false)
            onCancel()
        }
    }

    const onSyncClick = async () => {
        setLoading(true)
        try {
            const getResp = await assistantsApi.getAssistantObj(openAIAssistantId, assistantCredential)
            if (getResp.data) {
                syncData(getResp.data)
                enqueueSnackbar({
                    message: 'Ассистент успешно синхронизирован!',
                    options: {
                        key: new Date().getTime() + Math.random(),
                        variant: 'success',
                        action: (key) => (
                            <Button style={{ color: 'white' }} onClick={() => closeSnackbar(key)}>
                                <IconX />
                            </Button>
                        )
                    }
                })
            }
            setLoading(false)
        } catch (error) {
            setError(error)
            enqueueSnackbar({
<<<<<<< HEAD
                message: `Не удалось синхронизировать Ассистента: ${errorData}`,
=======
                message: `Failed to sync Assistant: ${
                    typeof error.response.data === 'object' ? error.response.data.message : error.response.data
                }`,
>>>>>>> 7006d64d
                options: {
                    key: new Date().getTime() + Math.random(),
                    variant: 'error',
                    persist: true,
                    action: (key) => (
                        <Button style={{ color: 'white' }} onClick={() => closeSnackbar(key)}>
                            <IconX />
                        </Button>
                    )
                }
            })
            setLoading(false)
        }
    }

    const onDeleteClick = () => {
        setDeleteDialogProps({
            title: `Удалить ассистента`,
            description: `Удалить ассистента ${assistantName}?`,
            cancelButtonName: 'Отмена'
        })
        setDeleteDialogOpen(true)
    }

    const deleteAssistant = async (isDeleteBoth) => {
        setDeleteDialogOpen(false)
        try {
            const delResp = await assistantsApi.deleteAssistant(assistantId, isDeleteBoth)
            if (delResp.data) {
                enqueueSnackbar({
                    message: 'Ассистент удален',
                    options: {
                        key: new Date().getTime() + Math.random(),
                        variant: 'success',
                        action: (key) => (
                            <Button style={{ color: 'white' }} onClick={() => closeSnackbar(key)}>
                                <IconX />
                            </Button>
                        )
                    }
                })
                onConfirm()
            }
        } catch (error) {
            setError(error)
            enqueueSnackbar({
<<<<<<< HEAD
                message: `Ошибка удаления ассистента: ${errorData}`,
=======
                message: `Failed to delete Assistant: ${
                    typeof error.response.data === 'object' ? error.response.data.message : error.response.data
                }`,
>>>>>>> 7006d64d
                options: {
                    key: new Date().getTime() + Math.random(),
                    variant: 'error',
                    persist: true,
                    action: (key) => (
                        <Button style={{ color: 'white' }} onClick={() => closeSnackbar(key)}>
                            <IconX />
                        </Button>
                    )
                }
            })
            onCancel()
        }
    }

    const onFileDeleteClick = async (fileId) => {
        setAssistantFiles(assistantFiles.filter((file) => file.id !== fileId))
    }

    const component = show ? (
        <Dialog
            fullWidth
            maxWidth='md'
            open={show}
            onClose={onCancel}
            aria-labelledby='alert-dialog-title'
            aria-describedby='alert-dialog-description'
        >
            <DialogTitle sx={{ fontSize: '1rem', p: 3, pb: 0 }} id='alert-dialog-title'>
                {dialogProps.title}
            </DialogTitle>
<<<<<<< HEAD
            <DialogContent>
                <Box sx={{ p: 2 }}>
                    <Stack sx={{ position: 'relative' }} direction='row'>
                        <Typography variant='overline'>
                            Имя ассистента
                            <TooltipWithParser style={{ marginLeft: 10 }} title={'Имя ассистента. Максимум 256 символов.'} />
                        </Typography>
                    </Stack>
                    <OutlinedInput
                        id='assistantName'
                        type='string'
                        fullWidth
                        placeholder='Мой ассистент'
                        value={assistantName}
                        name='assistantName'
                        onChange={(e) => setAssistantName(e.target.value)}
                    />
                </Box>
                <Box sx={{ p: 2 }}>
                    <Stack sx={{ position: 'relative' }} direction='row'>
                        <Typography variant='overline'>
                            Описание ассистента
                            <TooltipWithParser style={{ marginLeft: 10 }} title={'Описание ассистента. Максимум 512 символов.'} />
                        </Typography>
                    </Stack>
                    <OutlinedInput
                        id='assistantDesc'
                        type='string'
                        fullWidth
                        placeholder='Описание что делает ассистент'
                        multiline={true}
                        rows={3}
                        value={assistantDesc}
                        name='assistantDesc'
                        onChange={(e) => setAssistantDesc(e.target.value)}
                    />
                </Box>
                <Box sx={{ p: 2 }}>
                    <Stack sx={{ position: 'relative' }} direction='row'>
                        <Typography variant='overline'>Иконка ассистента Src</Typography>
                    </Stack>
                    <div
                        style={{
                            width: 100,
                            height: 100,
                            borderRadius: '50%',
                            backgroundColor: 'white'
                        }}
                    >
                        <img
=======
            <DialogContent sx={{ display: 'flex', flexDirection: 'column', gap: 2, maxHeight: '75vh', position: 'relative', px: 3, pb: 3 }}>
                <Box sx={{ display: 'flex', flexDirection: 'column', gap: 2, pt: 2 }}>
                    <Box>
                        <Stack sx={{ position: 'relative', alignItems: 'center' }} direction='row'>
                            <Typography variant='overline'>Assistant Name</Typography>
                            <TooltipWithParser title={'The name of the assistant. The maximum length is 256 characters.'} />
                        </Stack>
                        <OutlinedInput
                            id='assistantName'
                            type='string'
                            fullWidth
                            placeholder='My New Assistant'
                            value={assistantName}
                            name='assistantName'
                            onChange={(e) => setAssistantName(e.target.value)}
                        />
                    </Box>
                    <Box>
                        <Stack sx={{ position: 'relative', alignItems: 'center' }} direction='row'>
                            <Typography variant='overline'>Assistant Description</Typography>
                            <TooltipWithParser title={'The description of the assistant. The maximum length is 512 characters.'} />
                        </Stack>
                        <OutlinedInput
                            id='assistantDesc'
                            type='string'
                            fullWidth
                            placeholder='Description of what the Assistant does'
                            multiline={true}
                            rows={3}
                            value={assistantDesc}
                            name='assistantDesc'
                            onChange={(e) => setAssistantDesc(e.target.value)}
                        />
                    </Box>
                    <Box>
                        <Stack sx={{ position: 'relative' }} direction='row'>
                            <Typography variant='overline'>Assistant Icon Src</Typography>
                        </Stack>
                        <div
>>>>>>> 7006d64d
                            style={{
                                width: 100,
                                height: 100,
                                borderRadius: '50%',
                                backgroundColor: 'white'
                            }}
                        >
                            <img
                                style={{
                                    width: '100%',
                                    height: '100%',
                                    padding: 5,
                                    borderRadius: '50%',
                                    objectFit: 'contain'
                                }}
                                alt={assistantName}
                                src={assistantIcon}
                            />
                        </div>
                        <OutlinedInput
                            id='assistantIcon'
                            type='string'
                            fullWidth
                            placeholder={`https://api.dicebear.com/7.x/bottts/svg?seed=${uuidv4()}`}
                            value={assistantIcon}
                            name='assistantIcon'
                            onChange={(e) => setAssistantIcon(e.target.value)}
                        />
                    </Box>
                    <Box>
                        <Stack sx={{ position: 'relative' }} direction='row'>
                            <Typography variant='overline'>
                                Assistant Model
                                <span style={{ color: 'red' }}>&nbsp;*</span>
                            </Typography>
                        </Stack>
                        <Dropdown
                            key={assistantModel}
                            name={assistantModel}
                            options={assistantAvailableModels}
                            onSelect={(newValue) => setAssistantModel(newValue)}
                            value={assistantModel ?? 'choose an option'}
                        />
                    </Box>
                    <Box>
                        <Stack sx={{ position: 'relative' }} direction='row'>
                            <Typography variant='overline'>
                                OpenAI Credential
                                <span style={{ color: 'red' }}>&nbsp;*</span>
                            </Typography>
                        </Stack>
                        <CredentialInputHandler
                            key={assistantCredential}
                            data={assistantCredential ? { credential: assistantCredential } : {}}
                            inputParam={{
                                label: 'Connect Credential',
                                name: 'credential',
                                type: 'credential',
                                credentialNames: ['openAIApi']
                            }}
                            onSelect={(newValue) => setAssistantCredential(newValue)}
                        />
<<<<<<< HEAD
                    </div>
                    <OutlinedInput
                        id='assistantIcon'
                        type='string'
                        fullWidth
                        placeholder={`https://api.dicebear.com/7.x/bottts/svg?seed=${uuidv4()}`}
                        value={assistantIcon}
                        name='assistantIcon'
                        onChange={(e) => setAssistantIcon(e.target.value)}
                    />
                </Box>
                <Box sx={{ p: 2 }}>
                    <Stack sx={{ position: 'relative' }} direction='row'>
                        <Typography variant='overline'>
                            Модель ассистента
                            <span style={{ color: 'red' }}>&nbsp;*</span>
                        </Typography>
                    </Stack>
                    <Dropdown
                        key={assistantModel}
                        name={assistantModel}
                        options={assistantAvailableModels}
                        onSelect={(newValue) => setAssistantModel(newValue)}
                        value={assistantModel ?? 'choose an option'}
                    />
                </Box>
                <Box sx={{ p: 2 }}>
                    <Stack sx={{ position: 'relative' }} direction='row'>
                        <Typography variant='overline'>
                            Учетные данные OpenAI
                            <span style={{ color: 'red' }}>&nbsp;*</span>
                        </Typography>
                    </Stack>
                    <CredentialInputHandler
                        key={assistantCredential}
                        data={assistantCredential ? { credential: assistantCredential } : {}}
                        inputParam={{
                            label: 'Connect Credential',
                            name: 'credential',
                            type: 'credential',
                            credentialNames: ['openAIApi']
                        }}
                        onSelect={(newValue) => setAssistantCredential(newValue)}
                    />
                </Box>
                <Box sx={{ p: 2 }}>
                    <Stack sx={{ position: 'relative' }} direction='row'>
                        <Typography variant='overline'>
                            Инструкция ассистента
                            <TooltipWithParser
                                style={{ marginLeft: 10 }}
                                title={'Инструкция о том, как работать с ним. Максимум 32768 символов.'}
                            />
                        </Typography>
                    </Stack>
                    <OutlinedInput
                        id='assistantInstructions'
                        type='string'
                        fullWidth
                        placeholder='Ты проффесиональный математический помошник. Когда задают вопрос, напиши ответ на языке Pytohn.'
                        multiline={true}
                        rows={3}
                        value={assistantInstructions}
                        name='assistantInstructions'
                        onChange={(e) => setAssistantInstructions(e.target.value)}
                    />
                </Box>
                <Box sx={{ p: 2 }}>
                    <Stack sx={{ position: 'relative' }} direction='row'>
                        <Typography variant='overline'>
                            Инструменты ассистента
                            <TooltipWithParser
                                style={{ marginLeft: 10 }}
                                title='Список инструментов, включенных в ассистента. На одного ассистента может быть максимум 128 инструментов.'
                            />
                        </Typography>
                    </Stack>
                    <MultiDropdown
                        key={JSON.stringify(assistantTools)}
                        name={JSON.stringify(assistantTools)}
                        options={[
                            {
                                label: 'Интерпретатор кода',
                                name: 'code_interpreter'
                            },
                            {
                                label: 'Retrieval',
                                name: 'retrieval'
                            }
                        ]}
                        onSelect={(newValue) => (newValue ? setAssistantTools(JSON.parse(newValue)) : setAssistantTools([]))}
                        value={assistantTools ?? 'choose an option'}
                    />
                </Box>
                <Box sx={{ p: 2 }}>
                    <Stack sx={{ position: 'relative' }} direction='row'>
                        <Typography variant='overline'>
                            Файлы знаний
                            <TooltipWithParser
                                style={{ marginLeft: 10 }}
                                title='Разрешить ассистентe использовать содержимое загруженных файлов для поиска и интерпретатора кода. МАКС: 20 файлов'
                            />
                        </Typography>
                    </Stack>
                    <div style={{ display: 'flex', flexDirection: 'row' }}>
                        {assistantFiles.map((file, index) => (
                            <div
                                key={index}
                                style={{
                                    display: 'flex',
                                    flexDirection: 'row',
                                    alignItems: 'center',
                                    width: 'max-content',
                                    height: 'max-content',
                                    borderRadius: 15,
                                    background: 'rgb(254,252,191)',
                                    paddingLeft: 15,
                                    paddingRight: 15,
                                    paddingTop: 5,
                                    paddingBottom: 5,
                                    marginRight: 10
                                }}
                            >
                                <span style={{ color: 'rgb(116,66,16)', marginRight: 10 }}>{file.filename}</span>
                                <IconButton sx={{ height: 15, width: 15, p: 0 }} onClick={() => onFileDeleteClick(file.id)}>
                                    <IconX />
                                </IconButton>
                            </div>
                        ))}
                    </div>
                    <File
                        key={uploadAssistantFiles}
                        fileType='*'
                        onChange={(newValue) => setUploadAssistantFiles(newValue)}
                        value={uploadAssistantFiles ?? 'Выберите файлы для загрузки'}
                    />
=======
                    </Box>
                    <Box>
                        <Stack sx={{ position: 'relative', alignItems: 'center' }} direction='row'>
                            <Typography variant='overline'>Assistant Instruction</Typography>
                            <TooltipWithParser
                                title={'The system instructions that the assistant uses. The maximum length is 32768 characters.'}
                            />
                        </Stack>
                        <OutlinedInput
                            id='assistantInstructions'
                            type='string'
                            fullWidth
                            placeholder='You are a personal math tutor. When asked a question, write and run Python code to answer the question.'
                            multiline={true}
                            rows={3}
                            value={assistantInstructions}
                            name='assistantInstructions'
                            onChange={(e) => setAssistantInstructions(e.target.value)}
                        />
                    </Box>
                    <Box>
                        <Stack sx={{ position: 'relative', alignItems: 'center' }} direction='row'>
                            <Typography variant='overline'>Assistant Tools</Typography>
                            <TooltipWithParser title='A list of tool enabled on the assistant. There can be a maximum of 128 tools per assistant.' />
                        </Stack>
                        <MultiDropdown
                            key={JSON.stringify(assistantTools)}
                            name={JSON.stringify(assistantTools)}
                            options={[
                                {
                                    label: 'Code Interpreter',
                                    name: 'code_interpreter'
                                },
                                {
                                    label: 'Retrieval',
                                    name: 'retrieval'
                                }
                            ]}
                            onSelect={(newValue) => (newValue ? setAssistantTools(JSON.parse(newValue)) : setAssistantTools([]))}
                            value={assistantTools ?? 'choose an option'}
                        />
                    </Box>
                    <Box>
                        <Stack sx={{ position: 'relative', alignItems: 'center' }} direction='row'>
                            <Typography variant='overline'>Knowledge Files</Typography>
                            <TooltipWithParser title='Allow assistant to use the content from uploaded files for retrieval and code interpreter. MAX: 20 files' />
                        </Stack>
                        <div style={{ display: 'flex', flexDirection: 'row' }}>
                            {assistantFiles.map((file, index) => (
                                <div
                                    key={index}
                                    style={{
                                        display: 'flex',
                                        flexDirection: 'row',
                                        alignItems: 'center',
                                        width: 'max-content',
                                        height: 'max-content',
                                        borderRadius: 15,
                                        background: 'rgb(254,252,191)',
                                        paddingLeft: 15,
                                        paddingRight: 15,
                                        paddingTop: 5,
                                        paddingBottom: 5,
                                        marginRight: 10
                                    }}
                                >
                                    <span style={{ color: 'rgb(116,66,16)', marginRight: 10 }}>{file.filename}</span>
                                    <IconButton sx={{ height: 15, width: 15, p: 0 }} onClick={() => onFileDeleteClick(file.id)}>
                                        <IconX />
                                    </IconButton>
                                </div>
                            ))}
                        </div>
                        <File
                            key={uploadAssistantFiles}
                            fileType='*'
                            onChange={(newValue) => setUploadAssistantFiles(newValue)}
                            value={uploadAssistantFiles ?? 'Choose a file to upload'}
                        />
                    </Box>
>>>>>>> 7006d64d
                </Box>
            </DialogContent>
            <DialogActions sx={{ p: 3, pt: 0 }}>
                {dialogProps.type === 'EDIT' && (
                    <StyledButton color='secondary' variant='contained' onClick={() => onSyncClick()}>
                        Синхронизировать
                    </StyledButton>
                )}
                {dialogProps.type === 'EDIT' && (
                    <StyledButton color='error' variant='contained' onClick={() => onDeleteClick()}>
                        Удалить
                    </StyledButton>
                )}
                <StyledButton
                    disabled={!(assistantModel && assistantCredential)}
                    variant='contained'
                    onClick={() => (dialogProps.type === 'ADD' ? addNewAssistant() : saveAssistant())}
                >
                    Добавить
                </StyledButton>
            </DialogActions>
            <DeleteConfirmDialog
                show={deleteDialogOpen}
                dialogProps={deleteDialogProps}
                onCancel={() => setDeleteDialogOpen(false)}
                onDelete={() => deleteAssistant()}
                onDeleteBoth={() => deleteAssistant(true)}
            />
            {loading && <BackdropLoader open={loading} />}
        </Dialog>
    ) : null

    return createPortal(component, portalElement)
}

AssistantDialog.propTypes = {
    show: PropTypes.bool,
    dialogProps: PropTypes.object,
    onCancel: PropTypes.func,
    onConfirm: PropTypes.func
}

export default AssistantDialog<|MERGE_RESOLUTION|>--- conflicted
+++ resolved
@@ -249,13 +249,9 @@
         } catch (error) {
             setError(error)
             enqueueSnackbar({
-<<<<<<< HEAD
-                message: `Ошибка добавления нового ассистента: ${errorData}`,
-=======
-                message: `Failed to add new Assistant: ${
+                message: `Ошибка добавления нового ассистента: ${
                     typeof error.response.data === 'object' ? error.response.data.message : error.response.data
                 }`,
->>>>>>> 7006d64d
                 options: {
                     key: new Date().getTime() + Math.random(),
                     variant: 'error',
@@ -309,13 +305,9 @@
         } catch (error) {
             setError(error)
             enqueueSnackbar({
-<<<<<<< HEAD
-                message: `Ошибка сохранения ассистента: ${errorData}`,
-=======
-                message: `Failed to save Assistant: ${
+                message: `Ошибка сохранения ассистента: ${
                     typeof error.response.data === 'object' ? error.response.data.message : error.response.data
                 }`,
->>>>>>> 7006d64d
                 options: {
                     key: new Date().getTime() + Math.random(),
                     variant: 'error',
@@ -355,13 +347,9 @@
         } catch (error) {
             setError(error)
             enqueueSnackbar({
-<<<<<<< HEAD
-                message: `Не удалось синхронизировать Ассистента: ${errorData}`,
-=======
-                message: `Failed to sync Assistant: ${
+                message: `Не удалось синхронизировать Ассистента: ${
                     typeof error.response.data === 'object' ? error.response.data.message : error.response.data
                 }`,
->>>>>>> 7006d64d
                 options: {
                     key: new Date().getTime() + Math.random(),
                     variant: 'error',
@@ -408,13 +396,9 @@
         } catch (error) {
             setError(error)
             enqueueSnackbar({
-<<<<<<< HEAD
-                message: `Ошибка удаления ассистента: ${errorData}`,
-=======
-                message: `Failed to delete Assistant: ${
+                message: `Ошибка удаления ассистента: ${
                     typeof error.response.data === 'object' ? error.response.data.message : error.response.data
                 }`,
->>>>>>> 7006d64d
                 options: {
                     key: new Date().getTime() + Math.random(),
                     variant: 'error',
@@ -446,70 +430,18 @@
             <DialogTitle sx={{ fontSize: '1rem', p: 3, pb: 0 }} id='alert-dialog-title'>
                 {dialogProps.title}
             </DialogTitle>
-<<<<<<< HEAD
-            <DialogContent>
-                <Box sx={{ p: 2 }}>
-                    <Stack sx={{ position: 'relative' }} direction='row'>
-                        <Typography variant='overline'>
-                            Имя ассистента
-                            <TooltipWithParser style={{ marginLeft: 10 }} title={'Имя ассистента. Максимум 256 символов.'} />
-                        </Typography>
-                    </Stack>
-                    <OutlinedInput
-                        id='assistantName'
-                        type='string'
-                        fullWidth
-                        placeholder='Мой ассистент'
-                        value={assistantName}
-                        name='assistantName'
-                        onChange={(e) => setAssistantName(e.target.value)}
-                    />
-                </Box>
-                <Box sx={{ p: 2 }}>
-                    <Stack sx={{ position: 'relative' }} direction='row'>
-                        <Typography variant='overline'>
-                            Описание ассистента
-                            <TooltipWithParser style={{ marginLeft: 10 }} title={'Описание ассистента. Максимум 512 символов.'} />
-                        </Typography>
-                    </Stack>
-                    <OutlinedInput
-                        id='assistantDesc'
-                        type='string'
-                        fullWidth
-                        placeholder='Описание что делает ассистент'
-                        multiline={true}
-                        rows={3}
-                        value={assistantDesc}
-                        name='assistantDesc'
-                        onChange={(e) => setAssistantDesc(e.target.value)}
-                    />
-                </Box>
-                <Box sx={{ p: 2 }}>
-                    <Stack sx={{ position: 'relative' }} direction='row'>
-                        <Typography variant='overline'>Иконка ассистента Src</Typography>
-                    </Stack>
-                    <div
-                        style={{
-                            width: 100,
-                            height: 100,
-                            borderRadius: '50%',
-                            backgroundColor: 'white'
-                        }}
-                    >
-                        <img
-=======
             <DialogContent sx={{ display: 'flex', flexDirection: 'column', gap: 2, maxHeight: '75vh', position: 'relative', px: 3, pb: 3 }}>
                 <Box sx={{ display: 'flex', flexDirection: 'column', gap: 2, pt: 2 }}>
                     <Box>
                         <Stack sx={{ position: 'relative', alignItems: 'center' }} direction='row'>
-                            <Typography variant='overline'>Assistant Name</Typography>
-                            <TooltipWithParser title={'The name of the assistant. The maximum length is 256 characters.'} />
+                            <Typography variant='overline'>Имя ассистента</Typography>
+                            <TooltipWithParser title={'Имя ассистента. Максимум 256 символов.'} />
                         </Stack>
                         <OutlinedInput
                             id='assistantName'
                             type='string'
                             fullWidth
-                            placeholder='My New Assistant'
+                            placeholder='Мой ассистент'
                             value={assistantName}
                             name='assistantName'
                             onChange={(e) => setAssistantName(e.target.value)}
@@ -517,14 +449,14 @@
                     </Box>
                     <Box>
                         <Stack sx={{ position: 'relative', alignItems: 'center' }} direction='row'>
-                            <Typography variant='overline'>Assistant Description</Typography>
-                            <TooltipWithParser title={'The description of the assistant. The maximum length is 512 characters.'} />
+                            <Typography variant='overline'>Описание ассистента</Typography>
+                            <TooltipWithParser title={'Описание ассистента. Максимум 512 символов.'} />
                         </Stack>
                         <OutlinedInput
                             id='assistantDesc'
                             type='string'
                             fullWidth
-                            placeholder='Description of what the Assistant does'
+                            placeholder='Описание что делает ассистент'
                             multiline={true}
                             rows={3}
                             value={assistantDesc}
@@ -534,10 +466,9 @@
                     </Box>
                     <Box>
                         <Stack sx={{ position: 'relative' }} direction='row'>
-                            <Typography variant='overline'>Assistant Icon Src</Typography>
+                            <Typography variant='overline'>Иконка ассистента Src</Typography>
                         </Stack>
                         <div
->>>>>>> 7006d64d
                             style={{
                                 width: 100,
                                 height: 100,
@@ -570,7 +501,7 @@
                     <Box>
                         <Stack sx={{ position: 'relative' }} direction='row'>
                             <Typography variant='overline'>
-                                Assistant Model
+                                Модель ассистента
                                 <span style={{ color: 'red' }}>&nbsp;*</span>
                             </Typography>
                         </Stack>
@@ -585,7 +516,7 @@
                     <Box>
                         <Stack sx={{ position: 'relative' }} direction='row'>
                             <Typography variant='overline'>
-                                OpenAI Credential
+                                Учетные данные OpenAI
                                 <span style={{ color: 'red' }}>&nbsp;*</span>
                             </Typography>
                         </Stack>
@@ -600,157 +531,17 @@
                             }}
                             onSelect={(newValue) => setAssistantCredential(newValue)}
                         />
-<<<<<<< HEAD
-                    </div>
-                    <OutlinedInput
-                        id='assistantIcon'
-                        type='string'
-                        fullWidth
-                        placeholder={`https://api.dicebear.com/7.x/bottts/svg?seed=${uuidv4()}`}
-                        value={assistantIcon}
-                        name='assistantIcon'
-                        onChange={(e) => setAssistantIcon(e.target.value)}
-                    />
-                </Box>
-                <Box sx={{ p: 2 }}>
-                    <Stack sx={{ position: 'relative' }} direction='row'>
-                        <Typography variant='overline'>
-                            Модель ассистента
-                            <span style={{ color: 'red' }}>&nbsp;*</span>
-                        </Typography>
-                    </Stack>
-                    <Dropdown
-                        key={assistantModel}
-                        name={assistantModel}
-                        options={assistantAvailableModels}
-                        onSelect={(newValue) => setAssistantModel(newValue)}
-                        value={assistantModel ?? 'choose an option'}
-                    />
-                </Box>
-                <Box sx={{ p: 2 }}>
-                    <Stack sx={{ position: 'relative' }} direction='row'>
-                        <Typography variant='overline'>
-                            Учетные данные OpenAI
-                            <span style={{ color: 'red' }}>&nbsp;*</span>
-                        </Typography>
-                    </Stack>
-                    <CredentialInputHandler
-                        key={assistantCredential}
-                        data={assistantCredential ? { credential: assistantCredential } : {}}
-                        inputParam={{
-                            label: 'Connect Credential',
-                            name: 'credential',
-                            type: 'credential',
-                            credentialNames: ['openAIApi']
-                        }}
-                        onSelect={(newValue) => setAssistantCredential(newValue)}
-                    />
-                </Box>
-                <Box sx={{ p: 2 }}>
-                    <Stack sx={{ position: 'relative' }} direction='row'>
-                        <Typography variant='overline'>
-                            Инструкция ассистента
-                            <TooltipWithParser
-                                style={{ marginLeft: 10 }}
-                                title={'Инструкция о том, как работать с ним. Максимум 32768 символов.'}
-                            />
-                        </Typography>
-                    </Stack>
-                    <OutlinedInput
-                        id='assistantInstructions'
-                        type='string'
-                        fullWidth
-                        placeholder='Ты проффесиональный математический помошник. Когда задают вопрос, напиши ответ на языке Pytohn.'
-                        multiline={true}
-                        rows={3}
-                        value={assistantInstructions}
-                        name='assistantInstructions'
-                        onChange={(e) => setAssistantInstructions(e.target.value)}
-                    />
-                </Box>
-                <Box sx={{ p: 2 }}>
-                    <Stack sx={{ position: 'relative' }} direction='row'>
-                        <Typography variant='overline'>
-                            Инструменты ассистента
-                            <TooltipWithParser
-                                style={{ marginLeft: 10 }}
-                                title='Список инструментов, включенных в ассистента. На одного ассистента может быть максимум 128 инструментов.'
-                            />
-                        </Typography>
-                    </Stack>
-                    <MultiDropdown
-                        key={JSON.stringify(assistantTools)}
-                        name={JSON.stringify(assistantTools)}
-                        options={[
-                            {
-                                label: 'Интерпретатор кода',
-                                name: 'code_interpreter'
-                            },
-                            {
-                                label: 'Retrieval',
-                                name: 'retrieval'
-                            }
-                        ]}
-                        onSelect={(newValue) => (newValue ? setAssistantTools(JSON.parse(newValue)) : setAssistantTools([]))}
-                        value={assistantTools ?? 'choose an option'}
-                    />
-                </Box>
-                <Box sx={{ p: 2 }}>
-                    <Stack sx={{ position: 'relative' }} direction='row'>
-                        <Typography variant='overline'>
-                            Файлы знаний
-                            <TooltipWithParser
-                                style={{ marginLeft: 10 }}
-                                title='Разрешить ассистентe использовать содержимое загруженных файлов для поиска и интерпретатора кода. МАКС: 20 файлов'
-                            />
-                        </Typography>
-                    </Stack>
-                    <div style={{ display: 'flex', flexDirection: 'row' }}>
-                        {assistantFiles.map((file, index) => (
-                            <div
-                                key={index}
-                                style={{
-                                    display: 'flex',
-                                    flexDirection: 'row',
-                                    alignItems: 'center',
-                                    width: 'max-content',
-                                    height: 'max-content',
-                                    borderRadius: 15,
-                                    background: 'rgb(254,252,191)',
-                                    paddingLeft: 15,
-                                    paddingRight: 15,
-                                    paddingTop: 5,
-                                    paddingBottom: 5,
-                                    marginRight: 10
-                                }}
-                            >
-                                <span style={{ color: 'rgb(116,66,16)', marginRight: 10 }}>{file.filename}</span>
-                                <IconButton sx={{ height: 15, width: 15, p: 0 }} onClick={() => onFileDeleteClick(file.id)}>
-                                    <IconX />
-                                </IconButton>
-                            </div>
-                        ))}
-                    </div>
-                    <File
-                        key={uploadAssistantFiles}
-                        fileType='*'
-                        onChange={(newValue) => setUploadAssistantFiles(newValue)}
-                        value={uploadAssistantFiles ?? 'Выберите файлы для загрузки'}
-                    />
-=======
                     </Box>
                     <Box>
                         <Stack sx={{ position: 'relative', alignItems: 'center' }} direction='row'>
-                            <Typography variant='overline'>Assistant Instruction</Typography>
-                            <TooltipWithParser
-                                title={'The system instructions that the assistant uses. The maximum length is 32768 characters.'}
-                            />
+                            <Typography variant='overline'>Инструкция ассистента</Typography>
+                            <TooltipWithParser title={'Инструкция о том, как работать с ним. Максимум 32768 символов.'} />
                         </Stack>
                         <OutlinedInput
                             id='assistantInstructions'
                             type='string'
                             fullWidth
-                            placeholder='You are a personal math tutor. When asked a question, write and run Python code to answer the question.'
+                            placeholder='Ты проффесиональный математический помошник. Когда задают вопрос, напиши ответ на языке Pytohn.'
                             multiline={true}
                             rows={3}
                             value={assistantInstructions}
@@ -761,14 +552,14 @@
                     <Box>
                         <Stack sx={{ position: 'relative', alignItems: 'center' }} direction='row'>
                             <Typography variant='overline'>Assistant Tools</Typography>
-                            <TooltipWithParser title='A list of tool enabled on the assistant. There can be a maximum of 128 tools per assistant.' />
+                            <TooltipWithParser title='Список инструментов, включенных в ассистента. На одного ассистента может быть максимум 128 инструментов.' />
                         </Stack>
                         <MultiDropdown
                             key={JSON.stringify(assistantTools)}
                             name={JSON.stringify(assistantTools)}
                             options={[
                                 {
-                                    label: 'Code Interpreter',
+                                    label: 'Интерпретатор кода',
                                     name: 'code_interpreter'
                                 },
                                 {
@@ -782,8 +573,8 @@
                     </Box>
                     <Box>
                         <Stack sx={{ position: 'relative', alignItems: 'center' }} direction='row'>
-                            <Typography variant='overline'>Knowledge Files</Typography>
-                            <TooltipWithParser title='Allow assistant to use the content from uploaded files for retrieval and code interpreter. MAX: 20 files' />
+                            <Typography variant='overline'>Файлы знаний</Typography>
+                            <TooltipWithParser title='Разрешить ассистентe использовать содержимое загруженных файлов для поиска и интерпретатора кода. МАКС: 20 файлов' />
                         </Stack>
                         <div style={{ display: 'flex', flexDirection: 'row' }}>
                             {assistantFiles.map((file, index) => (
@@ -815,10 +606,9 @@
                             key={uploadAssistantFiles}
                             fileType='*'
                             onChange={(newValue) => setUploadAssistantFiles(newValue)}
-                            value={uploadAssistantFiles ?? 'Choose a file to upload'}
-                        />
-                    </Box>
->>>>>>> 7006d64d
+                            value={uploadAssistantFiles ?? 'Выберите файлы для загрузки'}
+                        />
+                    </Box>
                 </Box>
             </DialogContent>
             <DialogActions sx={{ p: 3, pt: 0 }}>
