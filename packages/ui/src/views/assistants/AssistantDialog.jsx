import { createPortal } from 'react-dom'
import PropTypes from 'prop-types'
import { useState, useEffect, useRef } from 'react'
import { useDispatch, useSelector } from 'react-redux'
import { enqueueSnackbar as enqueueSnackbarAction, closeSnackbar as closeSnackbarAction } from '@/store/actions'
import { v4 as uuidv4 } from 'uuid'

import {
    Chip,
    Card,
    CardContent,
    Box,
    Typography,
    Button,
    IconButton,
    Dialog,
    DialogActions,
    DialogContent,
    DialogTitle,
    Stack,
    OutlinedInput
} from '@mui/material'

import { StyledButton } from '@/ui-component/button/StyledButton'
import { TooltipWithParser } from '@/ui-component/tooltip/TooltipWithParser'
import { Dropdown } from '@/ui-component/dropdown/Dropdown'
import { MultiDropdown } from '@/ui-component/dropdown/MultiDropdown'
import CredentialInputHandler from '@/views/canvas/CredentialInputHandler'
import { File } from '@/ui-component/file/File'
import { BackdropLoader } from '@/ui-component/loading/BackdropLoader'
import DeleteConfirmDialog from './DeleteConfirmDialog'
import AssistantVectorStoreDialog from './AssistantVectorStoreDialog'

// Icons
import { IconX, IconPlus } from '@tabler/icons'

// API
import assistantsApi from '@/api/assistants'

// Hooks
import useApi from '@/hooks/useApi'

// utils
import useNotifier from '@/utils/useNotifier'
import { HIDE_CANVAS_DIALOG, SHOW_CANVAS_DIALOG } from '@/store/actions'
import { maxScroll } from '@/store/constant'

const assistantAvailableModels = [
    {
        label: 'gpt-4-turbo',
        name: 'gpt-4-turbo'
    },
    {
        label: 'gpt-4-turbo-preview',
        name: 'gpt-4-turbo-preview'
    },
    {
        label: 'gpt-4-1106-preview',
        name: 'gpt-4-1106-preview'
    },
    {
        label: 'gpt-4-0613',
        name: 'gpt-4-0613'
    },
    {
        label: 'gpt-4',
        name: 'gpt-4'
    },
    {
        label: 'gpt-3.5-turbo',
        name: 'gpt-3.5-turbo'
    },
    {
        label: 'gpt-3.5-turbo-1106',
        name: 'gpt-3.5-turbo-1106'
    },
    {
        label: 'gpt-3.5-turbo-0613',
        name: 'gpt-3.5-turbo-0613'
    },
    {
        label: 'gpt-3.5-turbo-16k',
        name: 'gpt-3.5-turbo-16k'
    },
    {
        label: 'gpt-3.5-turbo-16k-0613',
        name: 'gpt-3.5-turbo-16k-0613'
    }
]

const AssistantDialog = ({ show, dialogProps, onCancel, onConfirm, setError }) => {
    const portalElement = document.getElementById('portal')
    useNotifier()
    const dispatch = useDispatch()
    const enqueueSnackbar = (...args) => dispatch(enqueueSnackbarAction(...args))
    const closeSnackbar = (...args) => dispatch(closeSnackbarAction(...args))
    const customization = useSelector((state) => state.customization)
    const dialogRef = useRef()

    const getSpecificAssistantApi = useApi(assistantsApi.getSpecificAssistant)
    const getAssistantObjApi = useApi(assistantsApi.getAssistantObj)

    const [assistantId, setAssistantId] = useState('')
    const [openAIAssistantId, setOpenAIAssistantId] = useState('')
    const [assistantName, setAssistantName] = useState('')
    const [assistantDesc, setAssistantDesc] = useState('')
    const [assistantIcon, setAssistantIcon] = useState(`https://api.dicebear.com/7.x/bottts/svg?seed=${uuidv4()}`)
    const [assistantModel, setAssistantModel] = useState('')
    const [assistantCredential, setAssistantCredential] = useState('')
    const [assistantInstructions, setAssistantInstructions] = useState('')
    const [assistantTools, setAssistantTools] = useState(['code_interpreter', 'file_search'])
    const [toolResources, setToolResources] = useState({})
    const [temperature, setTemperature] = useState(1)
    const [topP, setTopP] = useState(1)
    const [uploadCodeInterpreterFiles, setUploadCodeInterpreterFiles] = useState('')
    const [uploadVectorStoreFiles, setUploadVectorStoreFiles] = useState('')
    const [loading, setLoading] = useState(false)
    const [deleteDialogOpen, setDeleteDialogOpen] = useState(false)
    const [deleteDialogProps, setDeleteDialogProps] = useState({})
    const [assistantVectorStoreDialogOpen, setAssistantVectorStoreDialogOpen] = useState(false)
    const [assistantVectorStoreDialogProps, setAssistantVectorStoreDialogProps] = useState({})

    useEffect(() => {
        if (show) dispatch({ type: SHOW_CANVAS_DIALOG })
        else dispatch({ type: HIDE_CANVAS_DIALOG })
        return () => dispatch({ type: HIDE_CANVAS_DIALOG })
    }, [show, dispatch])

    useEffect(() => {
        if (getSpecificAssistantApi.data) {
            setAssistantId(getSpecificAssistantApi.data.id)
            setAssistantIcon(getSpecificAssistantApi.data.iconSrc)
            setAssistantCredential(getSpecificAssistantApi.data.credential)

            const assistantDetails = JSON.parse(getSpecificAssistantApi.data.details)
            setOpenAIAssistantId(assistantDetails.id)
            setAssistantName(assistantDetails.name)
            setAssistantDesc(assistantDetails.description)
            setAssistantModel(assistantDetails.model)
            setAssistantInstructions(assistantDetails.instructions)
            setTemperature(assistantDetails.temperature)
            setTopP(assistantDetails.top_p)
            setAssistantTools(assistantDetails.tools ?? [])
            setToolResources(assistantDetails.tool_resources ?? {})
        }
    }, [getSpecificAssistantApi.data])

    useEffect(() => {
        if (getAssistantObjApi.data) {
            syncData(getAssistantObjApi.data)
        }
    }, [getAssistantObjApi.data])

    useEffect(() => {
        if (getAssistantObjApi.error) {
            let errMsg = ''
            if (error?.response?.data) {
                errMsg = typeof error.response.data === 'object' ? error.response.data.message : error.response.data
            }
            enqueueSnackbar({
                message: `Failed to get assistant: ${errMsg}`,
                options: {
                    key: new Date().getTime() + Math.random(),
                    variant: 'error',
                    persist: true,
                    action: (key) => (
                        <Button style={{ color: 'white' }} onClick={() => closeSnackbar(key)}>
                            <IconX />
                        </Button>
                    )
                }
            })
        }
        // eslint-disable-next-line react-hooks/exhaustive-deps
    }, [getAssistantObjApi.error])

    useEffect(() => {
        if (getSpecificAssistantApi.error) {
            let errMsg = ''
            if (error?.response?.data) {
                errMsg = typeof error.response.data === 'object' ? error.response.data.message : error.response.data
            }
            enqueueSnackbar({
                message: `Failed to get assistant: ${errMsg}`,
                options: {
                    key: new Date().getTime() + Math.random(),
                    variant: 'error',
                    persist: true,
                    action: (key) => (
                        <Button style={{ color: 'white' }} onClick={() => closeSnackbar(key)}>
                            <IconX />
                        </Button>
                    )
                }
            })
        }
        // eslint-disable-next-line react-hooks/exhaustive-deps
    }, [getSpecificAssistantApi.error])

    useEffect(() => {
        if (dialogProps.type === 'EDIT' && dialogProps.data) {
            // When assistant dialog is opened from Assistants dashboard
            setAssistantId(dialogProps.data.id)
            setAssistantIcon(dialogProps.data.iconSrc)
            setAssistantCredential(dialogProps.data.credential)

            const assistantDetails = JSON.parse(dialogProps.data.details)
            setOpenAIAssistantId(assistantDetails.id)
            setAssistantName(assistantDetails.name)
            setAssistantDesc(assistantDetails.description)
            setAssistantModel(assistantDetails.model)
            setAssistantInstructions(assistantDetails.instructions)
            setTemperature(assistantDetails.temperature)
            setTopP(assistantDetails.top_p)
            setAssistantTools(assistantDetails.tools ?? [])
            setToolResources(assistantDetails.tool_resources ?? {})
        } else if (dialogProps.type === 'EDIT' && dialogProps.assistantId) {
            // When assistant dialog is opened from OpenAIAssistant node in canvas
            getSpecificAssistantApi.request(dialogProps.assistantId)
        } else if (dialogProps.type === 'ADD' && dialogProps.selectedOpenAIAssistantId && dialogProps.credential) {
            // When assistant dialog is to add new assistant from existing
            setAssistantId('')
            setAssistantIcon(`https://api.dicebear.com/7.x/bottts/svg?seed=${uuidv4()}`)
            setAssistantCredential(dialogProps.credential)

            getAssistantObjApi.request(dialogProps.selectedOpenAIAssistantId, dialogProps.credential)
        } else if (dialogProps.type === 'ADD' && !dialogProps.selectedOpenAIAssistantId) {
            // When assistant dialog is to add a blank new assistant
            setAssistantId('')
            setAssistantIcon(`https://api.dicebear.com/7.x/bottts/svg?seed=${uuidv4()}`)
            setAssistantCredential('')

            setOpenAIAssistantId('')
            setAssistantName('')
            setAssistantDesc('')
            setAssistantModel('')
            setAssistantInstructions('')
            setTemperature(1)
            setTopP(1)
            setAssistantTools(['code_interpreter', 'file_search'])
            setUploadCodeInterpreterFiles('')
            setUploadVectorStoreFiles('')
            setToolResources({})
        }

        return () => {
            setAssistantId('')
            setAssistantIcon(`https://api.dicebear.com/7.x/bottts/svg?seed=${uuidv4()}`)
            setAssistantCredential('')

            setOpenAIAssistantId('')
            setAssistantName('')
            setAssistantDesc('')
            setAssistantModel('')
            setAssistantInstructions('')
            setTemperature(1)
            setTopP(1)
            setAssistantTools(['code_interpreter', 'file_search'])
            setUploadCodeInterpreterFiles('')
            setUploadVectorStoreFiles('')
            setToolResources({})
            setLoading(false)
        }
        // eslint-disable-next-line react-hooks/exhaustive-deps
    }, [dialogProps])

    const syncData = (data) => {
        setOpenAIAssistantId(data.id)
        setAssistantName(data.name)
        setAssistantDesc(data.description)
        setAssistantModel(data.model)
        setAssistantInstructions(data.instructions)
        setTemperature(data.temperature)
        setTopP(data.top_p)
        setToolResources(data.tool_resources ?? {})

        let tools = []
        if (data.tools && data.tools.length) {
            for (const tool of data.tools) {
                tools.push(tool.type)
            }
        }
        setAssistantTools(tools)
    }

    const onEditAssistantVectorStoreClick = (vectorStoreObject) => {
        const dialogProp = {
            title: `Edit ${vectorStoreObject.name ? vectorStoreObject.name : vectorStoreObject.id}`,
            type: 'EDIT',
            cancelButtonName: 'Cancel',
            confirmButtonName: 'Save',
            data: vectorStoreObject,
            credential: assistantCredential
        }
        setAssistantVectorStoreDialogProps(dialogProp)
        setAssistantVectorStoreDialogOpen(true)
    }

    const onAddAssistantVectorStoreClick = () => {
        const dialogProp = {
            title: `Add Vector Store`,
            type: 'ADD',
            cancelButtonName: 'Cancel',
            confirmButtonName: 'Add',
            credential: assistantCredential
        }
        setAssistantVectorStoreDialogProps(dialogProp)
        setAssistantVectorStoreDialogOpen(true)
    }

    const addNewAssistant = async () => {
        setLoading(true)
        try {
            const assistantDetails = {
                id: openAIAssistantId,
                name: assistantName,
                description: assistantDesc,
                model: assistantModel,
                instructions: assistantInstructions,
                temperature: temperature ? parseFloat(temperature) : null,
                top_p: topP ? parseFloat(topP) : null,
                tools: assistantTools,
                tool_resources: toolResources
            }
            const obj = {
                details: JSON.stringify(assistantDetails),
                iconSrc: assistantIcon,
                credential: assistantCredential
            }

            const createResp = await assistantsApi.createNewAssistant(obj)
            if (createResp.data) {
                enqueueSnackbar({
                    message: 'Новый ассистент добавлен',
                    options: {
                        key: new Date().getTime() + Math.random(),
                        variant: 'success',
                        action: (key) => (
                            <Button style={{ color: 'white' }} onClick={() => closeSnackbar(key)}>
                                <IconX />
                            </Button>
                        )
                    }
                })
                onConfirm(createResp.data.id)
            }
            setLoading(false)
        } catch (error) {
            enqueueSnackbar({
                message: `Ошибка добавления нового ассистента: ${
                    typeof error.response.data === 'object' ? error.response.data.message : error.response.data
                }`,
                options: {
                    key: new Date().getTime() + Math.random(),
                    variant: 'error',
                    persist: true,
                    action: (key) => (
                        <Button style={{ color: 'white' }} onClick={() => closeSnackbar(key)}>
                            <IconX />
                        </Button>
                    )
                }
            })
            setLoading(false)
        }
    }

    const saveAssistant = async () => {
        setLoading(true)
        try {
            const assistantDetails = {
                name: assistantName,
                description: assistantDesc,
                model: assistantModel,
                instructions: assistantInstructions,
                temperature: temperature ? parseFloat(temperature) : null,
                top_p: topP ? parseFloat(topP) : null,
                tools: assistantTools,
                tool_resources: toolResources
            }
            const obj = {
                details: JSON.stringify(assistantDetails),
                iconSrc: assistantIcon,
                credential: assistantCredential
            }
            const saveResp = await assistantsApi.updateAssistant(assistantId, obj)
            if (saveResp.data) {
                enqueueSnackbar({
                    message: 'Ассистент добавлен',
                    options: {
                        key: new Date().getTime() + Math.random(),
                        variant: 'success',
                        action: (key) => (
                            <Button style={{ color: 'white' }} onClick={() => closeSnackbar(key)}>
                                <IconX />
                            </Button>
                        )
                    }
                })
                onConfirm(saveResp.data.id)
            }
            setLoading(false)
        } catch (error) {
            enqueueSnackbar({
                message: `Ошибка сохранения ассистента: ${
                    typeof error.response.data === 'object' ? error.response.data.message : error.response.data
                }`,
                options: {
                    key: new Date().getTime() + Math.random(),
                    variant: 'error',
                    persist: true,
                    action: (key) => (
                        <Button style={{ color: 'white' }} onClick={() => closeSnackbar(key)}>
                            <IconX />
                        </Button>
                    )
                }
            })
            setLoading(false)
        }
    }

    const onSyncClick = async () => {
        setLoading(true)
        try {
            const getResp = await assistantsApi.getAssistantObj(openAIAssistantId, assistantCredential)
            if (getResp.data) {
                syncData(getResp.data)
                enqueueSnackbar({
                    message: 'Ассистент успешно синхронизирован!',
                    options: {
                        key: new Date().getTime() + Math.random(),
                        variant: 'success',
                        action: (key) => (
                            <Button style={{ color: 'white' }} onClick={() => closeSnackbar(key)}>
                                <IconX />
                            </Button>
                        )
                    }
                })
            }
            setLoading(false)
        } catch (error) {
            enqueueSnackbar({
                message: `Не удалось синхронизировать Ассистента: ${
                    typeof error.response.data === 'object' ? error.response.data.message : error.response.data
                }`,
                options: {
                    key: new Date().getTime() + Math.random(),
                    variant: 'error',
                    persist: true,
                    action: (key) => (
                        <Button style={{ color: 'white' }} onClick={() => closeSnackbar(key)}>
                            <IconX />
                        </Button>
                    )
                }
            })
            setLoading(false)
        }
    }

    const uploadFormDataToVectorStore = async (formData) => {
        setLoading(true)
        try {
            const vectorStoreId = toolResources.file_search?.vector_store_ids?.length ? toolResources.file_search.vector_store_ids[0] : ''
            const uploadResp = await assistantsApi.uploadFilesToAssistantVectorStore(vectorStoreId, assistantCredential, formData)
            if (uploadResp.data) {
                enqueueSnackbar({
                    message: 'File uploaded successfully!',
                    options: {
                        key: new Date().getTime() + Math.random(),
                        variant: 'success',
                        action: (key) => (
                            <Button style={{ color: 'white' }} onClick={() => closeSnackbar(key)}>
                                <IconX />
                            </Button>
                        )
                    }
                })

                const uploadedFiles = uploadResp.data
                const existingFiles = toolResources?.file_search.files ?? []

                setToolResources({
                    ...toolResources,
                    file_search: {
                        ...toolResources?.file_search,
                        files: [...existingFiles, ...uploadedFiles]
                    }
                })
            }
            setLoading(false)
        } catch (error) {
            enqueueSnackbar({
                message: `Failed to upload file: ${
                    typeof error.response.data === 'object' ? error.response.data.message : error.response.data
                }`,
                options: {
                    key: new Date().getTime() + Math.random(),
                    variant: 'error',
                    persist: true,
                    action: (key) => (
                        <Button style={{ color: 'white' }} onClick={() => closeSnackbar(key)}>
                            <IconX />
                        </Button>
                    )
                }
            })
            setLoading(false)
        }
    }

    const uploadFormDataToCodeInterpreter = async (formData) => {
        setLoading(true)
        try {
            const uploadResp = await assistantsApi.uploadFilesToAssistant(assistantCredential, formData)
            if (uploadResp.data) {
                enqueueSnackbar({
                    message: 'File uploaded successfully!',
                    options: {
                        key: new Date().getTime() + Math.random(),
                        variant: 'success',
                        action: (key) => (
                            <Button style={{ color: 'white' }} onClick={() => closeSnackbar(key)}>
                                <IconX />
                            </Button>
                        )
                    }
                })

                const uploadedFiles = uploadResp.data
                const existingFiles = toolResources?.code_interpreter?.files ?? []
                const existingFileIds = toolResources?.code_interpreter?.file_ids ?? []

                setToolResources({
                    ...toolResources,
                    code_interpreter: {
                        ...toolResources?.code_interpreter,
                        files: [...existingFiles, ...uploadedFiles],
                        file_ids: [...existingFileIds, ...uploadedFiles.map((file) => file.id)]
                    }
                })
            }
            setLoading(false)
        } catch (error) {
            enqueueSnackbar({
                message: `Failed to upload file: ${
                    typeof error.response.data === 'object' ? error.response.data.message : error.response.data
                }`,
                options: {
                    key: new Date().getTime() + Math.random(),
                    variant: 'error',
                    persist: true,
                    action: (key) => (
                        <Button style={{ color: 'white' }} onClick={() => closeSnackbar(key)}>
                            <IconX />
                        </Button>
                    )
                }
            })
            setLoading(false)
        }
    }

    const detachVectorStore = () => {
        setToolResources({
            ...toolResources,
            file_search: {
                files: [],
                vector_store_object: null,
                vector_store_ids: []
            }
        })
    }

    const onDeleteClick = () => {
        setDeleteDialogProps({
<<<<<<< HEAD
            title: `Удалить ассистента`,
            description: `Удалить ассистента ${assistantName}?`,
            cancelButtonName: 'Отмена'
=======
            title: `Delete Assistant`,
            description: `Select delete method for ${assistantName}`,
            cancelButtonName: 'Cancel'
>>>>>>> b7eb876b
        })
        setDeleteDialogOpen(true)
    }

    const deleteAssistant = async (isDeleteBoth) => {
        setDeleteDialogOpen(false)
        try {
            const delResp = await assistantsApi.deleteAssistant(assistantId, isDeleteBoth)
            if (delResp.data) {
                enqueueSnackbar({
                    message: 'Ассистент удален',
                    options: {
                        key: new Date().getTime() + Math.random(),
                        variant: 'success',
                        action: (key) => (
                            <Button style={{ color: 'white' }} onClick={() => closeSnackbar(key)}>
                                <IconX />
                            </Button>
                        )
                    }
                })
                onConfirm()
            }
        } catch (error) {
            enqueueSnackbar({
                message: `Ошибка удаления ассистента: ${
                    typeof error.response.data === 'object' ? error.response.data.message : error.response.data
                }`,
                options: {
                    key: new Date().getTime() + Math.random(),
                    variant: 'error',
                    persist: true,
                    action: (key) => (
                        <Button style={{ color: 'white' }} onClick={() => closeSnackbar(key)}>
                            <IconX />
                        </Button>
                    )
                }
            })
            onCancel()
        }
    }

    const onFileDeleteClick = async (fileId, toolType) => {
        if (toolType === 'code_interpreter') {
            setToolResources({
                ...toolResources,
                code_interpreter: {
                    ...toolResources.code_interpreter,
                    files: toolResources.code_interpreter.files.filter((file) => file.id !== fileId),
                    file_ids: toolResources.code_interpreter.file_ids.filter((file_id) => file_id !== fileId)
                }
            })
        } else if (toolType === 'file_search') {
            // Remove from toolResources
            setToolResources({
                ...toolResources,
                file_search: {
                    ...toolResources.file_search,
                    files: toolResources.file_search.files.filter((file) => file.id !== fileId)
                }
            })
            // Remove files from vector store
            try {
                const vectorStoreId = toolResources.file_search?.vector_store_ids?.length
                    ? toolResources.file_search.vector_store_ids[0]
                    : ''
                await assistantsApi.deleteFilesFromAssistantVectorStore(vectorStoreId, assistantCredential, { file_ids: [fileId] })
            } catch (error) {
                console.error(error)
            }
        }
    }

    const component = show ? (
        <Dialog
            fullWidth
            maxWidth='md'
            open={show}
            onClose={onCancel}
            aria-labelledby='alert-dialog-title'
            aria-describedby='alert-dialog-description'
        >
            <DialogTitle sx={{ fontSize: '1rem', p: 3, pb: 0 }} id='alert-dialog-title'>
                {dialogProps.title}
            </DialogTitle>
            <DialogContent
                ref={dialogRef}
                sx={{ display: 'flex', flexDirection: 'column', gap: 2, maxHeight: '75vh', position: 'relative', px: 3, pb: 3 }}
            >
                <Box sx={{ display: 'flex', flexDirection: 'column', gap: 2, pt: 2 }}>
                    <Box>
                        <Stack sx={{ position: 'relative' }} direction='row'>
                            <Typography variant='overline'>
                                OpenAI Credential
                                <span style={{ color: 'red' }}>&nbsp;*</span>
                            </Typography>
                        </Stack>
                        <CredentialInputHandler
                            key={assistantCredential}
                            data={assistantCredential ? { credential: assistantCredential } : {}}
                            inputParam={{
                                label: 'Connect Credential',
                                name: 'credential',
                                type: 'credential',
                                credentialNames: ['openAIApi']
                            }}
                            onSelect={(newValue) => setAssistantCredential(newValue)}
                        />
                    </Box>
                    <Box>
                        <Stack sx={{ position: 'relative' }} direction='row'>
                            <Typography variant='overline'>
                                Assistant Model
                                <span style={{ color: 'red' }}>&nbsp;*</span>
                            </Typography>
                        </Stack>
                        <Dropdown
                            key={assistantModel}
                            name={assistantModel}
                            options={assistantAvailableModels}
                            onSelect={(newValue) => setAssistantModel(newValue)}
                            value={assistantModel ?? 'choose an option'}
                        />
                    </Box>
                    <Box>
                        <Stack sx={{ position: 'relative', alignItems: 'center' }} direction='row'>
                            <Typography variant='overline'>Имя ассистента</Typography>
                            <TooltipWithParser title={'Имя ассистента. Максимум 256 символов.'} />
                        </Stack>
                        <OutlinedInput
                            id='assistantName'
                            type='string'
                            size='small'
                            fullWidth
                            placeholder='Мой ассистент'
                            value={assistantName}
                            name='assistantName'
                            onChange={(e) => setAssistantName(e.target.value)}
                        />
                    </Box>
                    <Box>
                        <Stack sx={{ position: 'relative', alignItems: 'center' }} direction='row'>
                            <Typography variant='overline'>Описание ассистента</Typography>
                            <TooltipWithParser title={'Описание ассистента. Максимум 512 символов.'} />
                        </Stack>
                        <OutlinedInput
                            id='assistantDesc'
                            type='string'
                            size='small'
                            fullWidth
                            placeholder='Описание что делает ассистент'
                            multiline={true}
                            rows={3}
                            value={assistantDesc}
                            name='assistantDesc'
                            onChange={(e) => setAssistantDesc(e.target.value)}
                        />
                    </Box>
                    <Box>
                        <Stack sx={{ position: 'relative' }} direction='row'>
                            <Typography variant='overline'>Иконка ассистента Src</Typography>
                        </Stack>
                        <div
                            style={{
                                width: 100,
                                height: 100,
                                borderRadius: '50%',
                                backgroundColor: 'white'
                            }}
                        >
                            <img
                                style={{
                                    width: '100%',
                                    height: '100%',
                                    padding: 5,
                                    borderRadius: '50%',
                                    objectFit: 'contain'
                                }}
                                alt={assistantName}
                                src={assistantIcon}
                            />
                        </div>
                        <OutlinedInput
                            id='assistantIcon'
                            type='string'
                            size='small'
                            fullWidth
                            placeholder={`https://api.dicebear.com/7.x/bottts/svg?seed=${uuidv4()}`}
                            value={assistantIcon}
                            name='assistantIcon'
                            onChange={(e) => setAssistantIcon(e.target.value)}
                        />
                    </Box>
                    <Box>
<<<<<<< HEAD
                        <Stack sx={{ position: 'relative' }} direction='row'>
                            <Typography variant='overline'>
                                Модель ассистента
                                <span style={{ color: 'red' }}>&nbsp;*</span>
                            </Typography>
                        </Stack>
                        <Dropdown
                            key={assistantModel}
                            name={assistantModel}
                            options={assistantAvailableModels}
                            onSelect={(newValue) => setAssistantModel(newValue)}
                            value={assistantModel ?? 'choose an option'}
                        />
                    </Box>
                    <Box>
                        <Stack sx={{ position: 'relative' }} direction='row'>
                            <Typography variant='overline'>
                                Учетные данные OpenAI
                                <span style={{ color: 'red' }}>&nbsp;*</span>
                            </Typography>
                        </Stack>
                        <CredentialInputHandler
                            key={assistantCredential}
                            data={assistantCredential ? { credential: assistantCredential } : {}}
                            inputParam={{
                                label: 'Connect Credential',
                                name: 'credential',
                                type: 'credential',
                                credentialNames: ['openAIApi']
                            }}
                            onSelect={(newValue) => setAssistantCredential(newValue)}
                        />
                    </Box>
                    <Box>
=======
>>>>>>> b7eb876b
                        <Stack sx={{ position: 'relative', alignItems: 'center' }} direction='row'>
                            <Typography variant='overline'>Инструкция ассистента</Typography>
                            <TooltipWithParser title={'Инструкция о том, как работать с ним. Максимум 32768 символов.'} />
                        </Stack>
                        <OutlinedInput
                            id='assistantInstructions'
                            type='string'
                            size='small'
                            fullWidth
                            placeholder='Ты проффесиональный математический помошник. Когда задают вопрос, напиши ответ на языке Pytohn.'
                            multiline={true}
                            rows={3}
                            value={assistantInstructions}
                            name='assistantInstructions'
                            onChange={(e) => setAssistantInstructions(e.target.value)}
                        />
                    </Box>
                    <Box>
                        <Stack sx={{ position: 'relative', alignItems: 'center' }} direction='row'>
<<<<<<< HEAD
                            <Typography variant='overline'>Assistant Tools</Typography>
                            <TooltipWithParser title='Список инструментов, включенных в ассистента. На одного ассистента может быть максимум 128 инструментов.' />
                        </Stack>
                        <MultiDropdown
                            key={JSON.stringify(assistantTools)}
                            name={JSON.stringify(assistantTools)}
                            options={[
                                {
                                    label: 'Интерпретатор кода',
                                    name: 'code_interpreter'
                                },
                                {
                                    label: 'Retrieval',
                                    name: 'retrieval'
=======
                            <Typography variant='overline'>Assistant Temperature</Typography>
                            <TooltipWithParser
                                title={
                                    'Controls randomness: Lowering results in less random completions. As the temperature approaches zero, the model will become deterministic and repetitive.'
>>>>>>> b7eb876b
                                }
                            />
                        </Stack>
                        <OutlinedInput
                            id='assistantTemp'
                            type='number'
                            size='small'
                            fullWidth
                            value={temperature}
                            name='assistantTemp'
                            onChange={(e) => setTemperature(e.target.value)}
                        />
                    </Box>
                    <Box>
                        <Stack sx={{ position: 'relative', alignItems: 'center' }} direction='row'>
<<<<<<< HEAD
                            <Typography variant='overline'>Файлы знаний</Typography>
                            <TooltipWithParser title='Разрешить ассистентe использовать содержимое загруженных файлов для поиска и интерпретатора кода. МАКС: 20 файлов' />
                        </Stack>
                        <div style={{ display: 'flex', flexDirection: 'row' }}>
                            {assistantFiles.map((file, index) => (
                                <div
                                    key={index}
                                    style={{
                                        display: 'flex',
                                        flexDirection: 'row',
                                        alignItems: 'center',
                                        width: 'max-content',
                                        height: 'max-content',
                                        borderRadius: 15,
                                        background: 'rgb(254,252,191)',
                                        paddingLeft: 15,
                                        paddingRight: 15,
                                        paddingTop: 5,
                                        paddingBottom: 5,
                                        marginRight: 10
                                    }}
                                >
                                    <span style={{ color: 'rgb(116,66,16)', marginRight: 10 }}>{file.filename}</span>
                                    <IconButton sx={{ height: 15, width: 15, p: 0 }} onClick={() => onFileDeleteClick(file.id)}>
                                        <IconX />
                                    </IconButton>
                                </div>
                            ))}
                        </div>
                        <File
                            key={uploadAssistantFiles}
                            fileType='*'
                            onChange={(newValue) => setUploadAssistantFiles(newValue)}
                            value={uploadAssistantFiles ?? 'Выберите файлы для загрузки'}
=======
                            <Typography variant='overline'>Assistant Top P</Typography>
                            <TooltipWithParser
                                title={
                                    'Controls diversity via nucleus sampling: 0.5 means half of all likelihood-weighted options are considered.'
                                }
                            />
                        </Stack>
                        <OutlinedInput
                            id='assistantTopP'
                            type='number'
                            fullWidth
                            size='small'
                            value={topP}
                            name='assistantTopP'
                            min='0'
                            max='1'
                            onChange={(e) => setTopP(e.target.value)}
>>>>>>> b7eb876b
                        />
                    </Box>
                    {assistantCredential && (
                        <>
                            <Box>
                                <Stack sx={{ position: 'relative', alignItems: 'center' }} direction='row'>
                                    <Typography variant='overline'>Assistant Tools</Typography>
                                    <TooltipWithParser title='A list of tool enabled on the assistant. There can be a maximum of 128 tools per assistant.' />
                                </Stack>
                                <MultiDropdown
                                    key={JSON.stringify(assistantTools)}
                                    name={JSON.stringify(assistantTools)}
                                    options={[
                                        {
                                            label: 'Code Interpreter',
                                            name: 'code_interpreter'
                                        },
                                        {
                                            label: 'File Search',
                                            name: 'file_search'
                                        }
                                    ]}
                                    onSelect={(newValue) => {
                                        newValue ? setAssistantTools(JSON.parse(newValue)) : setAssistantTools([])
                                        setTimeout(() => {
                                            dialogRef?.current?.scrollTo({ top: maxScroll })
                                        }, 100)
                                    }}
                                    value={assistantTools ?? 'choose an option'}
                                />
                            </Box>
                            <Box>
                                {assistantTools?.length > 0 && assistantTools.includes('code_interpreter') && (
                                    <Card sx={{ mb: 2, border: '1px solid #e0e0e0', borderRadius: `${customization.borderRadius}px` }}>
                                        <CardContent>
                                            <Stack sx={{ position: 'relative', alignItems: 'center' }} direction='row'>
                                                <Typography variant='overline'>Code Interpreter Files</Typography>
                                                <TooltipWithParser title='Code Interpreter enables the assistant to write and run code. This tool can process files with diverse data and formatting, and generate files such as graphs' />
                                            </Stack>
                                            {toolResources?.code_interpreter?.files?.length > 0 && (
                                                <div style={{ display: 'flex', flexDirection: 'row', flexWrap: 'wrap' }}>
                                                    {toolResources?.code_interpreter?.files?.map((file, index) => (
                                                        <div
                                                            key={index}
                                                            style={{
                                                                display: 'flex',
                                                                flexDirection: 'row',
                                                                alignItems: 'center',
                                                                width: 'max-content',
                                                                height: 'max-content',
                                                                borderRadius: 15,
                                                                background: 'rgb(254,252,191)',
                                                                paddingLeft: 15,
                                                                paddingRight: 15,
                                                                paddingTop: 5,
                                                                paddingBottom: 5,
                                                                marginRight: 10,
                                                                marginBottom: 10
                                                            }}
                                                        >
                                                            <span style={{ color: 'rgb(116,66,16)', marginRight: 10 }}>
                                                                {file.filename}
                                                            </span>
                                                            <IconButton
                                                                sx={{ height: 15, width: 15, p: 0 }}
                                                                onClick={() => onFileDeleteClick(file.id, 'code_interpreter')}
                                                            >
                                                                <IconX />
                                                            </IconButton>
                                                        </div>
                                                    ))}
                                                </div>
                                            )}
                                            <File
                                                key={uploadCodeInterpreterFiles}
                                                fileType='*'
                                                formDataUpload={true}
                                                value={uploadCodeInterpreterFiles ?? 'Choose a file to upload'}
                                                onChange={(newValue) => setUploadCodeInterpreterFiles(newValue)}
                                                onFormDataChange={(formData) => uploadFormDataToCodeInterpreter(formData)}
                                            />
                                        </CardContent>
                                    </Card>
                                )}
                                {assistantTools?.length > 0 && assistantTools.includes('file_search') && (
                                    <Card sx={{ mb: 2, border: '1px solid #e0e0e0', borderRadius: `${customization.borderRadius}px` }}>
                                        <CardContent>
                                            <Stack sx={{ position: 'relative', alignItems: 'center' }} direction='row'>
                                                <Typography variant='overline'>File Search Files</Typography>
                                                <TooltipWithParser title='File search enables the assistant with knowledge from files that you or your users upload. Once a file is uploaded, the assistant automatically decides when to retrieve content based on user requests' />
                                            </Stack>
                                            {toolResources?.file_search?.vector_store_object && (
                                                <Chip
                                                    label={
                                                        toolResources?.file_search?.vector_store_object?.name
                                                            ? toolResources?.file_search?.vector_store_object?.name
                                                            : toolResources?.file_search?.vector_store_object?.id
                                                    }
                                                    component='a'
                                                    sx={{ mb: 2, mt: 1 }}
                                                    variant='outlined'
                                                    clickable
                                                    color='primary'
                                                    onDelete={detachVectorStore}
                                                    onClick={() =>
                                                        onEditAssistantVectorStoreClick(toolResources?.file_search?.vector_store_object)
                                                    }
                                                />
                                            )}
                                            {toolResources?.file_search?.files?.length > 0 && (
                                                <div style={{ display: 'flex', flexDirection: 'row', flexWrap: 'wrap' }}>
                                                    {toolResources?.file_search?.files?.map((file, index) => (
                                                        <div
                                                            key={index}
                                                            style={{
                                                                display: 'flex',
                                                                flexDirection: 'row',
                                                                alignItems: 'center',
                                                                width: 'max-content',
                                                                height: 'max-content',
                                                                borderRadius: 15,
                                                                background: 'rgb(254,252,191)',
                                                                paddingLeft: 15,
                                                                paddingRight: 15,
                                                                paddingTop: 5,
                                                                paddingBottom: 5,
                                                                marginRight: 10,
                                                                marginBottom: 10
                                                            }}
                                                        >
                                                            <span style={{ color: 'rgb(116,66,16)', marginRight: 10 }}>
                                                                {file.filename}
                                                            </span>
                                                            <IconButton
                                                                sx={{ height: 15, width: 15, p: 0 }}
                                                                onClick={() => onFileDeleteClick(file.id, 'file_search')}
                                                            >
                                                                <IconX />
                                                            </IconButton>
                                                        </div>
                                                    ))}
                                                </div>
                                            )}
                                            {!toolResources.file_search || !toolResources.file_search?.vector_store_ids?.length ? (
                                                <Button
                                                    variant='outlined'
                                                    component='label'
                                                    fullWidth
                                                    startIcon={<IconPlus />}
                                                    sx={{ marginRight: '1rem' }}
                                                    onClick={() => onAddAssistantVectorStoreClick()}
                                                >
                                                    Add Vector Store
                                                </Button>
                                            ) : (
                                                <File
                                                    key={uploadVectorStoreFiles}
                                                    fileType='*'
                                                    formDataUpload={true}
                                                    value={uploadVectorStoreFiles ?? 'Choose a file to upload'}
                                                    onChange={(newValue) => setUploadVectorStoreFiles(newValue)}
                                                    onFormDataChange={(formData) => uploadFormDataToVectorStore(formData)}
                                                />
                                            )}
                                        </CardContent>
                                    </Card>
                                )}
                            </Box>
                        </>
                    )}
                </Box>
            </DialogContent>
            <DialogActions sx={{ p: 3, pt: 0 }}>
                {dialogProps.type === 'EDIT' && (
                    <StyledButton color='secondary' variant='contained' onClick={() => onSyncClick()}>
                        Синхронизировать
                    </StyledButton>
                )}
                {dialogProps.type === 'EDIT' && (
                    <StyledButton color='error' variant='contained' onClick={() => onDeleteClick()}>
                        Удалить
                    </StyledButton>
                )}
                <StyledButton
                    disabled={!(assistantModel && assistantCredential)}
                    variant='contained'
                    onClick={() => (dialogProps.type === 'ADD' ? addNewAssistant() : saveAssistant())}
                >
                    Добавить
                </StyledButton>
            </DialogActions>
            <DeleteConfirmDialog
                show={deleteDialogOpen}
                dialogProps={deleteDialogProps}
                onCancel={() => setDeleteDialogOpen(false)}
                onDelete={() => deleteAssistant()}
                onDeleteBoth={() => deleteAssistant(true)}
            />
            <AssistantVectorStoreDialog
                show={assistantVectorStoreDialogOpen}
                dialogProps={assistantVectorStoreDialogProps}
                onCancel={() => setAssistantVectorStoreDialogOpen(false)}
                onDelete={(vectorStoreId) => {
                    setToolResources({
                        ...toolResources,
                        file_search: {
                            vector_store_object: null,
                            files: [],
                            vector_store_ids: toolResources.file_search.vector_store_ids.filter((id) => vectorStoreId !== id)
                        }
                    })
                    setAssistantVectorStoreDialogOpen(false)
                }}
                onConfirm={(vectorStoreObj, files) => {
                    setToolResources({
                        ...toolResources,
                        file_search: {
                            ...toolResources.file_search,
                            vector_store_object: vectorStoreObj,
                            files: files ? files : toolResources.file_search?.files,
                            vector_store_ids: [vectorStoreObj.id]
                        }
                    })
                    setAssistantVectorStoreDialogOpen(false)
                }}
                setError={setError}
            />
            {loading && <BackdropLoader open={loading} />}
        </Dialog>
    ) : null

    return createPortal(component, portalElement)
}

AssistantDialog.propTypes = {
    show: PropTypes.bool,
    dialogProps: PropTypes.object,
    onCancel: PropTypes.func,
    onConfirm: PropTypes.func
}

export default AssistantDialog<|MERGE_RESOLUTION|>--- conflicted
+++ resolved
@@ -576,15 +576,9 @@
 
     const onDeleteClick = () => {
         setDeleteDialogProps({
-<<<<<<< HEAD
             title: `Удалить ассистента`,
             description: `Удалить ассистента ${assistantName}?`,
             cancelButtonName: 'Отмена'
-=======
-            title: `Delete Assistant`,
-            description: `Select delete method for ${assistantName}`,
-            cancelButtonName: 'Cancel'
->>>>>>> b7eb876b
         })
         setDeleteDialogOpen(true)
     }
@@ -780,43 +774,6 @@
                         />
                     </Box>
                     <Box>
-<<<<<<< HEAD
-                        <Stack sx={{ position: 'relative' }} direction='row'>
-                            <Typography variant='overline'>
-                                Модель ассистента
-                                <span style={{ color: 'red' }}>&nbsp;*</span>
-                            </Typography>
-                        </Stack>
-                        <Dropdown
-                            key={assistantModel}
-                            name={assistantModel}
-                            options={assistantAvailableModels}
-                            onSelect={(newValue) => setAssistantModel(newValue)}
-                            value={assistantModel ?? 'choose an option'}
-                        />
-                    </Box>
-                    <Box>
-                        <Stack sx={{ position: 'relative' }} direction='row'>
-                            <Typography variant='overline'>
-                                Учетные данные OpenAI
-                                <span style={{ color: 'red' }}>&nbsp;*</span>
-                            </Typography>
-                        </Stack>
-                        <CredentialInputHandler
-                            key={assistantCredential}
-                            data={assistantCredential ? { credential: assistantCredential } : {}}
-                            inputParam={{
-                                label: 'Connect Credential',
-                                name: 'credential',
-                                type: 'credential',
-                                credentialNames: ['openAIApi']
-                            }}
-                            onSelect={(newValue) => setAssistantCredential(newValue)}
-                        />
-                    </Box>
-                    <Box>
-=======
->>>>>>> b7eb876b
                         <Stack sx={{ position: 'relative', alignItems: 'center' }} direction='row'>
                             <Typography variant='overline'>Инструкция ассистента</Typography>
                             <TooltipWithParser title={'Инструкция о том, как работать с ним. Максимум 32768 символов.'} />
@@ -836,27 +793,10 @@
                     </Box>
                     <Box>
                         <Stack sx={{ position: 'relative', alignItems: 'center' }} direction='row'>
-<<<<<<< HEAD
-                            <Typography variant='overline'>Assistant Tools</Typography>
-                            <TooltipWithParser title='Список инструментов, включенных в ассистента. На одного ассистента может быть максимум 128 инструментов.' />
-                        </Stack>
-                        <MultiDropdown
-                            key={JSON.stringify(assistantTools)}
-                            name={JSON.stringify(assistantTools)}
-                            options={[
-                                {
-                                    label: 'Интерпретатор кода',
-                                    name: 'code_interpreter'
-                                },
-                                {
-                                    label: 'Retrieval',
-                                    name: 'retrieval'
-=======
                             <Typography variant='overline'>Assistant Temperature</Typography>
                             <TooltipWithParser
                                 title={
                                     'Controls randomness: Lowering results in less random completions. As the temperature approaches zero, the model will become deterministic and repetitive.'
->>>>>>> b7eb876b
                                 }
                             />
                         </Stack>
@@ -872,42 +812,6 @@
                     </Box>
                     <Box>
                         <Stack sx={{ position: 'relative', alignItems: 'center' }} direction='row'>
-<<<<<<< HEAD
-                            <Typography variant='overline'>Файлы знаний</Typography>
-                            <TooltipWithParser title='Разрешить ассистентe использовать содержимое загруженных файлов для поиска и интерпретатора кода. МАКС: 20 файлов' />
-                        </Stack>
-                        <div style={{ display: 'flex', flexDirection: 'row' }}>
-                            {assistantFiles.map((file, index) => (
-                                <div
-                                    key={index}
-                                    style={{
-                                        display: 'flex',
-                                        flexDirection: 'row',
-                                        alignItems: 'center',
-                                        width: 'max-content',
-                                        height: 'max-content',
-                                        borderRadius: 15,
-                                        background: 'rgb(254,252,191)',
-                                        paddingLeft: 15,
-                                        paddingRight: 15,
-                                        paddingTop: 5,
-                                        paddingBottom: 5,
-                                        marginRight: 10
-                                    }}
-                                >
-                                    <span style={{ color: 'rgb(116,66,16)', marginRight: 10 }}>{file.filename}</span>
-                                    <IconButton sx={{ height: 15, width: 15, p: 0 }} onClick={() => onFileDeleteClick(file.id)}>
-                                        <IconX />
-                                    </IconButton>
-                                </div>
-                            ))}
-                        </div>
-                        <File
-                            key={uploadAssistantFiles}
-                            fileType='*'
-                            onChange={(newValue) => setUploadAssistantFiles(newValue)}
-                            value={uploadAssistantFiles ?? 'Выберите файлы для загрузки'}
-=======
                             <Typography variant='overline'>Assistant Top P</Typography>
                             <TooltipWithParser
                                 title={
@@ -925,7 +829,6 @@
                             min='0'
                             max='1'
                             onChange={(e) => setTopP(e.target.value)}
->>>>>>> b7eb876b
                         />
                     </Box>
                     {assistantCredential && (
