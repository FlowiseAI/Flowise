import { useEffect, useState } from 'react'

// material-ui
import { Box, Stack, Button, Skeleton } from '@mui/material'

// project imports
import MainCard from '@/ui-component/cards/MainCard'
import ItemCard from '@/ui-component/cards/ItemCard'
import { gridSpacing } from '@/store/constant'
import { StyledButton } from '@/ui-component/button/StyledButton'
import AssistantDialog from './AssistantDialog'
import LoadAssistantDialog from './LoadAssistantDialog'
import AssistantEmptySvg from '@/assets/images/assistant_empty_startai.svg'

// API
import assistantsApi from '@/api/assistants'

// Hooks
import useApi from '@/hooks/useApi'

// icons
import { IconPlus, IconFileUpload } from '@tabler/icons'
import ViewHeader from '@/layout/MainLayout/ViewHeader'
import ErrorBoundary from '@/ErrorBoundary'

// ==============================|| CHATFLOWS ||============================== //

const Assistants = () => {
    const getAllAssistantsApi = useApi(assistantsApi.getAllAssistants)

    const [isLoading, setLoading] = useState(true)
    const [error, setError] = useState(null)
    const [showDialog, setShowDialog] = useState(false)
    const [dialogProps, setDialogProps] = useState({})
    const [showLoadDialog, setShowLoadDialog] = useState(false)
    const [loadDialogProps, setLoadDialogProps] = useState({})

    const loadExisting = () => {
        const dialogProp = {
            title: 'Загрузить существующий ассистент'
        }
        setLoadDialogProps(dialogProp)
        setShowLoadDialog(true)
    }

    const onAssistantSelected = (selectedOpenAIAssistantId, credential) => {
        setShowLoadDialog(false)
        addNew(selectedOpenAIAssistantId, credential)
    }

    const addNew = (selectedOpenAIAssistantId, credential) => {
        const dialogProp = {
            title: 'Создать нового ассистента',
            type: 'ADD',
            cancelButtonName: 'Отмена',
            confirmButtonName: 'Добавить',
            selectedOpenAIAssistantId,
            credential
        }
        setDialogProps(dialogProp)
        setShowDialog(true)
    }

    const edit = (selectedAssistant) => {
        const dialogProp = {
            title: 'Изменить',
            type: 'EDIT',
            cancelButtonName: 'Отмена',
            confirmButtonName: 'Сохранить',
            data: selectedAssistant
        }
        setDialogProps(dialogProp)
        setShowDialog(true)
    }

    const onConfirm = () => {
        setShowDialog(false)
        getAllAssistantsApi.request()
    }

    useEffect(() => {
        getAllAssistantsApi.request()

        // eslint-disable-next-line react-hooks/exhaustive-deps
    }, [])

    useEffect(() => {
        setLoading(getAllAssistantsApi.loading)
    }, [getAllAssistantsApi.loading])

    useEffect(() => {
        if (getAllAssistantsApi.error) {
            setError(getAllAssistantsApi.error)
        }
    }, [getAllAssistantsApi.error])

    return (
        <>
<<<<<<< HEAD
            <MainCard sx={{ background: customization.isDarkMode ? theme.palette.common.black : '' }}>
                <Stack flexDirection='row'>
                    <Grid sx={{ mb: 1.25 }} container direction='row'>
                        <h1>OpenAI Ассистенты</h1>
                        <Box sx={{ flexGrow: 1 }} />
                        <Grid item>
                            <Button
                                variant='outlined'
                                sx={{ mr: 2, borderRadius: '12px' }}
                                onClick={loadExisting}
                                startIcon={<IconFileImport />}
                            >
                                Загрузить
                            </Button>
                            <StyledButton
                                variant='contained'
                                sx={{ color: 'white', borderRadius: '12px' }}
                                onClick={addNew}
                                startIcon={<IconPlus />}
                            >
                                Добавить
                            </StyledButton>
                        </Grid>
                    </Grid>
                </Stack>
                <Grid container spacing={gridSpacing}>
                    {!getAllAssistantsApi.loading &&
                        getAllAssistantsApi.data &&
                        getAllAssistantsApi.data.map((data, index) => (
                            <Grid key={index} item lg={3} md={4} sm={6} xs={12}>
                                <ItemCard
                                    data={{
                                        name: JSON.parse(data.details)?.name,
                                        description: JSON.parse(data.details)?.instructions,
                                        iconSrc: data.iconSrc
                                    }}
                                    onClick={() => edit(data)}
                                />
                            </Grid>
                        ))}
                </Grid>
                {!getAllAssistantsApi.loading && (!getAllAssistantsApi.data || getAllAssistantsApi.data.length === 0) && (
                    <Stack sx={{ alignItems: 'center', justifyContent: 'center' }} flexDirection='column'>
                        <Box sx={{ p: 2, height: 'auto' }}>
                            <img
                                style={{ objectFit: 'cover', height: '30vh', width: 'auto' }}
                                src={AssistantEmptySvg}
                                alt='AssistantEmptySvg'
                            />
                        </Box>
                        <div>Ассистентов еще нет</div>
=======
            <MainCard>
                {error ? (
                    <ErrorBoundary error={error} />
                ) : (
                    <Stack flexDirection='column' sx={{ gap: 3 }}>
                        <ViewHeader title='OpenAI Assistants'>
                            <Button
                                variant='outlined'
                                onClick={loadExisting}
                                startIcon={<IconFileUpload />}
                                sx={{ borderRadius: 2, height: 40 }}
                            >
                                Load
                            </Button>
                            <StyledButton
                                variant='contained'
                                sx={{ borderRadius: 2, height: 40 }}
                                onClick={addNew}
                                startIcon={<IconPlus />}
                            >
                                Add
                            </StyledButton>
                        </ViewHeader>
                        {isLoading ? (
                            <Box display='grid' gridTemplateColumns='repeat(3, 1fr)' gap={gridSpacing}>
                                <Skeleton variant='rounded' height={160} />
                                <Skeleton variant='rounded' height={160} />
                                <Skeleton variant='rounded' height={160} />
                            </Box>
                        ) : (
                            <Box display='grid' gridTemplateColumns='repeat(3, 1fr)' gap={gridSpacing}>
                                {getAllAssistantsApi.data &&
                                    getAllAssistantsApi.data.map((data, index) => (
                                        <ItemCard
                                            data={{
                                                name: JSON.parse(data.details)?.name,
                                                description: JSON.parse(data.details)?.instructions,
                                                iconSrc: data.iconSrc
                                            }}
                                            key={index}
                                            onClick={() => edit(data)}
                                        />
                                    ))}
                            </Box>
                        )}
                        {!isLoading && (!getAllAssistantsApi.data || getAllAssistantsApi.data.length === 0) && (
                            <Stack sx={{ alignItems: 'center', justifyContent: 'center' }} flexDirection='column'>
                                <Box sx={{ p: 2, height: 'auto' }}>
                                    <img
                                        style={{ objectFit: 'cover', height: '16vh', width: 'auto' }}
                                        src={ToolEmptySVG}
                                        alt='ToolEmptySVG'
                                    />
                                </Box>
                                <div>No Assistants Added Yet</div>
                            </Stack>
                        )}
>>>>>>> 7006d64d
                    </Stack>
                )}
            </MainCard>
            <LoadAssistantDialog
                show={showLoadDialog}
                dialogProps={loadDialogProps}
                onCancel={() => setShowLoadDialog(false)}
                onAssistantSelected={onAssistantSelected}
                setError={setError}
            ></LoadAssistantDialog>
            <AssistantDialog
                show={showDialog}
                dialogProps={dialogProps}
                onCancel={() => setShowDialog(false)}
                onConfirm={onConfirm}
                setError={setError}
            ></AssistantDialog>
        </>
    )
}

export default Assistants<|MERGE_RESOLUTION|>--- conflicted
+++ resolved
@@ -96,27 +96,16 @@
 
     return (
         <>
-<<<<<<< HEAD
             <MainCard sx={{ background: customization.isDarkMode ? theme.palette.common.black : '' }}>
                 <Stack flexDirection='row'>
                     <Grid sx={{ mb: 1.25 }} container direction='row'>
                         <h1>OpenAI Ассистенты</h1>
                         <Box sx={{ flexGrow: 1 }} />
                         <Grid item>
-                            <Button
-                                variant='outlined'
-                                sx={{ mr: 2, borderRadius: '12px' }}
-                                onClick={loadExisting}
-                                startIcon={<IconFileImport />}
-                            >
+                            <Button variant='outlined' sx={{ mr: 2 }} onClick={loadExisting} startIcon={<IconFileImport />}>
                                 Загрузить
                             </Button>
-                            <StyledButton
-                                variant='contained'
-                                sx={{ color: 'white', borderRadius: '12px' }}
-                                onClick={addNew}
-                                startIcon={<IconPlus />}
-                            >
+                            <StyledButton variant='contained' sx={{ color: 'white' }} onClick={addNew} startIcon={<IconPlus />}>
                                 Добавить
                             </StyledButton>
                         </Grid>
@@ -141,72 +130,9 @@
                 {!getAllAssistantsApi.loading && (!getAllAssistantsApi.data || getAllAssistantsApi.data.length === 0) && (
                     <Stack sx={{ alignItems: 'center', justifyContent: 'center' }} flexDirection='column'>
                         <Box sx={{ p: 2, height: 'auto' }}>
-                            <img
-                                style={{ objectFit: 'cover', height: '30vh', width: 'auto' }}
-                                src={AssistantEmptySvg}
-                                alt='AssistantEmptySvg'
-                            />
+                            <img style={{ objectFit: 'cover', height: '30vh', width: 'auto' }} src={ToolEmptySVG} alt='ToolEmptySVG' />
                         </Box>
                         <div>Ассистентов еще нет</div>
-=======
-            <MainCard>
-                {error ? (
-                    <ErrorBoundary error={error} />
-                ) : (
-                    <Stack flexDirection='column' sx={{ gap: 3 }}>
-                        <ViewHeader title='OpenAI Assistants'>
-                            <Button
-                                variant='outlined'
-                                onClick={loadExisting}
-                                startIcon={<IconFileUpload />}
-                                sx={{ borderRadius: 2, height: 40 }}
-                            >
-                                Load
-                            </Button>
-                            <StyledButton
-                                variant='contained'
-                                sx={{ borderRadius: 2, height: 40 }}
-                                onClick={addNew}
-                                startIcon={<IconPlus />}
-                            >
-                                Add
-                            </StyledButton>
-                        </ViewHeader>
-                        {isLoading ? (
-                            <Box display='grid' gridTemplateColumns='repeat(3, 1fr)' gap={gridSpacing}>
-                                <Skeleton variant='rounded' height={160} />
-                                <Skeleton variant='rounded' height={160} />
-                                <Skeleton variant='rounded' height={160} />
-                            </Box>
-                        ) : (
-                            <Box display='grid' gridTemplateColumns='repeat(3, 1fr)' gap={gridSpacing}>
-                                {getAllAssistantsApi.data &&
-                                    getAllAssistantsApi.data.map((data, index) => (
-                                        <ItemCard
-                                            data={{
-                                                name: JSON.parse(data.details)?.name,
-                                                description: JSON.parse(data.details)?.instructions,
-                                                iconSrc: data.iconSrc
-                                            }}
-                                            key={index}
-                                            onClick={() => edit(data)}
-                                        />
-                                    ))}
-                            </Box>
-                        )}
-                        {!isLoading && (!getAllAssistantsApi.data || getAllAssistantsApi.data.length === 0) && (
-                            <Stack sx={{ alignItems: 'center', justifyContent: 'center' }} flexDirection='column'>
-                                <Box sx={{ p: 2, height: 'auto' }}>
-                                    <img
-                                        style={{ objectFit: 'cover', height: '16vh', width: 'auto' }}
-                                        src={ToolEmptySVG}
-                                        alt='ToolEmptySVG'
-                                    />
-                                </Box>
-                                <div>No Assistants Added Yet</div>
-                            </Stack>
-                        )}
->>>>>>> 7006d64d
                     </Stack>
                 )}
             </MainCard>
