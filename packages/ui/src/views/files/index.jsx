import { useEffect, useState } from 'react'

// material-ui
import { Box, Button, Stack } from '@mui/material'

// project imports
import MainCard from '@/ui-component/cards/MainCard'
import WorkflowEmptySVG from '@/assets/images/workflow_empty.svg'
import ViewHeader from '@/layout/MainLayout/ViewHeader'
import ErrorBoundary from '@/ErrorBoundary'
import { FilesTable } from '@/ui-component/table/FilesTable'
import useConfirm from '@/hooks/useConfirm'
import useNotifier from '@/utils/useNotifier'
import { closeSnackbar as closeSnackbarAction, enqueueSnackbar as enqueueSnackbarAction } from '@/store/actions'
import ConfirmDialog from '@/ui-component/dialog/ConfirmDialog'

// API
import filesApi from '@/api/files'

// Hooks
import useApi from '@/hooks/useApi'

// icons
import { IconX } from '@tabler/icons-react'
import { useDispatch } from 'react-redux'
import { useError } from '@/store/context/ErrorContext'

// Translation
import { t } from '@/i18n'

// ==============================|| CHATFLOWS ||============================== //

const Files = () => {
    const { confirm } = useConfirm()

    const [isLoading, setLoading] = useState(true)
    const { error, setError } = useError()
    const [files, setFiles] = useState([])
    const [search, setSearch] = useState('')

    const getAllFilesApi = useApi(filesApi.getAllFiles)

    const dispatch = useDispatch()

    useNotifier()
    const enqueueSnackbar = (...args) => dispatch(enqueueSnackbarAction(...args))
    const closeSnackbar = (...args) => dispatch(closeSnackbarAction(...args))

    const onSearchChange = (event) => {
        setSearch(event.target.value)
    }

    function filterFiles(data) {
        return (
            data.name.toLowerCase().indexOf(search.toLowerCase()) > -1 ||
            (data.category && data.category.toLowerCase().indexOf(search.toLowerCase()) > -1)
        )
    }

    const handleDeleteFile = async (file) => {
        const confirmPayload = {
            title: `Delete`,
            description: `Delete ${file.name}? This process cannot be undone.`,
            confirmButtonName: 'Delete',
            cancelButtonName: 'Cancel'
        }
        const isConfirmed = await confirm(confirmPayload)

        if (isConfirmed) {
            try {
                const deleteResponse = await filesApi.deleteFile(file.path)
                if (deleteResponse?.data) {
                    enqueueSnackbar({
                        message: 'File deleted',
                        options: {
                            key: new Date().getTime() + Math.random(),
                            variant: 'success',
                            action: (key) => (
                                <Button style={{ color: 'white' }} onClick={() => closeSnackbar(key)}>
                                    <IconX />
                                </Button>
                            )
                        }
                    })
                }
                await getAllFilesApi.request()
            } catch (error) {
                setError(error)
                enqueueSnackbar({
                    message: typeof error.response.data === 'object' ? error.response.data.message : error.response.data,
                    options: {
                        key: new Date().getTime() + Math.random(),
                        variant: 'error',
                        persist: true,
                        action: (key) => (
                            <Button style={{ color: 'white' }} onClick={() => closeSnackbar(key)}>
                                <IconX />
                            </Button>
                        )
                    }
                })
            }
        }
    }

    useEffect(() => {
        getAllFilesApi.request()

        // eslint-disable-next-line react-hooks/exhaustive-deps
    }, [])

    useEffect(() => {
        setLoading(getAllFilesApi.loading)
    }, [getAllFilesApi.loading])

    useEffect(() => {
        if (getAllFilesApi.data) {
            try {
                const files = getAllFilesApi.data
                setFiles(files)
            } catch (e) {
                console.error(e)
            }
        }
    }, [getAllFilesApi.data])

    return (
        <MainCard>
            {error ? (
                <ErrorBoundary error={error} />
            ) : (
                <Stack flexDirection='column' sx={{ gap: 3 }}>
<<<<<<< HEAD
                    <ViewHeader onSearchChange={onSearchChange} search={true} searchPlaceholder='Pesquisar Arquivo' title='Arquivos' />
=======
                    <ViewHeader onSearchChange={onSearchChange} search={true} searchPlaceholder={t('files.searchFile')} title={t('files.title')} />
>>>>>>> 987b3bae
                    <FilesTable data={files} filterFunction={filterFiles} handleDelete={handleDeleteFile} isLoading={isLoading} />
                    {!isLoading && (!getAllFilesApi.data || getAllFilesApi.data.length === 0) && (
                        <Stack sx={{ alignItems: 'center', justifyContent: 'center' }} flexDirection='column'>
                            <Box sx={{ p: 2, height: 'auto' }}>
                                <img
                                    style={{ objectFit: 'cover', height: '25vh', width: 'auto' }}
                                    src={WorkflowEmptySVG}
                                    alt='WorkflowEmptySVG'
                                />
                            </Box>
<<<<<<< HEAD
                            <div>Nenhum Arquivo Ainda</div>
=======
                            <div>{t('files.noFilesYet')}</div>
>>>>>>> 987b3bae
                        </Stack>
                    )}
                </Stack>
            )}

            <ConfirmDialog />
        </MainCard>
    )
}

export default Files<|MERGE_RESOLUTION|>--- conflicted
+++ resolved
@@ -130,11 +130,7 @@
                 <ErrorBoundary error={error} />
             ) : (
                 <Stack flexDirection='column' sx={{ gap: 3 }}>
-<<<<<<< HEAD
-                    <ViewHeader onSearchChange={onSearchChange} search={true} searchPlaceholder='Pesquisar Arquivo' title='Arquivos' />
-=======
                     <ViewHeader onSearchChange={onSearchChange} search={true} searchPlaceholder={t('files.searchFile')} title={t('files.title')} />
->>>>>>> 987b3bae
                     <FilesTable data={files} filterFunction={filterFiles} handleDelete={handleDeleteFile} isLoading={isLoading} />
                     {!isLoading && (!getAllFilesApi.data || getAllFilesApi.data.length === 0) && (
                         <Stack sx={{ alignItems: 'center', justifyContent: 'center' }} flexDirection='column'>
@@ -145,11 +141,7 @@
                                     alt='WorkflowEmptySVG'
                                 />
                             </Box>
-<<<<<<< HEAD
-                            <div>Nenhum Arquivo Ainda</div>
-=======
                             <div>{t('files.noFilesYet')}</div>
->>>>>>> 987b3bae
                         </Stack>
                     )}
                 </Stack>
