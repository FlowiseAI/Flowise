--- conflicted
+++ resolved
@@ -69,17 +69,10 @@
 
     const addNew = () => {
         const dialogProp = {
-<<<<<<< HEAD
-            title: 'Adicionar Novo Armazenamento de Documentos',
-            type: 'ADD',
-            cancelButtonName: 'Cancelar',
-            confirmButtonName: 'Adicionar'
-=======
             title: t('docstore.addNewDocumentStore'),
             type: 'ADD',
             cancelButtonName: t('common.cancel'),
             confirmButtonName: t('common.add')
->>>>>>> 987b3bae
         }
         setDialogProps(dialogProp)
         setShowDialog(true)
@@ -164,15 +157,9 @@
                     <ViewHeader
                         onSearchChange={onSearchChange}
                         search={hasDocStores}
-<<<<<<< HEAD
-                        searchPlaceholder='Pesquisar Nome'
-                        title='Armazenamento de Documentos'
-                        description='Armazenar e inserir documentos para recuperação LLM (RAG)'
-=======
                         searchPlaceholder={t('common.searchPlaceholder')}
                         title={t('docstore.title')}
                         description={t('docstore.description')}
->>>>>>> 987b3bae
                     >
                         {hasDocStores && (
                             <ToggleButtonGroup
@@ -190,11 +177,7 @@
                                     }}
                                     variant='contained'
                                     value='card'
-<<<<<<< HEAD
-                                    title='Visualização em Cartão'
-=======
                                     title={t('docstore.cardView')}
->>>>>>> 987b3bae
                                 >
                                     <IconLayoutGrid />
                                 </ToggleButton>
@@ -206,11 +189,7 @@
                                     }}
                                     variant='contained'
                                     value='list'
-<<<<<<< HEAD
-                                    title='Visualização em Lista'
-=======
                                     title={t('docstore.listView')}
->>>>>>> 987b3bae
                                 >
                                     <IconList />
                                 </ToggleButton>
@@ -224,11 +203,7 @@
                             startIcon={<IconPlus />}
                             id='btn_createVariable'
                         >
-<<<<<<< HEAD
-                            Adicionar Novo
-=======
                             {t('docstore.addNew')}
->>>>>>> 987b3bae
                         </StyledPermissionButton>
                     </ViewHeader>
                     {!hasDocStores ? (
@@ -240,11 +215,7 @@
                                     alt='doc_store_empty'
                                 />
                             </Box>
-<<<<<<< HEAD
-                            <div>Nenhum Armazenamento de Documentos Criado Ainda</div>
-=======
                             <div>{t('docstore.noDocumentStoresYet')}</div>
->>>>>>> 987b3bae
                         </Stack>
                     ) : (
                         <React.Fragment>
