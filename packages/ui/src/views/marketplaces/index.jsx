--- conflicted
+++ resolved
@@ -38,12 +38,8 @@
 import ToggleButtonGroup from '@mui/material/ToggleButtonGroup'
 import { MarketplaceTable } from '@/ui-component/table/MarketplaceTable'
 import MenuItem from '@mui/material/MenuItem'
-<<<<<<< HEAD
-import { translationObject } from '@/translate'
-=======
 import ViewHeader from '@/layout/MainLayout/ViewHeader'
 import ErrorBoundary from '@/ErrorBoundary'
->>>>>>> 7006d64d
 
 function TabPanel(props) {
     const { children, value, index, ...other } = props
@@ -232,69 +228,6 @@
 
     return (
         <>
-<<<<<<< HEAD
-            <MainCard sx={{ background: customization.isDarkMode ? theme.palette.common.black : '' }}>
-                <Box sx={{ flexGrow: 1 }}>
-                    <Toolbar
-                        disableGutters={true}
-                        style={{
-                            margin: 1,
-                            padding: 1,
-                            paddingBottom: 10,
-                            display: 'flex',
-                            justifyContent: 'space-between',
-                            width: '100%'
-                        }}
-                    >
-                        <h1>Marketplace</h1>
-                        <TextField
-                            size='small'
-                            id='search-filter-textbox'
-                            sx={{ display: { xs: 'none', sm: 'block' }, ml: 3 }}
-                            variant='outlined'
-                            fullWidth='true'
-                            placeholder='Поиск по имени узла'
-                            onChange={onSearchChange}
-                            InputProps={{
-                                startAdornment: (
-                                    <InputAdornment position='start'>
-                                        <IconSearch />
-                                    </InputAdornment>
-                                )
-                            }}
-                        />
-                        <Button
-                            sx={{ width: '220px', ml: 3, mr: 5 }}
-                            variant='outlined'
-                            onClick={() => setOpen(!open)}
-                            startIcon={open ? <IconChevronsUp /> : <IconChevronsDown />}
-                        >
-                            {open ? 'Спрятать фильтры' : 'Показать фильтры'}
-                        </Button>
-                        <Box sx={{ flexGrow: 1 }} />
-                        <ButtonGroup sx={{ maxHeight: 40 }} disableElevation variant='contained' aria-label='outlined primary button group'>
-                            <ButtonGroup disableElevation variant='contained' aria-label='outlined primary button group'>
-                                <ToggleButtonGroup
-                                    sx={{ maxHeight: 40 }}
-                                    value={view}
-                                    color='primary'
-                                    exclusive
-                                    onChange={handleViewChange}
-                                >
-                                    <ToggleButton
-                                        sx={{ color: theme?.customization?.isDarkMode ? 'white' : 'inherit' }}
-                                        variant='contained'
-                                        value='card'
-                                        title='Карточки'
-                                    >
-                                        <IconLayoutGrid />
-                                    </ToggleButton>
-                                    <ToggleButton
-                                        sx={{ color: theme?.customization?.isDarkMode ? 'white' : 'inherit' }}
-                                        variant='contained'
-                                        value='list'
-                                        title='Список'
-=======
             <MainCard>
                 {error ? (
                     <ErrorBoundary error={error} />
@@ -313,7 +246,7 @@
                                         }}
                                     >
                                         <InputLabel size='small' id='filter-badge-label'>
-                                            Tag
+                                            Тэг
                                         </InputLabel>
                                         <Select
                                             labelId='filter-badge-label'
@@ -349,7 +282,7 @@
                                         }}
                                     >
                                         <InputLabel size='small' id='type-badge-label'>
-                                            Type
+                                            Тип
                                         </InputLabel>
                                         <Select
                                             size='small'
@@ -383,10 +316,9 @@
                                             justifyContent: 'end',
                                             minWidth: 120
                                         }}
->>>>>>> 7006d64d
                                     >
                                         <InputLabel size='small' id='type-fw-label'>
-                                            Framework
+                                          Фреймворк
                                         </InputLabel>
                                         <Select
                                             size='small'
@@ -419,140 +351,6 @@
                             searchPlaceholder='Search Name/Description/Node'
                             title='Marketplace'
                         >
-<<<<<<< HEAD
-                            <FormControl sx={{ m: 1, width: 250 }}>
-                                <InputLabel size='small' id='filter-badge-label'>
-                                    Тэг
-                                </InputLabel>
-                                <Select
-                                    labelId='filter-badge-label'
-                                    id='filter-badge-checkbox'
-                                    size='small'
-                                    multiple
-                                    value={badgeFilter}
-                                    onChange={handleBadgeFilterChange}
-                                    input={<OutlinedInput label='Badge' />}
-                                    renderValue={(selected) => selected.map((value) => translationObject[value]).join(', ')}
-                                    MenuProps={MenuProps}
-                                >
-                                    {badges.map((name) => (
-                                        <MenuItem key={name} value={name}>
-                                            <Checkbox checked={badgeFilter.indexOf(name) > -1} />
-
-                                            <ListItemText primary={translationObject[name]} />
-                                        </MenuItem>
-                                    ))}
-                                </Select>
-                            </FormControl>
-                            <FormControl sx={{ m: 1, width: 250 }}>
-                                <InputLabel size='small' id='type-badge-label'>
-                                    Тип
-                                </InputLabel>
-                                <Select
-                                    size='small'
-                                    labelId='type-badge-label'
-                                    id='type-badge-checkbox'
-                                    multiple
-                                    value={typeFilter}
-                                    onChange={handleTypeFilterChange}
-                                    input={<OutlinedInput label='Badge' />}
-                                    renderValue={(selected) => selected.map((value) => translationObject[value]).join(', ')}
-                                    MenuProps={MenuProps}
-                                >
-                                    {types.map((name) => (
-                                        <MenuItem key={name} value={name}>
-                                            <Checkbox checked={typeFilter.indexOf(name) > -1} />
-                                            <ListItemText primary={translationObject[name]} />
-                                        </MenuItem>
-                                    ))}
-                                </Select>
-                            </FormControl>
-                            <FormControl sx={{ m: 1, width: 250 }}>
-                                <InputLabel size='small' id='type-fw-label'>
-                                    Фреймворк
-                                </InputLabel>
-                                <Select
-                                    size='small'
-                                    labelId='type-fw-label'
-                                    id='type-fw-checkbox'
-                                    multiple
-                                    value={frameworkFilter}
-                                    onChange={handleFrameworkFilterChange}
-                                    input={<OutlinedInput label='Badge' />}
-                                    renderValue={(selected) => selected.join(', ')}
-                                    MenuProps={MenuProps}
-                                >
-                                    {framework.map((name) => (
-                                        <MenuItem key={name} value={name}>
-                                            <Checkbox checked={frameworkFilter.indexOf(name) > -1} />
-                                            <ListItemText primary={name} />
-                                        </MenuItem>
-                                    ))}
-                                </Select>
-                            </FormControl>
-                        </Toolbar>
-                    </Box>
-                )}
-
-                {!isLoading && (!view || view === 'card') && getAllTemplatesMarketplacesApi.data && (
-                    <>
-                        <Grid container spacing={gridSpacing}>
-                            {getAllTemplatesMarketplacesApi.data
-                                .filter(filterByBadge)
-                                .filter(filterByType)
-                                .filter(filterFlows)
-                                .filter(filterByFramework)
-                                .map((data, index) => (
-                                    <Grid key={index} item lg={3} md={4} sm={6} xs={12}>
-                                        {data.badge && (
-                                            <Badge
-                                                sx={{
-                                                    '& .MuiBadge-badge': {
-                                                        right: 20
-                                                    }
-                                                }}
-                                                badgeContent={translationObject[data.badge]}
-                                                color={data.badge === 'POPULAR' ? 'primary' : 'error'}
-                                            >
-                                                {data.type === 'Chatflow' && (
-                                                    <ItemCard onClick={() => goToCanvas(data)} data={data} images={images[data.id]} />
-                                                )}
-                                                {data.type === 'Tool' && <ItemCard data={data} onClick={() => goToTool(data)} />}
-                                            </Badge>
-                                        )}
-                                        {!data.badge && data.type === 'Chatflow' && (
-                                            <ItemCard onClick={() => goToCanvas(data)} data={data} images={images[data.id]} />
-                                        )}
-                                        {!data.badge && data.type === 'Tool' && <ItemCard data={data} onClick={() => goToTool(data)} />}
-                                    </Grid>
-                                ))}
-                        </Grid>
-                    </>
-                )}
-                {!isLoading && view === 'list' && getAllTemplatesMarketplacesApi.data && (
-                    <MarketplaceTable
-                        sx={{ mt: 20 }}
-                        data={getAllTemplatesMarketplacesApi.data}
-                        filterFunction={filterFlows}
-                        filterByType={filterByType}
-                        filterByBadge={filterByBadge}
-                        filterByFramework={filterByFramework}
-                        goToTool={goToTool}
-                        goToCanvas={goToCanvas}
-                    />
-                )}
-
-                {!isLoading && (!getAllTemplatesMarketplacesApi.data || getAllTemplatesMarketplacesApi.data.length === 0) && (
-                    <Stack sx={{ alignItems: 'center', justifyContent: 'center' }} flexDirection='column'>
-                        <Box sx={{ p: 2, height: 'auto' }}>
-                            <img
-                                style={{ objectFit: 'cover', height: '30vh', width: 'auto' }}
-                                src={WorkflowEmptySVG}
-                                alt='WorkflowEmptySVG'
-                            />
-                        </Box>
-                        <div>Торговой площадки пока нет</div>
-=======
                             <ToggleButtonGroup
                                 sx={{ borderRadius: 2, height: '100%' }}
                                 value={view}
@@ -661,10 +459,9 @@
                                         alt='WorkflowEmptySVG'
                                     />
                                 </Box>
-                                <div>No Marketplace Yet</div>
+                                <div>Торговой площадки пока нет</div>
                             </Stack>
                         )}
->>>>>>> 7006d64d
                     </Stack>
                 )}
             </MainCard>
