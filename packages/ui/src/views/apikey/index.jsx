import * as PropTypes from 'prop-types'
import moment from 'moment/moment'
import { useEffect, useState } from 'react'
import { useDispatch, useSelector } from 'react-redux'
import { enqueueSnackbar as enqueueSnackbarAction, closeSnackbar as closeSnackbarAction } from '@/store/actions'

// material-ui
import {
    Button,
    Box,
    Chip,
    Skeleton,
    Stack,
    Table,
    TableBody,
    TableContainer,
    TableHead,
    TableRow,
    Paper,
    IconButton,
    Popover,
    Collapse,
    Typography
} from '@mui/material'
import TableCell, { tableCellClasses } from '@mui/material/TableCell'
import { useTheme, styled } from '@mui/material/styles'

// project imports
import MainCard from '@/ui-component/cards/MainCard'
import APIKeyDialog from './APIKeyDialog'
import ConfirmDialog from '@/ui-component/dialog/ConfirmDialog'
import ViewHeader from '@/layout/MainLayout/ViewHeader'
import ErrorBoundary from '@/ErrorBoundary'
import { PermissionButton, StyledPermissionButton } from '@/ui-component/button/RBACButtons'
import { Available } from '@/ui-component/rbac/available'
import UploadJSONFileDialog from '@/views/apikey/UploadJSONFileDialog'
import TablePagination, { DEFAULT_ITEMS_PER_PAGE } from '@/ui-component/pagination/TablePagination'

// API
import apiKeyApi from '@/api/apikey'
import { useError } from '@/store/context/ErrorContext'

// Hooks
import useApi from '@/hooks/useApi'
import useConfirm from '@/hooks/useConfirm'

// utils
import useNotifier from '@/utils/useNotifier'
import { t } from '@/i18n'

// Icons
import {
    IconTrash,
    IconEdit,
    IconCopy,
    IconChevronsUp,
    IconChevronsDown,
    IconX,
    IconPlus,
    IconEye,
    IconEyeOff,
    IconFileUpload
} from '@tabler/icons-react'
import APIEmptySVG from '@/assets/images/api_empty.svg'

// ==============================|| APIKey ||============================== //

const StyledTableCell = styled(TableCell)(({ theme }) => ({
    borderColor: theme.palette.grey[900] + 25,
    padding: '6px 16px',

    [`&.${tableCellClasses.head}`]: {
        color: theme.palette.grey[900]
    },
    [`&.${tableCellClasses.body}`]: {
        fontSize: 14,
        height: 64
    }
}))

const StyledTableRow = styled(TableRow)(() => ({
    // hide last border
    '&:last-child td, &:last-child th': {
        border: 0
    }
}))

function APIKeyRow(props) {
    const [open, setOpen] = useState(false)
    const theme = useTheme()

    return (
        <>
            <TableRow sx={{ '&:last-child td, &:last-child th': { border: 0 } }}>
                <StyledTableCell scope='row' style={{ width: '15%' }}>
                    {props.apiKey.keyName}
                </StyledTableCell>
                <StyledTableCell style={{ width: '40%' }}>
                    {props.showApiKeys.includes(props.apiKey.apiKey)
                        ? props.apiKey.apiKey
                        : `${props.apiKey.apiKey.substring(0, 2)}${'•'.repeat(18)}${props.apiKey.apiKey.substring(
                              props.apiKey.apiKey.length - 5
                          )}`}
                    <IconButton title='Copiar' color='success' onClick={props.onCopyClick}>
                        <IconCopy />
                    </IconButton>
                    <IconButton title='Mostrar' color='inherit' onClick={props.onShowAPIClick}>
                        {props.showApiKeys.includes(props.apiKey.apiKey) ? <IconEyeOff /> : <IconEye />}
                    </IconButton>
                    <Popover
                        open={props.open}
                        anchorEl={props.anchorEl}
                        onClose={props.onClose}
                        anchorOrigin={{
                            vertical: 'top',
                            horizontal: 'right'
                        }}
                        transformOrigin={{
                            vertical: 'top',
                            horizontal: 'left'
                        }}
                    >
                        <Typography variant='h6' sx={{ pl: 1, pr: 1, color: 'white', background: props.theme.palette.success.dark }}>
                            Copied!
                        </Typography>
                    </Popover>
                </StyledTableCell>
                <StyledTableCell>
                    {props.apiKey.chatFlows.length}{' '}
                    {props.apiKey.chatFlows.length > 0 && (
                        <IconButton aria-label='expand row' size='small' color='inherit' onClick={() => setOpen(!open)}>
                            {props.apiKey.chatFlows.length > 0 && open ? <IconChevronsUp /> : <IconChevronsDown />}
                        </IconButton>
                    )}
                </StyledTableCell>
                <StyledTableCell>{moment(props.apiKey.createdAt).format('MMMM Do, YYYY')}</StyledTableCell>
                <Available permission={'apikeys:update,apikeys:create'}>
                    <StyledTableCell>
                        <IconButton title='Editar' color='primary' onClick={props.onEditClick}>
                            <IconEdit />
                        </IconButton>
                    </StyledTableCell>
                </Available>
                <Available permission={'apikeys:delete'}>
                    <StyledTableCell>
                        <IconButton title='Excluir' color='error' onClick={props.onDeleteClick}>
                            <IconTrash />
                        </IconButton>
                    </StyledTableCell>
                </Available>
            </TableRow>
            {open && (
                <TableRow sx={{ '& td': { border: 0 } }}>
                    <StyledTableCell sx={{ p: 2 }} colSpan={6}>
                        <Collapse in={open} timeout='auto' unmountOnExit>
                            <Box sx={{ borderRadius: 2, border: 1, borderColor: theme.palette.grey[900] + 25, overflow: 'hidden' }}>
                                <Table aria-label='chatflow table'>
                                    <TableHead sx={{ height: 48 }}>
                                        <TableRow>
                                            <StyledTableCell sx={{ width: '30%' }}>Chatflow Name</StyledTableCell>
                                            <StyledTableCell sx={{ width: '20%' }}>Modified On</StyledTableCell>
                                            <StyledTableCell sx={{ width: '50%' }}>Category</StyledTableCell>
                                        </TableRow>
                                    </TableHead>
                                    <TableBody>
                                        {props.apiKey.chatFlows.map((flow, index) => (
                                            <TableRow key={index}>
                                                <StyledTableCell>{flow.flowName}</StyledTableCell>
                                                <StyledTableCell>{moment(flow.updatedDate).format('MMMM Do, YYYY')}</StyledTableCell>
                                                <StyledTableCell>
                                                    &nbsp;
                                                    {flow.category &&
                                                        flow.category
                                                            .split(';')
                                                            .map((tag, index) => (
                                                                <Chip key={index} label={tag} style={{ marginRight: 5, marginBottom: 5 }} />
                                                            ))}
                                                </StyledTableCell>
                                            </TableRow>
                                        ))}
                                    </TableBody>
                                </Table>
                            </Box>
                        </Collapse>
                    </StyledTableCell>
                </TableRow>
            )}
        </>
    )
}

APIKeyRow.propTypes = {
    apiKey: PropTypes.any,
    showApiKeys: PropTypes.arrayOf(PropTypes.any),
    onCopyClick: PropTypes.func,
    onShowAPIClick: PropTypes.func,
    open: PropTypes.bool,
    anchorEl: PropTypes.any,
    onClose: PropTypes.func,
    theme: PropTypes.any,
    onEditClick: PropTypes.func,
    onDeleteClick: PropTypes.func
}
const APIKey = () => {
    const theme = useTheme()
    const customization = useSelector((state) => state.customization)

    const dispatch = useDispatch()
    useNotifier()
    const { error, setError } = useError()

    const enqueueSnackbar = (...args) => dispatch(enqueueSnackbarAction(...args))
    const closeSnackbar = (...args) => dispatch(closeSnackbarAction(...args))

    const [isLoading, setLoading] = useState(true)
    const [showDialog, setShowDialog] = useState(false)
    const [dialogProps, setDialogProps] = useState({})
    const [apiKeys, setAPIKeys] = useState([])
    const [anchorEl, setAnchorEl] = useState(null)
    const [showApiKeys, setShowApiKeys] = useState([])
    const openPopOver = Boolean(anchorEl)

    const [showUploadDialog, setShowUploadDialog] = useState(false)
    const [uploadDialogProps, setUploadDialogProps] = useState({})

    const [search, setSearch] = useState('')

    /* Table Pagination */
    const [currentPage, setCurrentPage] = useState(1)
    const [pageLimit, setPageLimit] = useState(DEFAULT_ITEMS_PER_PAGE)
    const [total, setTotal] = useState(0)

    const onChange = (page, pageLimit) => {
        setCurrentPage(page)
        setPageLimit(pageLimit)
        refresh(page, pageLimit)
    }

    const refresh = (page, limit) => {
        const params = {
            page: page || currentPage,
            limit: limit || pageLimit
        }
        getAllAPIKeysApi.request(params)
    }

    const onSearchChange = (event) => {
        setSearch(event.target.value)
    }
    function filterKeys(data) {
        return data.keyName.toLowerCase().indexOf(search.toLowerCase()) > -1
    }

    const { confirm } = useConfirm()

    const getAllAPIKeysApi = useApi(apiKeyApi.getAllAPIKeys)

    const onShowApiKeyClick = (apikey) => {
        const index = showApiKeys.indexOf(apikey)
        if (index > -1) {
            //showApiKeys.splice(index, 1)
            const newShowApiKeys = showApiKeys.filter(function (item) {
                return item !== apikey
            })
            setShowApiKeys(newShowApiKeys)
        } else {
            setShowApiKeys((prevkeys) => [...prevkeys, apikey])
        }
    }

    const handleClosePopOver = () => {
        setAnchorEl(null)
    }

    const addNew = () => {
        const dialogProp = {
<<<<<<< HEAD
            title: 'Adicionar Nova Chave de API',
            type: 'ADD',
            cancelButtonName: 'Cancelar',
            confirmButtonName: 'Adicionar',
=======
            title: t('apikeys.addNewAPIKey'),
            type: 'ADD',
            cancelButtonName: t('common.cancel'),
            confirmButtonName: t('common.add'),
>>>>>>> 987b3bae
            customBtnId: 'btn_confirmAddingApiKey'
        }
        setDialogProps(dialogProp)
        setShowDialog(true)
    }

    const edit = (key) => {
        const dialogProp = {
            title: t('apikeys.editAPIKey'),
            type: 'EDIT',
            cancelButtonName: t('common.cancel'),
            confirmButtonName: t('common.save'),
            customBtnId: 'btn_confirmEditingApiKey',
            key
        }
        setDialogProps(dialogProp)
        setShowDialog(true)
    }

    const uploadDialog = () => {
        const dialogProp = {
            type: 'ADD',
            cancelButtonName: 'Cancel',
            confirmButtonName: 'Upload',
            data: {}
        }
        setUploadDialogProps(dialogProp)
        setShowUploadDialog(true)
    }

    const deleteKey = async (key) => {
        const confirmPayload = {
            title: `Delete`,
            description:
                key.chatFlows.length === 0
                    ? `Delete key [${key.keyName}] ? `
                    : `Delete key [${key.keyName}] ?\n There are ${key.chatFlows.length} chatflows using this key.`,
            confirmButtonName: 'Delete',
            cancelButtonName: 'Cancel',
            customBtnId: 'btn_initiateDeleteApiKey'
        }
        const isConfirmed = await confirm(confirmPayload)

        if (isConfirmed) {
            try {
                const deleteResp = await apiKeyApi.deleteAPI(key.id)
                if (deleteResp.data) {
                    enqueueSnackbar({
                        message: 'API key deleted',
                        options: {
                            key: new Date().getTime() + Math.random(),
                            variant: 'success',
                            action: (key) => (
                                <Button style={{ color: 'white' }} onClick={() => closeSnackbar(key)}>
                                    <IconX />
                                </Button>
                            )
                        }
                    })
                    onConfirm()
                }
            } catch (error) {
                enqueueSnackbar({
                    message: `Failed to delete API key: ${
                        typeof error.response.data === 'object' ? error.response.data.message : error.response.data
                    }`,
                    options: {
                        key: new Date().getTime() + Math.random(),
                        variant: 'error',
                        persist: true,
                        action: (key) => (
                            <Button style={{ color: 'white' }} onClick={() => closeSnackbar(key)}>
                                <IconX />
                            </Button>
                        )
                    }
                })
                onCancel()
            }
        }
    }

    const onConfirm = () => {
        setShowDialog(false)
        setShowUploadDialog(false)
        refresh(currentPage, pageLimit)
    }

    useEffect(() => {
        refresh(currentPage, pageLimit)
        // eslint-disable-next-line react-hooks/exhaustive-deps
    }, [])

    useEffect(() => {
        setLoading(getAllAPIKeysApi.loading)
    }, [getAllAPIKeysApi.loading])

    useEffect(() => {
        if (getAllAPIKeysApi.data) {
            setAPIKeys(getAllAPIKeysApi.data?.data)
            setTotal(getAllAPIKeysApi.data?.total)
        }
    }, [getAllAPIKeysApi.data])

    return (
        <>
            <MainCard>
                {error ? (
                    <ErrorBoundary error={error} />
                ) : (
                    <Stack flexDirection='column' sx={{ gap: 3 }}>
                        <ViewHeader
                            onSearchChange={onSearchChange}
                            search={true}
<<<<<<< HEAD
                            searchPlaceholder='Pesquisar Chaves de API'
                            title='Chaves de API'
                            description='Chaves de autenticação da API e SDK do Flowise'
=======
                            searchPlaceholder={t('common.searchPlaceholder')}
                            title={t('apikeys.title')}
                            description={t('apikeys.description')}
>>>>>>> 987b3bae
                        >
                            <PermissionButton
                                permissionId={'apikeys:import'}
                                variant='outlined'
                                sx={{ borderRadius: 2, height: '100%' }}
                                onClick={uploadDialog}
                                startIcon={<IconFileUpload />}
                                id='btn_importApiKeys'
                            >
                                {t('action.import')}
                            </PermissionButton>
                            <StyledPermissionButton
                                permissionId={'apikeys:create'}
                                variant='contained'
                                sx={{ borderRadius: 2, height: '100%' }}
                                onClick={addNew}
                                startIcon={<IconPlus />}
                                id='btn_createApiKey'
                            >
                                {t('apikeys.createKey')}
                            </StyledPermissionButton>
                        </ViewHeader>
                        {!isLoading && apiKeys?.length <= 0 ? (
                            <Stack sx={{ alignItems: 'center', justifyContent: 'center' }} flexDirection='column'>
                                <Box sx={{ p: 2, height: 'auto' }}>
                                    <img
                                        style={{ objectFit: 'cover', height: '20vh', width: 'auto' }}
                                        src={APIEmptySVG}
                                        alt='APIEmptySVG'
                                    />
                                </Box>
<<<<<<< HEAD
                                <div>Nenhuma Chave de API Ainda</div>
=======
                                <div>{t('apikeys.noAPIKeysYet')}</div>
>>>>>>> 987b3bae
                            </Stack>
                        ) : (
                            <>
                                <TableContainer
                                    sx={{ border: 1, borderColor: theme.palette.grey[900] + 25, borderRadius: 2 }}
                                    component={Paper}
                                >
                                    <Table sx={{ minWidth: 650 }} aria-label='simple table'>
                                        <TableHead
                                            sx={{
                                                backgroundColor: customization.isDarkMode
                                                    ? theme.palette.common.black
                                                    : theme.palette.grey[100],
                                                height: 56
                                            }}
                                        >
                                            <TableRow>
                                                <StyledTableCell>Key Name</StyledTableCell>
                                                <StyledTableCell>API Key</StyledTableCell>
                                                <StyledTableCell>Usage</StyledTableCell>
                                                <StyledTableCell>Updated</StyledTableCell>
                                                <Available permission={'apikeys:update,apikeys:create'}>
                                                    <StyledTableCell> </StyledTableCell>
                                                </Available>
                                                <Available permission={'apikeys:delete'}>
                                                    <StyledTableCell> </StyledTableCell>
                                                </Available>
                                            </TableRow>
                                        </TableHead>
                                        <TableBody>
                                            {isLoading ? (
                                                <>
                                                    <StyledTableRow>
                                                        <StyledTableCell>
                                                            <Skeleton variant='text' />
                                                        </StyledTableCell>
                                                        <StyledTableCell>
                                                            <Skeleton variant='text' />
                                                        </StyledTableCell>
                                                        <StyledTableCell>
                                                            <Skeleton variant='text' />
                                                        </StyledTableCell>
                                                        <StyledTableCell>
                                                            <Skeleton variant='text' />
                                                        </StyledTableCell>
                                                        <Available permission={'apikeys:update,apikeys:create'}>
                                                            <StyledTableCell> </StyledTableCell>
                                                        </Available>
                                                        <Available permission={'apikeys:delete'}>
                                                            <StyledTableCell> </StyledTableCell>
                                                        </Available>
                                                    </StyledTableRow>
                                                    <StyledTableRow>
                                                        <StyledTableCell>
                                                            <Skeleton variant='text' />
                                                        </StyledTableCell>
                                                        <StyledTableCell>
                                                            <Skeleton variant='text' />
                                                        </StyledTableCell>
                                                        <StyledTableCell>
                                                            <Skeleton variant='text' />
                                                        </StyledTableCell>
                                                        <StyledTableCell>
                                                            <Skeleton variant='text' />
                                                        </StyledTableCell>
                                                        <Available permission={'apikeys:update,apikeys:create'}>
                                                            <StyledTableCell> </StyledTableCell>
                                                        </Available>
                                                        <Available permission={'apikeys:delete'}>
                                                            <StyledTableCell> </StyledTableCell>
                                                        </Available>
                                                    </StyledTableRow>
                                                </>
                                            ) : (
                                                <>
                                                    {apiKeys?.filter(filterKeys).map((key, index) => (
                                                        <APIKeyRow
                                                            key={index}
                                                            apiKey={key}
                                                            showApiKeys={showApiKeys}
                                                            onCopyClick={(event) => {
                                                                navigator.clipboard.writeText(key.apiKey)
                                                                setAnchorEl(event.currentTarget)
                                                                setTimeout(() => {
                                                                    handleClosePopOver()
                                                                }, 1500)
                                                            }}
                                                            onShowAPIClick={() => onShowApiKeyClick(key.apiKey)}
                                                            open={openPopOver}
                                                            anchorEl={anchorEl}
                                                            onClose={handleClosePopOver}
                                                            theme={theme}
                                                            onEditClick={() => edit(key)}
                                                            onDeleteClick={() => deleteKey(key)}
                                                        />
                                                    ))}
                                                </>
                                            )}
                                        </TableBody>
                                    </Table>
                                </TableContainer>
                                {/* Pagination and Page Size Controls */}
                                <TablePagination currentPage={currentPage} limit={pageLimit} total={total} onChange={onChange} />
                            </>
                        )}
                    </Stack>
                )}
            </MainCard>
            <APIKeyDialog
                show={showDialog}
                dialogProps={dialogProps}
                onCancel={() => setShowDialog(false)}
                onConfirm={onConfirm}
                setError={setError}
            ></APIKeyDialog>
            {showUploadDialog && (
                <UploadJSONFileDialog
                    show={showUploadDialog}
                    dialogProps={uploadDialogProps}
                    onCancel={() => setShowUploadDialog(false)}
                    onConfirm={onConfirm}
                ></UploadJSONFileDialog>
            )}
            <ConfirmDialog />
        </>
    )
}

export default APIKey<|MERGE_RESOLUTION|>--- conflicted
+++ resolved
@@ -101,10 +101,10 @@
                         : `${props.apiKey.apiKey.substring(0, 2)}${'•'.repeat(18)}${props.apiKey.apiKey.substring(
                               props.apiKey.apiKey.length - 5
                           )}`}
-                    <IconButton title='Copiar' color='success' onClick={props.onCopyClick}>
+                    <IconButton title='Copy' color='success' onClick={props.onCopyClick}>
                         <IconCopy />
                     </IconButton>
-                    <IconButton title='Mostrar' color='inherit' onClick={props.onShowAPIClick}>
+                    <IconButton title='Show' color='inherit' onClick={props.onShowAPIClick}>
                         {props.showApiKeys.includes(props.apiKey.apiKey) ? <IconEyeOff /> : <IconEye />}
                     </IconButton>
                     <Popover
@@ -136,14 +136,14 @@
                 <StyledTableCell>{moment(props.apiKey.createdAt).format('MMMM Do, YYYY')}</StyledTableCell>
                 <Available permission={'apikeys:update,apikeys:create'}>
                     <StyledTableCell>
-                        <IconButton title='Editar' color='primary' onClick={props.onEditClick}>
+                        <IconButton title='Edit' color='primary' onClick={props.onEditClick}>
                             <IconEdit />
                         </IconButton>
                     </StyledTableCell>
                 </Available>
                 <Available permission={'apikeys:delete'}>
                     <StyledTableCell>
-                        <IconButton title='Excluir' color='error' onClick={props.onDeleteClick}>
+                        <IconButton title='Delete' color='error' onClick={props.onDeleteClick}>
                             <IconTrash />
                         </IconButton>
                     </StyledTableCell>
@@ -274,17 +274,10 @@
 
     const addNew = () => {
         const dialogProp = {
-<<<<<<< HEAD
-            title: 'Adicionar Nova Chave de API',
-            type: 'ADD',
-            cancelButtonName: 'Cancelar',
-            confirmButtonName: 'Adicionar',
-=======
             title: t('apikeys.addNewAPIKey'),
             type: 'ADD',
             cancelButtonName: t('common.cancel'),
             confirmButtonName: t('common.add'),
->>>>>>> 987b3bae
             customBtnId: 'btn_confirmAddingApiKey'
         }
         setDialogProps(dialogProp)
@@ -399,15 +392,9 @@
                         <ViewHeader
                             onSearchChange={onSearchChange}
                             search={true}
-<<<<<<< HEAD
-                            searchPlaceholder='Pesquisar Chaves de API'
-                            title='Chaves de API'
-                            description='Chaves de autenticação da API e SDK do Flowise'
-=======
                             searchPlaceholder={t('common.searchPlaceholder')}
                             title={t('apikeys.title')}
                             description={t('apikeys.description')}
->>>>>>> 987b3bae
                         >
                             <PermissionButton
                                 permissionId={'apikeys:import'}
@@ -439,11 +426,7 @@
                                         alt='APIEmptySVG'
                                     />
                                 </Box>
-<<<<<<< HEAD
-                                <div>Nenhuma Chave de API Ainda</div>
-=======
                                 <div>{t('apikeys.noAPIKeysYet')}</div>
->>>>>>> 987b3bae
                             </Stack>
                         ) : (
                             <>
