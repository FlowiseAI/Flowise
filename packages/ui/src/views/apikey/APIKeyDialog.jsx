--- conflicted
+++ resolved
@@ -79,13 +79,9 @@
         } catch (error) {
             setError(error)
             enqueueSnackbar({
-<<<<<<< HEAD
-                message: `Ошибка удаления API ключа: ${errorData}`,
-=======
-                message: `Failed to add new API key: ${
+                message: `Ошибка удаления API ключа: ${
                     typeof error.response.data === 'object' ? error.response.data.message : error.response.data
                 }`,
->>>>>>> 7006d64d
                 options: {
                     key: new Date().getTime() + Math.random(),
                     variant: 'error',
@@ -122,13 +118,9 @@
         } catch (error) {
             setError(error)
             enqueueSnackbar({
-<<<<<<< HEAD
-                message: `Ошибка сохранения API ключа: ${errorData}`,
-=======
-                message: `Failed to save API key: ${
+                message: `Ошибка сохранения API ключа: ${
                     typeof error.response.data === 'object' ? error.response.data.message : error.response.data
                 }`,
->>>>>>> 7006d64d
                 options: {
                     key: new Date().getTime() + Math.random(),
                     variant: 'error',
@@ -224,19 +216,11 @@
             </DialogContent>
             <DialogActions>
                 <StyledButton
-<<<<<<< HEAD
-                    sx={{ borderRadius: '12px' }}
-                    variant='contained'
-                    onClick={() => (dialogProps.type === 'ADD' ? addNewKey() : saveKey())}
-                >
-                    Добавить
-=======
                     variant='contained'
                     onClick={() => (dialogProps.type === 'ADD' ? addNewKey() : saveKey())}
                     id={dialogProps.customBtnId}
                 >
                     {dialogProps.confirmButtonName}
->>>>>>> 7006d64d
                 </StyledButton>
             </DialogActions>
         </Dialog>
