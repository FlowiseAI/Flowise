'use client'
import PropTypes from 'prop-types'
import { useEffect, useState, useMemo } from 'react'
import { useNavigate } from '@/utils/navigation'
import { Box, Tabs, Tab, FormControl, InputLabel, Select, MenuItem } from '@mui/material'
import FlowListView from '@/ui-component/lists/FlowListView'
import ViewHeader from '@/layout/MainLayout/ViewHeader'
import MainCard from '@/ui-component/cards/MainCard'
import { StyledButton } from '@/ui-component/button/StyledButton'
import { IconPlus } from '@tabler/icons-react'

// API
import chatflowsApi from '@/api/chatflows'
import marketplacesApi from '@/api/marketplaces'

// Hooks
import useApi from '@/hooks/useApi'

// const
import { baseURL } from '@/store/constant'
import { useAuth0 } from '@auth0/auth0-react'
import { useFlags } from 'flagsmith/react'

function TabPanel(props) {
    const { children, value, index, ...other } = props
    return (
        <div
            role='tabpanel'
            hidden={value !== index}
            id={`chatflow-tabpanel-${index}`}
            aria-labelledby={`chatflow-tab-${index}`}
            {...other}
        >
            {value === index && <Box sx={{ p: 3 }}>{children}</Box>}
        </div>
    )
}

TabPanel.propTypes = {
    children: PropTypes.node,
    index: PropTypes.number.isRequired,
    value: PropTypes.number.isRequired
}

const Chatflows = () => {
    const navigate = useNavigate()
<<<<<<< HEAD
=======
    const { user } = useAuth0()
    const flags = useFlags(['org:manage'])
>>>>>>> 71826bb4
    const [tabValue, setTabValue] = useState(0)
    const [isLoading, setLoading] = useState(true)
    const [error, setError] = useState(null)
    const [images, setImages] = useState({})
    const [nodeTypes, setNodeTypes] = useState({})
    const [myChatflows, setMyChatflows] = useState([])
    const [answerAIChatflows, setAnswerAIChatflows] = useState([])
    const [communityChatflows, setCommunityChatflows] = useState([])
    const [organizationChatflows, setOrganizationChatflows] = useState([])

    const [search, setSearch] = useState('')
    const [categoryFilter, setCategoryFilter] = useState('All')
    const [categories, setCategories] = useState(['All'])

    const getAllChatflowsApi = useApi(chatflowsApi.getAllChatflows)
    const getMarketplaceChatflowsApi = useApi(marketplacesApi.getAllTemplatesFromMarketplaces)

    const handleTabChange = (event, newValue) => {
        setTabValue(newValue)
    }

    const addNew = () => {
        navigate('/canvas')
    }

    const goToCanvas = (selectedChatflow) => {
        navigate(`/canvas/${selectedChatflow.id}`)
    }

    const goToMarketplaceCanvas = (selectedChatflow) => {
        navigate(`/marketplace/${selectedChatflow.id}`, {
            state: selectedChatflow
        })
    }

    const onSearchChange = (event) => {
        setSearch(event.target.value)
    }

    const handleCategoryChange = (event) => {
        setCategoryFilter(event.target.value)
    }

    useEffect(() => {
        getAllChatflowsApi.request()
        getMarketplaceChatflowsApi.request()
    }, [user])

    useEffect(() => {
        if (getAllChatflowsApi.error || getMarketplaceChatflowsApi.error) {
            setError(getAllChatflowsApi.error || getMarketplaceChatflowsApi.error)
        }
    }, [getAllChatflowsApi.error, getMarketplaceChatflowsApi.error])

    useEffect(() => {
        setLoading(getAllChatflowsApi.loading || getMarketplaceChatflowsApi.loading)
    }, [getAllChatflowsApi.loading, getMarketplaceChatflowsApi.loading])

    useEffect(() => {
        if (getAllChatflowsApi.data && getMarketplaceChatflowsApi.data) {
            const processFlowData = (flows) => {
                const processedImages = {}
                const processedNodeTypes = {}
                flows.forEach((flow) => {
                    if (flow && flow.flowData) {
                        const flowData = JSON.parse(flow.flowData)
                        const nodes = flowData.nodes || []
                        processedImages[flow.id] = []
                        processedNodeTypes[flow.id] = []
                        nodes.forEach((node) => {
                            if (['Agents', 'Chains', 'Chat Models', 'Tools', 'Document Loaders'].includes(node.data.category)) {
                                const imageSrc = `${baseURL}/api/v1/node-icon/${node.data.name}`
                                if (!processedImages[flow.id].includes(imageSrc)) {
                                    processedImages[flow.id].push(imageSrc)
                                    processedNodeTypes[flow.id].push(node.data.label)
                                }
                            }
                        })
                    }
                })
                return { processedImages, processedNodeTypes }
            }

            const myChatflowsData = getAllChatflowsApi.data
            const { processedImages: myImages, processedNodeTypes: myNodeTypes } = processFlowData(myChatflowsData)
            setMyChatflows(myChatflowsData?.filter((flow) => flow.isOwner))
            setOrganizationChatflows(myChatflowsData?.filter((flow) => !flow.isOwner))
            const marketplaceChatflows = getMarketplaceChatflowsApi.data
            const answerAIFlows = marketplaceChatflows.filter((flow) => flow.type === 'Chatflow')
            const communityFlows = marketplaceChatflows.filter((flow) => flow.type === 'Chatflow Community')

            const { processedImages: answerAIImages, processedNodeTypes: answerAINodeTypes } = processFlowData(answerAIFlows)
            const { processedImages: communityImages, processedNodeTypes: communityNodeTypes } = processFlowData(communityFlows)

            setAnswerAIChatflows(answerAIFlows)
            setCommunityChatflows(communityFlows)

            setImages({ ...myImages, ...answerAIImages, ...communityImages })
            setNodeTypes({ ...myNodeTypes, ...answerAINodeTypes, ...communityNodeTypes })

            const allFlows = [...myChatflowsData, ...answerAIFlows, ...communityFlows]
            const uniqueCategories = ['All', ...new Set(allFlows.flatMap((item) => (item?.category ? item.category.split(';') : [])))]
            setCategories(uniqueCategories)
        }
    }, [flags, user, getAllChatflowsApi.data, getMarketplaceChatflowsApi.data])

    const filterChatflows = (flows, search, categoryFilter) => {
        const searchRegex = new RegExp(search, 'i') // 'i' flag for case-insensitive search

        return flows.filter((flow) => {
            if (!flow) return false

            // Check category first
            const category = flow.category || ''
            if (categoryFilter !== 'All' && !category.includes(categoryFilter)) {
                return false
            }

            // If category matches, then check search
            const name = flow.name || flow.templateName || ''
            const description = flow.description || ''
            const searchText = `${name} ${description}`

            return searchRegex.test(searchText)
        })
    }

    const filteredMyChatflows = useMemo(() => filterChatflows(myChatflows, search, categoryFilter), [myChatflows, search, categoryFilter])

    const filteredAnswerAIChatflows = useMemo(
        () => filterChatflows(answerAIChatflows, search, categoryFilter),
        [answerAIChatflows, search, categoryFilter]
    )

    const filteredCommunityChatflows = useMemo(
        () => filterChatflows(communityChatflows, search, categoryFilter),
        [communityChatflows, search, categoryFilter]
    )

    const filteredOrganizationChatflows = useMemo(
        () => filterChatflows(organizationChatflows, search, categoryFilter),
        [organizationChatflows, search, categoryFilter]
    )

    return (
        <MainCard>
            <Box sx={{ display: 'flex', flexDirection: 'column', gap: 3 }}>
                <ViewHeader
                    onSearchChange={onSearchChange}
                    search={true}
                    searchPlaceholder='Search Name, Description or Category'
                    title='Chatflows'
                >
                    <FormControl sx={{ minWidth: 120, mr: 1 }}>
                        <InputLabel id='category-filter-label'>Category</InputLabel>
                        <Select labelId='category-filter-label' value={categoryFilter} onChange={handleCategoryChange} label='Category'>
                            {categories.map((category) => (
                                <MenuItem key={category} value={category}>
                                    {category}
                                </MenuItem>
                            ))}
                        </Select>
                    </FormControl>
                    <StyledButton variant='contained' onClick={addNew} startIcon={<IconPlus />}>
                        Add New
                    </StyledButton>
                </ViewHeader>

                <Box sx={{ borderBottom: 1, borderColor: 'divider' }}>
                    <Tabs value={tabValue} onChange={handleTabChange} aria-label='chatflow tabs'>
                        <Tab label='My Chatflows' />
                        <Tab label='AnswerAI Supported' />
                        <Tab label='Community' />
                        {flags?.['org:manage']?.enabled ? <Tab label='Organization Chatflows' /> : null}
                    </Tabs>
                </Box>
                <TabPanel value={tabValue} index={0}>
                    <FlowListView
                        data={filteredMyChatflows}
                        images={images}
                        nodeTypes={nodeTypes}
                        isLoading={isLoading}
                        updateFlowsApi={getAllChatflowsApi}
                        setError={setError}
                        type='chatflows'
                        onItemClick={goToCanvas}
                    />
                </TabPanel>
                <TabPanel value={tabValue} index={1}>
                    <FlowListView
                        data={filteredAnswerAIChatflows}
                        images={images}
                        nodeTypes={nodeTypes}
                        isLoading={isLoading}
                        updateFlowsApi={getMarketplaceChatflowsApi}
                        setError={setError}
                        type='marketplace'
                        onItemClick={goToMarketplaceCanvas}
                    />
                </TabPanel>
                <TabPanel value={tabValue} index={2}>
                    <FlowListView
                        data={filteredCommunityChatflows}
                        images={images}
                        nodeTypes={nodeTypes}
                        isLoading={isLoading}
                        updateFlowsApi={getMarketplaceChatflowsApi}
                        setError={setError}
                        type='marketplace'
                        onItemClick={goToMarketplaceCanvas}
                    />
                </TabPanel>
                <TabPanel value={tabValue} index={3}>
                    <FlowListView
                        data={filteredOrganizationChatflows}
                        images={images}
                        nodeTypes={nodeTypes}
                        isLoading={isLoading}
                        updateFlowsApi={getMarketplaceChatflowsApi}
                        setError={setError}
                        type='chatflows'
                        onItemClick={goToCanvas}
                    />
                </TabPanel>
            </Box>
        </MainCard>
    )
}

export default Chatflows<|MERGE_RESOLUTION|>--- conflicted
+++ resolved
@@ -44,11 +44,8 @@
 
 const Chatflows = () => {
     const navigate = useNavigate()
-<<<<<<< HEAD
-=======
     const { user } = useAuth0()
     const flags = useFlags(['org:manage'])
->>>>>>> 71826bb4
     const [tabValue, setTabValue] = useState(0)
     const [isLoading, setLoading] = useState(true)
     const [error, setError] = useState(null)
