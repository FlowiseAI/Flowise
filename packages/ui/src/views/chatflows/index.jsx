import { useEffect, useState } from 'react'
import { useNavigate } from 'react-router-dom'

// material-ui
<<<<<<< HEAD
import { Grid, Box, Stack, Toolbar, ToggleButton, ButtonGroup } from '@mui/material'
=======
import { Box, Skeleton, Stack, ToggleButton } from '@mui/material'
>>>>>>> 7006d64d
import { useTheme } from '@mui/material/styles'

// project imports
import MainCard from '@/ui-component/cards/MainCard'
import ItemCard from '@/ui-component/cards/ItemCard'
import { gridSpacing } from '@/store/constant'
import WorkflowEmptySVG from '@/assets/images/workflow_empty_startai.svg'
import LoginDialog from '@/ui-component/dialog/LoginDialog'
import ConfirmDialog from '@/ui-component/dialog/ConfirmDialog'

// API
import chatflowsApi from '@/api/chatflows'

// Hooks
import useApi from '@/hooks/useApi'

// const
import { baseURL } from '@/store/constant'

// icons
import { IconPlus, IconLayoutGrid, IconList } from '@tabler/icons'
import * as React from 'react'
import ToggleButtonGroup from '@mui/material/ToggleButtonGroup'
import { FlowListTable } from '@/ui-component/table/FlowListTable'
import { StyledButton } from '@/ui-component/button/StyledButton'
import ViewHeader from '@/layout/MainLayout/ViewHeader'
import ErrorBoundary from '@/ErrorBoundary'

// ==============================|| CHATFLOWS ||============================== //

const Chatflows = () => {
    const navigate = useNavigate()
    const theme = useTheme()

    const [isLoading, setLoading] = useState(true)
    const [error, setError] = useState(null)
    const [images, setImages] = useState({})
    const [search, setSearch] = useState('')
    const [loginDialogOpen, setLoginDialogOpen] = useState(false)
    const [loginDialogProps, setLoginDialogProps] = useState({})

    const getAllChatflowsApi = useApi(chatflowsApi.getAllChatflows)
    const [view, setView] = React.useState(localStorage.getItem('flowDisplayStyle') || 'card')

    const handleChange = (event, nextView) => {
        if (nextView === null) return
        localStorage.setItem('flowDisplayStyle', nextView)
        setView(nextView)
    }

    // eslint-disable-next-line unused-imports/no-unused-vars
    const onSearchChange = (event) => {
        setSearch(event.target.value)
    }

    function filterFlows(data) {
        return (
            data.name.toLowerCase().indexOf(search.toLowerCase()) > -1 ||
            (data.category && data.category.toLowerCase().indexOf(search.toLowerCase()) > -1)
        )
    }

    const onLoginClick = (username, password) => {
        localStorage.setItem('username', username)
        localStorage.setItem('password', password)
        navigate(0)
    }

    const addNew = () => {
        navigate('/canvas')
    }

    const goToCanvas = (selectedChatflow) => {
        navigate(`/canvas/${selectedChatflow.id}`)
    }

    useEffect(() => {
        getAllChatflowsApi.request()

        // eslint-disable-next-line react-hooks/exhaustive-deps
    }, [])

    useEffect(() => {
        if (getAllChatflowsApi.error) {
            if (getAllChatflowsApi.error?.response?.status === 401) {
                setLoginDialogProps({
                    title: 'Войти',
                    confirmButtonName: 'Войти'
                })
                setLoginDialogOpen(true)
            } else {
                setError(getAllChatflowsApi.error)
            }
        }
    }, [getAllChatflowsApi.error])

    useEffect(() => {
        setLoading(getAllChatflowsApi.loading)
    }, [getAllChatflowsApi.loading])

    useEffect(() => {
        if (getAllChatflowsApi.data) {
            try {
                const chatflows = getAllChatflowsApi.data
                const images = {}
                for (let i = 0; i < chatflows.length; i += 1) {
                    const flowDataStr = chatflows[i].flowData
                    const flowData = JSON.parse(flowDataStr)
                    const nodes = flowData.nodes || []
                    images[chatflows[i].id] = []
                    for (let j = 0; j < nodes.length; j += 1) {
                        const imageSrc = `${baseURL}/api/v1/node-icon/${nodes[j].data.name}`
                        if (!images[chatflows[i].id].includes(imageSrc)) {
                            images[chatflows[i].id].push(imageSrc)
                        }
                    }
                }
                setImages(images)
            } catch (e) {
                console.error(e)
            }
        }
    }, [getAllChatflowsApi.data])

    return (
<<<<<<< HEAD
        <MainCard sx={{ background: customization.isDarkMode ? theme.palette.common.black : '' }}>
            <Stack flexDirection='column'>
                <Box sx={{ flexGrow: 1 }}>
                    <Toolbar
                        disableGutters={true}
                        style={{
                            margin: 1,
                            padding: 1,
                            paddingBottom: 10,
                            display: 'flex',
                            justifyContent: 'space-between',
                            width: '100%'
                        }}
                    >
                        <h1>Проекты</h1>

                        <Box sx={{ flexGrow: 1 }} />
                        <ButtonGroup
                            sx={{ maxHeight: 40 }}
                            disableElevation
                            variant='contained'
                            aria-label='outlined secondary button group'
                        >
                            <ButtonGroup disableElevation variant='contained' aria-label='outlined secondary button group'>
                                <ToggleButtonGroup sx={{ maxHeight: 40 }} value={view} color='secondary' exclusive onChange={handleChange}>
                                    <ToggleButton
                                        sx={{ color: theme?.customization?.isDarkMode ? 'white' : 'inherit' }}
                                        variant='contained'
                                        value='card'
                                        title='Просмотр карты'
                                    >
                                        <IconLayoutGrid />
                                    </ToggleButton>
                                    <ToggleButton
                                        sx={{ color: theme?.customization?.isDarkMode ? 'white' : 'inherit' }}
                                        variant='contained'
                                        value='list'
                                        title='Посмотреть список'
                                    >
                                        <IconList />
                                    </ToggleButton>
                                </ToggleButtonGroup>
                            </ButtonGroup>
                            <Box sx={{ width: 5 }} />
                            <ButtonGroup disableElevation aria-label='outlined primary button group'>
                                <StyledButton
                                    sx={{ borderRadius: '12px' }}
                                    color='secondary'
                                    variant='contained'
                                    onClick={addNew}
                                    startIcon={<IconPlus />}
                                >
                                    Создать
                                </StyledButton>
                            </ButtonGroup>
                        </ButtonGroup>
                    </Toolbar>
                </Box>
                {!isLoading && (!view || view === 'card') && getAllChatflowsApi.data && (
                    <Grid container spacing={gridSpacing}>
                        {getAllChatflowsApi.data.filter(filterFlows).map((data, index) => (
                            <Grid key={index} item lg={3} md={4} sm={6} xs={12}>
                                <ItemCard onClick={() => goToCanvas(data)} data={data} images={images[data.id]} />
                            </Grid>
                        ))}
                    </Grid>
                )}
                {!isLoading && view === 'list' && getAllChatflowsApi.data && (
                    <FlowListTable
                        sx={{ mt: 20 }}
                        data={getAllChatflowsApi.data}
                        images={images}
                        filterFunction={filterFlows}
                        updateFlowsApi={getAllChatflowsApi}
                    />
                )}
            </Stack>

            {!isLoading && (!getAllChatflowsApi.data || getAllChatflowsApi.data.length === 0) && (
                <Stack sx={{ alignItems: 'center', justifyContent: 'center' }} flexDirection='column'>
                    <Box sx={{ p: 2, height: 'auto' }}>
                        <img style={{ objectFit: 'cover', height: '30vh', width: 'auto' }} src={WorkflowEmptySVG} alt='WorkflowEmptySVG' />
                    </Box>
                    <div>Пока нет чатов</div>
=======
        <MainCard>
            {error ? (
                <ErrorBoundary error={error} />
            ) : (
                <Stack flexDirection='column' sx={{ gap: 3 }}>
                    <ViewHeader onSearchChange={onSearchChange} search={true} searchPlaceholder='Search Name or Category' title='Chatflows'>
                        <ToggleButtonGroup
                            sx={{ borderRadius: 2, maxHeight: 40 }}
                            value={view}
                            color='primary'
                            exclusive
                            onChange={handleChange}
                        >
                            <ToggleButton
                                sx={{
                                    borderColor: theme.palette.grey[900] + 25,
                                    borderRadius: 2,
                                    color: theme?.customization?.isDarkMode ? 'white' : 'inherit'
                                }}
                                variant='contained'
                                value='card'
                                title='Card View'
                            >
                                <IconLayoutGrid />
                            </ToggleButton>
                            <ToggleButton
                                sx={{
                                    borderColor: theme.palette.grey[900] + 25,
                                    borderRadius: 2,
                                    color: theme?.customization?.isDarkMode ? 'white' : 'inherit'
                                }}
                                variant='contained'
                                value='list'
                                title='List View'
                            >
                                <IconList />
                            </ToggleButton>
                        </ToggleButtonGroup>
                        <StyledButton variant='contained' onClick={addNew} startIcon={<IconPlus />} sx={{ borderRadius: 2, height: 40 }}>
                            Add New
                        </StyledButton>
                    </ViewHeader>
                    {!view || view === 'card' ? (
                        <>
                            {isLoading && !getAllChatflowsApi.data ? (
                                <Box display='grid' gridTemplateColumns='repeat(3, 1fr)' gap={gridSpacing}>
                                    <Skeleton variant='rounded' height={160} />
                                    <Skeleton variant='rounded' height={160} />
                                    <Skeleton variant='rounded' height={160} />
                                </Box>
                            ) : (
                                <Box display='grid' gridTemplateColumns='repeat(3, 1fr)' gap={gridSpacing}>
                                    {getAllChatflowsApi.data?.filter(filterFlows).map((data, index) => (
                                        <ItemCard key={index} onClick={() => goToCanvas(data)} data={data} images={images[data.id]} />
                                    ))}
                                </Box>
                            )}
                        </>
                    ) : (
                        <FlowListTable
                            data={getAllChatflowsApi.data}
                            images={images}
                            isLoading={isLoading}
                            filterFunction={filterFlows}
                            updateFlowsApi={getAllChatflowsApi}
                            setError={setError}
                        />
                    )}
                    {!isLoading && (!getAllChatflowsApi.data || getAllChatflowsApi.data.length === 0) && (
                        <Stack sx={{ alignItems: 'center', justifyContent: 'center' }} flexDirection='column'>
                            <Box sx={{ p: 2, height: 'auto' }}>
                                <img
                                    style={{ objectFit: 'cover', height: '16vh', width: 'auto' }}
                                    src={WorkflowEmptySVG}
                                    alt='WorkflowEmptySVG'
                                />
                            </Box>
                            <div>No Chatflows Yet</div>
                        </Stack>
                    )}
>>>>>>> 7006d64d
                </Stack>
            )}

            <LoginDialog show={loginDialogOpen} dialogProps={loginDialogProps} onConfirm={onLoginClick} />
            <ConfirmDialog />
        </MainCard>
    )
}

export default Chatflows<|MERGE_RESOLUTION|>--- conflicted
+++ resolved
@@ -2,11 +2,7 @@
 import { useNavigate } from 'react-router-dom'
 
 // material-ui
-<<<<<<< HEAD
-import { Grid, Box, Stack, Toolbar, ToggleButton, ButtonGroup } from '@mui/material'
-=======
 import { Box, Skeleton, Stack, ToggleButton } from '@mui/material'
->>>>>>> 7006d64d
 import { useTheme } from '@mui/material/styles'
 
 // project imports
@@ -132,92 +128,6 @@
     }, [getAllChatflowsApi.data])
 
     return (
-<<<<<<< HEAD
-        <MainCard sx={{ background: customization.isDarkMode ? theme.palette.common.black : '' }}>
-            <Stack flexDirection='column'>
-                <Box sx={{ flexGrow: 1 }}>
-                    <Toolbar
-                        disableGutters={true}
-                        style={{
-                            margin: 1,
-                            padding: 1,
-                            paddingBottom: 10,
-                            display: 'flex',
-                            justifyContent: 'space-between',
-                            width: '100%'
-                        }}
-                    >
-                        <h1>Проекты</h1>
-
-                        <Box sx={{ flexGrow: 1 }} />
-                        <ButtonGroup
-                            sx={{ maxHeight: 40 }}
-                            disableElevation
-                            variant='contained'
-                            aria-label='outlined secondary button group'
-                        >
-                            <ButtonGroup disableElevation variant='contained' aria-label='outlined secondary button group'>
-                                <ToggleButtonGroup sx={{ maxHeight: 40 }} value={view} color='secondary' exclusive onChange={handleChange}>
-                                    <ToggleButton
-                                        sx={{ color: theme?.customization?.isDarkMode ? 'white' : 'inherit' }}
-                                        variant='contained'
-                                        value='card'
-                                        title='Просмотр карты'
-                                    >
-                                        <IconLayoutGrid />
-                                    </ToggleButton>
-                                    <ToggleButton
-                                        sx={{ color: theme?.customization?.isDarkMode ? 'white' : 'inherit' }}
-                                        variant='contained'
-                                        value='list'
-                                        title='Посмотреть список'
-                                    >
-                                        <IconList />
-                                    </ToggleButton>
-                                </ToggleButtonGroup>
-                            </ButtonGroup>
-                            <Box sx={{ width: 5 }} />
-                            <ButtonGroup disableElevation aria-label='outlined primary button group'>
-                                <StyledButton
-                                    sx={{ borderRadius: '12px' }}
-                                    color='secondary'
-                                    variant='contained'
-                                    onClick={addNew}
-                                    startIcon={<IconPlus />}
-                                >
-                                    Создать
-                                </StyledButton>
-                            </ButtonGroup>
-                        </ButtonGroup>
-                    </Toolbar>
-                </Box>
-                {!isLoading && (!view || view === 'card') && getAllChatflowsApi.data && (
-                    <Grid container spacing={gridSpacing}>
-                        {getAllChatflowsApi.data.filter(filterFlows).map((data, index) => (
-                            <Grid key={index} item lg={3} md={4} sm={6} xs={12}>
-                                <ItemCard onClick={() => goToCanvas(data)} data={data} images={images[data.id]} />
-                            </Grid>
-                        ))}
-                    </Grid>
-                )}
-                {!isLoading && view === 'list' && getAllChatflowsApi.data && (
-                    <FlowListTable
-                        sx={{ mt: 20 }}
-                        data={getAllChatflowsApi.data}
-                        images={images}
-                        filterFunction={filterFlows}
-                        updateFlowsApi={getAllChatflowsApi}
-                    />
-                )}
-            </Stack>
-
-            {!isLoading && (!getAllChatflowsApi.data || getAllChatflowsApi.data.length === 0) && (
-                <Stack sx={{ alignItems: 'center', justifyContent: 'center' }} flexDirection='column'>
-                    <Box sx={{ p: 2, height: 'auto' }}>
-                        <img style={{ objectFit: 'cover', height: '30vh', width: 'auto' }} src={WorkflowEmptySVG} alt='WorkflowEmptySVG' />
-                    </Box>
-                    <div>Пока нет чатов</div>
-=======
         <MainCard>
             {error ? (
                 <ErrorBoundary error={error} />
@@ -239,7 +149,7 @@
                                 }}
                                 variant='contained'
                                 value='card'
-                                title='Card View'
+                                title='Просмотр картыw'
                             >
                                 <IconLayoutGrid />
                             </ToggleButton>
@@ -251,13 +161,13 @@
                                 }}
                                 variant='contained'
                                 value='list'
-                                title='List View'
+                                title='Посмотреть список'
                             >
                                 <IconList />
                             </ToggleButton>
                         </ToggleButtonGroup>
                         <StyledButton variant='contained' onClick={addNew} startIcon={<IconPlus />} sx={{ borderRadius: 2, height: 40 }}>
-                            Add New
+                            Создать
                         </StyledButton>
                     </ViewHeader>
                     {!view || view === 'card' ? (
@@ -295,10 +205,9 @@
                                     alt='WorkflowEmptySVG'
                                 />
                             </Box>
-                            <div>No Chatflows Yet</div>
+                            <div>Пока нет чатов</div>
                         </Stack>
                     )}
->>>>>>> 7006d64d
                 </Stack>
             )}
 
