--- conflicted
+++ resolved
@@ -169,13 +169,9 @@
             }
         } catch (error) {
             enqueueSnackbar({
-<<<<<<< HEAD
-                message: `Не удалось сохранить конфигурацию чат-бота. ${errorData}`,
-=======
-                message: `Failed to save Chatbot Configuration: ${
+                message: `Не удалось сохранить конфигурацию чат-бота: ${
                     typeof error.response.data === 'object' ? error.response.data.message : error.response.data
                 }`,
->>>>>>> 7006d64d
                 options: {
                     key: new Date().getTime() + Math.random(),
                     variant: 'error',
@@ -210,13 +206,9 @@
             }
         } catch (error) {
             enqueueSnackbar({
-<<<<<<< HEAD
-                message: `Не удалось сохранить конфигурацию чат-бота.: ${errorData}`,
-=======
-                message: `Failed to save Chatbot Configuration: ${
+                message: `Не удалось сохранить конфигурацию чат-бота: ${
                     typeof error.response.data === 'object' ? error.response.data.message : error.response.data
                 }`,
->>>>>>> 7006d64d
                 options: {
                     key: new Date().getTime() + Math.random(),
                     variant: 'error',
@@ -442,18 +434,11 @@
                 'string',
                 'Привет! Это специальное приветственное сообщение'
             )}
-<<<<<<< HEAD
             {colorField(backgroundColor, 'backgroundColor', 'Фоновый цвет')}
+            {textField(errorMessage, 'errorMessage', 'Error Message', 'string', 'This is custom error message')}
             {textField(fontSize, 'fontSize', 'Размер шрифта', 'number')}
             {colorField(poweredByTextColor, 'poweredByTextColor', '"Разработано на" Цвет текста')}
             {colorField(headerBackgroundColor, 'headerBackgroundColor', 'Фоновый цвет шапки')}
-=======
-            {textField(welcomeMessage, 'welcomeMessage', 'Welcome Message', 'string', 'Hello! This is custom welcome message')}
-            {textField(errorMessage, 'errorMessage', 'Error Message', 'string', 'This is custom error message')}
-            {colorField(backgroundColor, 'backgroundColor', 'Background Color')}
-            {textField(fontSize, 'fontSize', 'Font Size', 'number')}
-            {colorField(poweredByTextColor, 'poweredByTextColor', 'PoweredBy TextColor')}
->>>>>>> 7006d64d
 
             {/*BOT Message*/}
             <Typography variant='h4' sx={{ mb: 1, mt: 2 }}>
