--- conflicted
+++ resolved
@@ -132,7 +132,6 @@
     const prevOpen = useRef(open)
     const ps = useRef()
 
-<<<<<<< HEAD
     // Temporary method to handle Deprecating Vector Store and New ones
     const categorizeVectorStores = (nodes, accordianCategories, isFilter) => {
         const obj = { ...nodes }
@@ -155,8 +154,6 @@
         setNodes(obj)
     }
 
-=======
->>>>>>> 2dadf2e4
     const scrollTop = () => {
         const curr = ps.current
         if (curr) {
@@ -488,65 +485,29 @@
                                             >
                                                 {Object.keys(nodes)
                                                     .sort()
-                                                    .map((category) => (
-                                                        <Accordion
-                                                            expanded={categoryExpanded[category] || false}
-                                                            onChange={handleAccordionChange(category)}
-                                                            key={category}
-                                                            disableGutters
-                                                        >
-                                                            <AccordionSummary
-                                                                expandIcon={<ExpandMoreIcon />}
-                                                                aria-controls={`nodes-accordian-${category}`}
-                                                                id={`nodes-accordian-header-${category}`}
+                                                    .map((category) =>
+                                                        category === 'Vector Stores' ? (
+                                                            <></>
+                                                        ) : (
+                                                            <Accordion
+                                                                expanded={categoryExpanded[category] || false}
+                                                                onChange={handleAccordionChange(category)}
+                                                                key={category}
+                                                                disableGutters
                                                             >
-                                                                {category.split(';').length > 1 ? (
-                                                                    <div
-                                                                        style={{
-                                                                            display: 'flex',
-                                                                            flexDirection: 'row',
-                                                                            alignItems: 'center'
-                                                                        }}
-                                                                    >
-                                                                        <Typography variant='h5'>{category.split(';')[0]}</Typography>
-                                                                        &nbsp;
-                                                                        <Chip
-                                                                            sx={{
-                                                                                width: 'max-content',
-                                                                                fontWeight: 700,
-                                                                                fontSize: '0.65rem',
-                                                                                background:
-                                                                                    category.split(';')[1] === 'DEPRECATING'
-                                                                                        ? theme.palette.warning.main
-                                                                                        : theme.palette.teal.main,
-                                                                                color:
-                                                                                    category.split(';')[1] !== 'DEPRECATING'
-                                                                                        ? 'white'
-                                                                                        : 'inherit'
-                                                                            }}
-                                                                            size='small'
-                                                                            label={category.split(';')[1]}
-                                                                        />
-                                                                    </div>
-                                                                ) : (
-                                                                    <Typography variant='h5'>{category}</Typography>
-                                                                )}
-                                                            </AccordionSummary>
-                                                            <AccordionDetails>
-                                                                {nodes[category].map((node, index) => (
-                                                                    <div
-                                                                        key={node.name}
-                                                                        onDragStart={(event) => onDragStart(event, node)}
-                                                                        draggable
-                                                                    >
-                                                                        <ListItemButton
-                                                                            sx={{
-                                                                                p: 0,
-                                                                                borderRadius: `${customization.borderRadius}px`,
-                                                                                cursor: 'move'
+                                                                <AccordionSummary
+                                                                    expandIcon={<ExpandMoreIcon />}
+                                                                    aria-controls={`nodes-accordian-${category}`}
+                                                                    id={`nodes-accordian-header-${category}`}
+                                                                >
+                                                                    {category.split(';').length > 1 ? (
+                                                                        <div
+                                                                            style={{
+                                                                                display: 'flex',
+                                                                                flexDirection: 'row',
+                                                                                alignItems: 'center'
                                                                             }}
                                                                         >
-<<<<<<< HEAD
                                                                             <Typography variant='h5'>{category.split(';')[0]}</Typography>
                                                                             &nbsp;
                                                                             <Chip
@@ -681,73 +642,6 @@
                                                             </Accordion>
                                                         )
                                                     )}
-=======
-                                                                            <ListItem alignItems='center'>
-                                                                                <ListItemAvatar>
-                                                                                    <div
-                                                                                        style={{
-                                                                                            width: 50,
-                                                                                            height: 50,
-                                                                                            borderRadius: '50%',
-                                                                                            backgroundColor: 'white'
-                                                                                        }}
-                                                                                    >
-                                                                                        <img
-                                                                                            style={{
-                                                                                                width: '100%',
-                                                                                                height: '100%',
-                                                                                                padding: 10,
-                                                                                                objectFit: 'contain'
-                                                                                            }}
-                                                                                            alt={node.name}
-                                                                                            src={`${baseURL}/api/v1/node-icon/${node.name}`}
-                                                                                        />
-                                                                                    </div>
-                                                                                </ListItemAvatar>
-                                                                                <ListItemText
-                                                                                    sx={{ ml: 1 }}
-                                                                                    primary={
-                                                                                        <div
-                                                                                            style={{
-                                                                                                display: 'flex',
-                                                                                                flexDirection: 'row',
-                                                                                                alignItems: 'center'
-                                                                                            }}
-                                                                                        >
-                                                                                            <span>{node.label}</span>
-                                                                                            &nbsp;
-                                                                                            {node.badge && (
-                                                                                                <Chip
-                                                                                                    sx={{
-                                                                                                        width: 'max-content',
-                                                                                                        fontWeight: 700,
-                                                                                                        fontSize: '0.65rem',
-                                                                                                        background:
-                                                                                                            node.badge === 'DEPRECATING'
-                                                                                                                ? theme.palette.warning.main
-                                                                                                                : theme.palette.teal.main,
-                                                                                                        color:
-                                                                                                            node.badge !== 'DEPRECATING'
-                                                                                                                ? 'white'
-                                                                                                                : 'inherit'
-                                                                                                    }}
-                                                                                                    size='small'
-                                                                                                    label={node.badge}
-                                                                                                />
-                                                                                            )}
-                                                                                        </div>
-                                                                                    }
-                                                                                    secondary={node.description}
-                                                                                />
-                                                                            </ListItem>
-                                                                        </ListItemButton>
-                                                                        {index === nodes[category].length - 1 ? null : <Divider />}
-                                                                    </div>
-                                                                ))}
-                                                            </AccordionDetails>
-                                                        </Accordion>
-                                                    ))}
->>>>>>> 2dadf2e4
                                             </List>
                                         </Box>
                                     </PerfectScrollbar>
