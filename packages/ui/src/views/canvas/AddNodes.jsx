import { useState, useRef, useEffect } from 'react'
import { useSelector, useDispatch } from 'react-redux'
import PropTypes from 'prop-types'

// material-ui
import { useTheme } from '@mui/material/styles'
import {
    Accordion,
    AccordionSummary,
    AccordionDetails,
    Box,
    ClickAwayListener,
    Divider,
    InputAdornment,
    List,
    ListItemButton,
    ListItem,
    ListItemAvatar,
    ListItemText,
    OutlinedInput,
    Paper,
    Popper,
    Stack,
    Typography,
    Chip,
    Tab,
    Tabs
} from '@mui/material'
import ExpandMoreIcon from '@mui/icons-material/ExpandMore'

// third-party
import PerfectScrollbar from 'react-perfect-scrollbar'

// project imports
import MainCard from '@/ui-component/cards/MainCard'
import Transitions from '@/ui-component/extended/Transitions'
import { StyledFab } from '@/ui-component/button/StyledFab'

// icons
import { IconPlus, IconSearch, IconMinus, IconX } from '@tabler/icons-react'
import LlamaindexPNG from '@/assets/images/llamaindex.png'
import LangChainPNG from '@/assets/images/langchain.png'
import utilNodesPNG from '@/assets/images/utilNodes.png'

// const
import { baseURL } from '@/store/constant'
import { SET_COMPONENT_NODES } from '@/store/actions'

// ==============================|| ADD NODES||============================== //
function a11yProps(index) {
    return {
        id: `attachment-tab-${index}`,
        'aria-controls': `attachment-tabpanel-${index}`
    }
}

const blacklistCategoriesForAgentCanvas = ['Agents', 'Memory', 'Record Manager', 'Utilities']
<<<<<<< HEAD
const allowedAgentModel = {}
const exceptions = {
    Memory: ['agentMemory'],
    Utilities: ['getVariable', 'setVariable', 'stickyNote']
=======

const agentMemoryNodes = ['agentMemory', 'sqliteAgentMemory', 'postgresAgentMemory', 'mySQLAgentMemory']

// Show blacklisted nodes (exceptions) for agent canvas
const exceptionsForAgentCanvas = {
    Memory: agentMemoryNodes,
    Utilities: ['getVariable', 'setVariable', 'stickyNote']
}

// Hide some nodes from the chatflow canvas
const blacklistForChatflowCanvas = {
    Memory: agentMemoryNodes
>>>>>>> 50a73392
}

const AddNodes = ({ nodesData, node, isAgentCanvas }) => {
    const theme = useTheme()
    const customization = useSelector((state) => state.customization)
    const dispatch = useDispatch()

    const [searchValue, setSearchValue] = useState('')
    const [nodes, setNodes] = useState({})
    const [open, setOpen] = useState(false)
    const [categoryExpanded, setCategoryExpanded] = useState({})
    const [tabValue, setTabValue] = useState(0)

    const anchorRef = useRef(null)
    const prevOpen = useRef(open)
    const ps = useRef()

    const scrollTop = () => {
        const curr = ps.current
        if (curr) {
            curr.scrollTop = 0
        }
    }

    const handleTabChange = (event, newValue) => {
        setTabValue(newValue)
        filterSearch(searchValue, newValue)
    }

    const addException = (category) => {
        let nodes = []
        if (category) {
<<<<<<< HEAD
            const nodeNames = exceptions[category] || []
            nodes = nodesData.filter((nd) => nd.category === category && nodeNames.includes(nd.name))
        } else {
            for (const category in exceptions) {
                const nodeNames = exceptions[category]
=======
            const nodeNames = exceptionsForAgentCanvas[category] || []
            nodes = nodesData.filter((nd) => nd.category === category && nodeNames.includes(nd.name))
        } else {
            for (const category in exceptionsForAgentCanvas) {
                const nodeNames = exceptionsForAgentCanvas[category]
>>>>>>> 50a73392
                nodes.push(...nodesData.filter((nd) => nd.category === category && nodeNames.includes(nd.name)))
            }
        }
        return nodes
    }

    const getSearchedNodes = (value) => {
        if (isAgentCanvas) {
            const nodes = nodesData.filter((nd) => !blacklistCategoriesForAgentCanvas.includes(nd.category))
            nodes.push(...addException())
            const passed = nodes.filter((nd) => {
                const passesName = nd.name.toLowerCase().includes(value.toLowerCase())
                const passesLabel = nd.label.toLowerCase().includes(value.toLowerCase())
                const passesCategory = nd.category.toLowerCase().includes(value.toLowerCase())
                return passesName || passesCategory || passesLabel
            })
            return passed
        }
        let nodes = nodesData.filter((nd) => nd.category !== 'Multi Agents' && nd.category !== 'Sequential Agents')

        for (const category in blacklistForChatflowCanvas) {
            const nodeNames = blacklistForChatflowCanvas[category]
            nodes = nodes.filter((nd) => !nodeNames.includes(nd.name))
        }

        const passed = nodes.filter((nd) => {
            const passesName = nd.name.toLowerCase().includes(value.toLowerCase())
            const passesLabel = nd.label.toLowerCase().includes(value.toLowerCase())
            const passesCategory = nd.category.toLowerCase().includes(value.toLowerCase())
            return passesName || passesCategory || passesLabel
        })
        return passed
    }

    const filterSearch = (value, newTabValue) => {
        setSearchValue(value)
        setTimeout(() => {
            if (value) {
                const returnData = getSearchedNodes(value)
                groupByCategory(returnData, newTabValue ?? tabValue, true)
                scrollTop()
            } else if (value === '') {
                groupByCategory(nodesData, newTabValue ?? tabValue)
                scrollTop()
            }
        }, 500)
    }

    const groupByTags = (nodes, newTabValue = 0) => {
        const langchainNodes = nodes.filter((nd) => !nd.tags)
        const llmaindexNodes = nodes.filter((nd) => nd.tags && nd.tags.includes('LlamaIndex'))
        const utilitiesNodes = nodes.filter((nd) => nd.tags && nd.tags.includes('Utilities'))
        if (newTabValue === 0) {
            return langchainNodes
        } else if (newTabValue === 1) {
            return llmaindexNodes
        } else {
            return utilitiesNodes
        }
    }

    const groupByCategory = (nodes, newTabValue, isFilter) => {
        if (isAgentCanvas) {
            const accordianCategories = {}
            const result = nodes.reduce(function (r, a) {
                r[a.category] = r[a.category] || []
                r[a.category].push(a)
                accordianCategories[a.category] = isFilter ? true : false
                return r
            }, Object.create(null))

            const filteredResult = {}
            for (const category in result) {
                // Filter out blacklisted categories
                if (!blacklistCategoriesForAgentCanvas.includes(category)) {
                    // Filter out LlamaIndex nodes
                    const nodes = result[category].filter((nd) => !nd.tags || !nd.tags.includes('LlamaIndex'))
                    if (!nodes.length) continue

                    filteredResult[category] = nodes
                }

<<<<<<< HEAD
                // Allow exceptions
                if (Object.keys(exceptions).includes(category)) {
=======
                // Allow exceptionsForAgentCanvas
                if (Object.keys(exceptionsForAgentCanvas).includes(category)) {
>>>>>>> 50a73392
                    filteredResult[category] = addException(category)
                }
            }
            setNodes(filteredResult)
            accordianCategories['Multi Agents'] = true
            accordianCategories['Sequential Agents'] = true
            accordianCategories['Memory'] = true
            setCategoryExpanded(accordianCategories)
        } else {
            const taggedNodes = groupByTags(nodes, newTabValue)
            const accordianCategories = {}
            const result = taggedNodes.reduce(function (r, a) {
                r[a.category] = r[a.category] || []
                r[a.category].push(a)
                accordianCategories[a.category] = isFilter ? true : false
                return r
            }, Object.create(null))

            const filteredResult = {}
            for (const category in result) {
                if (category === 'Multi Agents' || category === 'Sequential Agents') {
                    continue
                }
                if (Object.keys(blacklistForChatflowCanvas).includes(category)) {
                    const nodes = blacklistForChatflowCanvas[category]
                    result[category] = result[category].filter((nd) => !nodes.includes(nd.name))
                }
                filteredResult[category] = result[category]
            }

            setNodes(filteredResult)
            setCategoryExpanded(accordianCategories)
        }
    }

    const handleAccordionChange = (category) => (event, isExpanded) => {
        const accordianCategories = { ...categoryExpanded }
        accordianCategories[category] = isExpanded
        setCategoryExpanded(accordianCategories)
    }

    const handleClose = (event) => {
        if (anchorRef.current && anchorRef.current.contains(event.target)) {
            return
        }
        setOpen(false)
    }

    const handleToggle = () => {
        setOpen((prevOpen) => !prevOpen)
    }

    const onDragStart = (event, node) => {
        event.dataTransfer.setData('application/reactflow', JSON.stringify(node))
        event.dataTransfer.effectAllowed = 'move'
    }

    const getImage = (tabValue) => {
        if (tabValue === 0) {
            return LangChainPNG
        } else if (tabValue === 1) {
            return LlamaindexPNG
        } else {
            return utilNodesPNG
        }
    }

    useEffect(() => {
        if (prevOpen.current === true && open === false) {
            anchorRef.current.focus()
        }

        prevOpen.current = open
    }, [open])

    useEffect(() => {
        if (node) setOpen(false)
    }, [node])

    useEffect(() => {
        if (nodesData) {
            groupByCategory(nodesData)
            dispatch({ type: SET_COMPONENT_NODES, componentNodes: nodesData })
        }

        // eslint-disable-next-line react-hooks/exhaustive-deps
    }, [nodesData, dispatch])

    return (
        <>
            <StyledFab
                sx={{ left: 20, top: 20 }}
                ref={anchorRef}
                size='small'
                color='primary'
                aria-label='add'
                title='Add Node'
                onClick={handleToggle}
            >
                {open ? <IconMinus /> : <IconPlus />}
            </StyledFab>
            <Popper
                placement='bottom-end'
                open={open}
                anchorEl={anchorRef.current}
                role={undefined}
                transition
                disablePortal
                popperOptions={{
                    modifiers: [
                        {
                            name: 'offset',
                            options: {
                                offset: [-40, 14]
                            }
                        }
                    ]
                }}
                sx={{ zIndex: 1000 }}
            >
                {({ TransitionProps }) => (
                    <Transitions in={open} {...TransitionProps}>
                        <Paper>
                            <ClickAwayListener onClickAway={handleClose}>
                                <MainCard border={false} elevation={16} content={false} boxShadow shadow={theme.shadows[16]}>
                                    <Box sx={{ p: 2 }}>
                                        <Stack>
                                            <Typography variant='h4'>Add Nodes</Typography>
                                        </Stack>
                                        <OutlinedInput
                                            // eslint-disable-next-line
                                            autoFocus
                                            sx={{ width: '100%', pr: 2, pl: 2, my: 2 }}
                                            id='input-search-node'
                                            value={searchValue}
                                            onChange={(e) => filterSearch(e.target.value)}
                                            placeholder='Search nodes'
                                            startAdornment={
                                                <InputAdornment position='start'>
                                                    <IconSearch stroke={1.5} size='1rem' color={theme.palette.grey[500]} />
                                                </InputAdornment>
                                            }
                                            endAdornment={
                                                <InputAdornment
                                                    position='end'
                                                    sx={{
                                                        cursor: 'pointer',
                                                        color: theme.palette.grey[500],
                                                        '&:hover': {
                                                            color: theme.palette.grey[900]
                                                        }
                                                    }}
                                                    title='Clear Search'
                                                >
                                                    <IconX
                                                        stroke={1.5}
                                                        size='1rem'
                                                        onClick={() => filterSearch('')}
                                                        style={{
                                                            cursor: 'pointer'
                                                        }}
                                                    />
                                                </InputAdornment>
                                            }
                                            aria-describedby='search-helper-text'
                                            inputProps={{
                                                'aria-label': 'weight'
                                            }}
                                        />
                                        {!isAgentCanvas && (
                                            <Tabs
                                                sx={{ position: 'relative', minHeight: '50px', height: '50px' }}
                                                variant='fullWidth'
                                                value={tabValue}
                                                onChange={handleTabChange}
                                                aria-label='tabs'
                                            >
                                                {['LangChain', 'LlamaIndex', 'Utilities'].map((item, index) => (
                                                    <Tab
                                                        icon={
                                                            <div
                                                                style={{
                                                                    borderRadius: '50%'
                                                                }}
                                                            >
                                                                <img
                                                                    style={{
                                                                        width: '20px',
                                                                        height: '20px',
                                                                        borderRadius: '50%',
                                                                        objectFit: 'contain'
                                                                    }}
                                                                    src={getImage(index)}
                                                                    alt={item}
                                                                />
                                                            </div>
                                                        }
                                                        iconPosition='start'
                                                        sx={{ minHeight: '50px', height: '50px' }}
                                                        key={index}
                                                        label={item}
                                                        {...a11yProps(index)}
                                                    ></Tab>
                                                ))}
                                            </Tabs>
                                        )}

                                        <Divider />
                                    </Box>
                                    <PerfectScrollbar
                                        containerRef={(el) => {
                                            ps.current = el
                                        }}
                                        style={{
                                            height: '100%',
                                            maxHeight: `calc(100vh - ${isAgentCanvas ? '300' : '380'}px)`,
                                            overflowX: 'hidden'
                                        }}
                                    >
                                        <Box sx={{ p: 2, pt: 0 }}>
                                            <List
                                                sx={{
                                                    width: '100%',
                                                    maxWidth: 370,
                                                    py: 0,
                                                    borderRadius: '10px',
                                                    [theme.breakpoints.down('md')]: {
                                                        maxWidth: 370
                                                    },
                                                    '& .MuiListItemSecondaryAction-root': {
                                                        top: 22
                                                    },
                                                    '& .MuiDivider-root': {
                                                        my: 0
                                                    },
                                                    '& .list-container': {
                                                        pl: 7
                                                    }
                                                }}
                                            >
                                                {Object.keys(nodes)
                                                    .sort()
                                                    .map((category) => (
                                                        <Accordion
                                                            expanded={categoryExpanded[category] || false}
                                                            onChange={handleAccordionChange(category)}
                                                            key={category}
                                                            disableGutters
                                                        >
                                                            <AccordionSummary
                                                                expandIcon={<ExpandMoreIcon />}
                                                                aria-controls={`nodes-accordian-${category}`}
                                                                id={`nodes-accordian-header-${category}`}
                                                            >
                                                                {category.split(';').length > 1 ? (
                                                                    <div
                                                                        style={{
                                                                            display: 'flex',
                                                                            flexDirection: 'row',
                                                                            alignItems: 'center'
                                                                        }}
                                                                    >
                                                                        <Typography variant='h5'>{category.split(';')[0]}</Typography>
                                                                        &nbsp;
                                                                        <Chip
                                                                            sx={{
                                                                                width: 'max-content',
                                                                                fontWeight: 700,
                                                                                fontSize: '0.65rem',
                                                                                background:
                                                                                    category.split(';')[1] === 'DEPRECATING'
                                                                                        ? theme.palette.warning.main
                                                                                        : theme.palette.teal.main,
                                                                                color:
                                                                                    category.split(';')[1] !== 'DEPRECATING'
                                                                                        ? 'white'
                                                                                        : 'inherit'
                                                                            }}
                                                                            size='small'
                                                                            label={category.split(';')[1]}
                                                                        />
                                                                    </div>
                                                                ) : (
                                                                    <Typography variant='h5'>{category}</Typography>
                                                                )}
                                                            </AccordionSummary>
                                                            <AccordionDetails>
                                                                {nodes[category].map((node, index) => (
                                                                    <div
                                                                        key={node.name}
                                                                        onDragStart={(event) => onDragStart(event, node)}
                                                                        draggable
                                                                    >
                                                                        <ListItemButton
                                                                            sx={{
                                                                                p: 0,
                                                                                borderRadius: `${customization.borderRadius}px`,
                                                                                cursor: 'move'
                                                                            }}
                                                                        >
                                                                            <ListItem alignItems='center'>
                                                                                <ListItemAvatar>
                                                                                    <div
                                                                                        style={{
                                                                                            width: 50,
                                                                                            height: 50,
                                                                                            borderRadius: '50%',
                                                                                            backgroundColor: 'white'
                                                                                        }}
                                                                                    >
                                                                                        <img
                                                                                            style={{
                                                                                                width: '100%',
                                                                                                height: '100%',
                                                                                                padding: 10,
                                                                                                objectFit: 'contain'
                                                                                            }}
                                                                                            alt={node.name}
                                                                                            src={`${baseURL}/api/v1/node-icon/${node.name}`}
                                                                                        />
                                                                                    </div>
                                                                                </ListItemAvatar>
                                                                                <ListItemText
                                                                                    sx={{ ml: 1 }}
                                                                                    primary={
                                                                                        <>
                                                                                            <div
                                                                                                style={{
                                                                                                    display: 'flex',
                                                                                                    flexDirection: 'row',
                                                                                                    alignItems: 'center'
                                                                                                }}
                                                                                            >
                                                                                                <span>{node.label}</span>
                                                                                                &nbsp;
                                                                                                {node.badge && (
                                                                                                    <Chip
                                                                                                        sx={{
                                                                                                            width: 'max-content',
                                                                                                            fontWeight: 700,
                                                                                                            fontSize: '0.65rem',
                                                                                                            background:
                                                                                                                node.badge === 'DEPRECATING'
                                                                                                                    ? theme.palette.warning
                                                                                                                          .main
                                                                                                                    : theme.palette.teal
                                                                                                                          .main,
                                                                                                            color:
                                                                                                                node.badge !== 'DEPRECATING'
                                                                                                                    ? 'white'
                                                                                                                    : 'inherit'
                                                                                                        }}
                                                                                                        size='small'
                                                                                                        label={node.badge}
                                                                                                    />
                                                                                                )}
                                                                                            </div>
                                                                                            {node.author && (
                                                                                                <span
                                                                                                    style={{
                                                                                                        fontSize: '0.65rem',
                                                                                                        fontWeight: 700
                                                                                                    }}
                                                                                                >
                                                                                                    By {node.author}
                                                                                                </span>
                                                                                            )}
                                                                                        </>
                                                                                    }
                                                                                    secondary={node.description}
                                                                                />
                                                                            </ListItem>
                                                                        </ListItemButton>
                                                                        {index === nodes[category].length - 1 ? null : <Divider />}
                                                                    </div>
                                                                ))}
                                                            </AccordionDetails>
                                                        </Accordion>
                                                    ))}
                                            </List>
                                        </Box>
                                    </PerfectScrollbar>
                                </MainCard>
                            </ClickAwayListener>
                        </Paper>
                    </Transitions>
                )}
            </Popper>
        </>
    )
}

AddNodes.propTypes = {
    nodesData: PropTypes.array,
    node: PropTypes.object,
    isAgentCanvas: PropTypes.bool
}

export default AddNodes<|MERGE_RESOLUTION|>--- conflicted
+++ resolved
@@ -55,12 +55,6 @@
 }
 
 const blacklistCategoriesForAgentCanvas = ['Agents', 'Memory', 'Record Manager', 'Utilities']
-<<<<<<< HEAD
-const allowedAgentModel = {}
-const exceptions = {
-    Memory: ['agentMemory'],
-    Utilities: ['getVariable', 'setVariable', 'stickyNote']
-=======
 
 const agentMemoryNodes = ['agentMemory', 'sqliteAgentMemory', 'postgresAgentMemory', 'mySQLAgentMemory']
 
@@ -73,7 +67,6 @@
 // Hide some nodes from the chatflow canvas
 const blacklistForChatflowCanvas = {
     Memory: agentMemoryNodes
->>>>>>> 50a73392
 }
 
 const AddNodes = ({ nodesData, node, isAgentCanvas }) => {
@@ -106,19 +99,11 @@
     const addException = (category) => {
         let nodes = []
         if (category) {
-<<<<<<< HEAD
-            const nodeNames = exceptions[category] || []
-            nodes = nodesData.filter((nd) => nd.category === category && nodeNames.includes(nd.name))
-        } else {
-            for (const category in exceptions) {
-                const nodeNames = exceptions[category]
-=======
             const nodeNames = exceptionsForAgentCanvas[category] || []
             nodes = nodesData.filter((nd) => nd.category === category && nodeNames.includes(nd.name))
         } else {
             for (const category in exceptionsForAgentCanvas) {
                 const nodeNames = exceptionsForAgentCanvas[category]
->>>>>>> 50a73392
                 nodes.push(...nodesData.filter((nd) => nd.category === category && nodeNames.includes(nd.name)))
             }
         }
@@ -201,13 +186,8 @@
                     filteredResult[category] = nodes
                 }
 
-<<<<<<< HEAD
-                // Allow exceptions
-                if (Object.keys(exceptions).includes(category)) {
-=======
                 // Allow exceptionsForAgentCanvas
                 if (Object.keys(exceptionsForAgentCanvas).includes(category)) {
->>>>>>> 50a73392
                     filteredResult[category] = addException(category)
                 }
             }
