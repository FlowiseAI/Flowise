--- conflicted
+++ resolved
@@ -384,11 +384,7 @@
                                             disabled={disabled}
                                             onClick={() => onEditJSONClicked(data.inputs[inputParam.name] ?? '', inputParam)}
                                         >
-<<<<<<< HEAD
-                                            Форматирование значений промптов
-=======
                                             {inputParam.label}
->>>>>>> e3282526
                                         </Button>
                                         <FormatPromptValuesDialog
                                             show={showFormatPromptValuesDialog}
