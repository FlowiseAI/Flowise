import PropTypes from 'prop-types'
import { useContext, useState, useEffect } from 'react'
import { useSelector } from 'react-redux'

// material-ui
import { useTheme } from '@mui/material/styles'
import { IconButton, Box, Typography, Divider, Button } from '@mui/material'
import Tooltip from '@mui/material/Tooltip'

// project imports
import NodeCardWrapper from '@/ui-component/cards/NodeCardWrapper'
import NodeTooltip from '@/ui-component/tooltip/NodeTooltip'
import NodeInputHandler from './NodeInputHandler'
import NodeOutputHandler from './NodeOutputHandler'
import AdditionalParamsDialog from '@/ui-component/dialog/AdditionalParamsDialog'
import NodeInfoDialog from '@/ui-component/dialog/NodeInfoDialog'
import { translationObject } from '@/translate'

// const
import { baseURL } from '@/store/constant'
import { IconTrash, IconCopy, IconInfoCircle, IconAlertTriangle } from '@tabler/icons-react'
import { flowContext } from '@/store/context/ReactFlowContext'
import LlamaindexPNG from '@/assets/images/llamaindex.png'

// ===========================|| CANVAS NODE ||=========================== //

const CanvasNode = ({ data }) => {
    const theme = useTheme()
    const canvas = useSelector((state) => state.canvas)
    const { deleteNode, duplicateNode } = useContext(flowContext)

    const [showDialog, setShowDialog] = useState(false)
    const [dialogProps, setDialogProps] = useState({})
    const [showInfoDialog, setShowInfoDialog] = useState(false)
    const [infoDialogProps, setInfoDialogProps] = useState({})
    const [warningMessage, setWarningMessage] = useState('')
    const [open, setOpen] = useState(false)
    const [isForceCloseNodeInfo, setIsForceCloseNodeInfo] = useState(null)

    const handleClose = () => {
        setOpen(false)
    }

    const handleOpen = () => {
        setOpen(true)
    }

<<<<<<< HEAD
    const nodeOutdatedMessage = (oldVersion, newVersion) =>
        `Версия Node ${oldVersion} устарела\nОбновление до последней версии  ${newVersion}`
=======
    const getNodeInfoOpenStatus = () => {
        if (isForceCloseNodeInfo) return false
        else return !canvas.canvasDialogShow && open
    }

    const nodeOutdatedMessage = (oldVersion, newVersion) => `Node version ${oldVersion} outdated\nUpdate to latest version ${newVersion}`
>>>>>>> 2dadf2e4

    const nodeVersionEmptyMessage = (newVersion) => `Node устарел\nОбновить до последней версии ${newVersion}`

    const onDialogClicked = () => {
        const dialogProps = {
            data,
            inputParams: data.inputParams.filter((inputParam) => !inputParam.hidden).filter((param) => param.additionalParams),
            confirmButtonName: 'Save',
            cancelButtonName: 'Cancel'
        }
        setDialogProps(dialogProps)
        setShowDialog(true)
    }

    useEffect(() => {
        const componentNode = canvas.componentNodes.find((nd) => nd.name === data.name)
        if (componentNode) {
            if (!data.version) {
                setWarningMessage(nodeVersionEmptyMessage(componentNode.version))
            } else if (data.version && componentNode.version > data.version) {
                setWarningMessage(nodeOutdatedMessage(data.version, componentNode.version))
            } else if (componentNode.badge === 'DEPRECATING') {
                setWarningMessage(
                    translationObject['This node will be deprecated in the next release. Change to a new node tagged with NEW'] ||
                        'This node will be deprecated in the next release. Change to a new node tagged with NEW'
                )
            } else {
                setWarningMessage('')
            }
        }
    }, [canvas.componentNodes, data.name, data.version])
    return (
        <>
            <NodeCardWrapper
                content={false}
                sx={{
                    padding: 0,
                    borderColor: data.selected ? theme.palette.primary.main : theme.palette.text.secondary
                }}
                border={false}
            >
                <NodeTooltip
                    open={getNodeInfoOpenStatus()}
                    onClose={handleClose}
                    onOpen={handleOpen}
                    disableFocusListener={true}
                    title={
                        <div
                            style={{
                                background: 'transparent',
                                display: 'flex',
                                flexDirection: 'column'
                            }}
                        >
                            <IconButton
                                title='Дублировать'
                                onClick={() => {
                                    duplicateNode(data.id)
                                }}
                                sx={{ height: '35px', width: '35px', '&:hover': { color: theme?.palette.primary.main } }}
                                color={theme?.customization?.isDarkMode ? theme.colors?.paper : 'inherit'}
                            >
                                <IconCopy />
                            </IconButton>
                            <IconButton
                                title='Удалить'
                                onClick={() => {
                                    deleteNode(data.id)
                                }}
                                sx={{ height: '35px', width: '35px', '&:hover': { color: 'red' } }}
                                color={theme?.customization?.isDarkMode ? theme.colors?.paper : 'inherit'}
                            >
                                <IconTrash />
                            </IconButton>
                            <IconButton
                                title='Информация'
                                onClick={() => {
                                    setInfoDialogProps({ data })
                                    setShowInfoDialog(true)
                                }}
                                sx={{ height: '35px', width: '35px', '&:hover': { color: theme?.palette.secondary.main } }}
                                color={theme?.customization?.isDarkMode ? theme.colors?.paper : 'inherit'}
                            >
                                <IconInfoCircle />
                            </IconButton>
                        </div>
                    }
                    placement='right-start'
                >
                    <Box>
                        <div style={{ display: 'flex', flexDirection: 'row', alignItems: 'center' }}>
                            <Box style={{ width: 50, marginRight: 10, padding: 5 }}>
                                <div
                                    style={{
                                        ...theme.typography.commonAvatar,
                                        ...theme.typography.largeAvatar,
                                        borderRadius: '50%',
                                        backgroundColor: 'white',
                                        cursor: 'grab'
                                    }}
                                >
                                    <img
                                        style={{ width: '100%', height: '100%', padding: 5, objectFit: 'contain' }}
                                        src={`${baseURL}/api/v1/node-icon/${data.name}`}
                                        alt='Notification'
                                    />
                                </div>
                            </Box>
                            <Box>
                                <Typography
                                    sx={{
                                        fontSize: '1rem',
                                        fontWeight: 500,
                                        mr: 2
                                    }}
                                >
                                    {translationObject[data.label] || data.label}
                                </Typography>
                            </Box>
                            <div style={{ flexGrow: 1 }}></div>
                            {data.tags && data.tags.includes('LlamaIndex') && (
                                <>
                                    <div
                                        style={{
                                            borderRadius: '50%',
                                            padding: 15
                                        }}
                                    >
                                        <img
                                            style={{ width: '25px', height: '25px', borderRadius: '50%', objectFit: 'contain' }}
                                            src={LlamaindexPNG}
                                            alt='LlamaIndex'
                                        />
                                    </div>
                                </>
                            )}
                            {warningMessage && (
                                <>
                                    <Tooltip title={<span style={{ whiteSpace: 'pre-line' }}>{warningMessage}</span>} placement='top'>
                                        <IconButton sx={{ height: 35, width: 35 }}>
                                            <IconAlertTriangle size={35} color='orange' />
                                        </IconButton>
                                    </Tooltip>
                                </>
                            )}
                        </div>
                        {(data.inputAnchors.length > 0 || data.inputParams.length > 0) && (
                            <>
                                <Divider />
                                <Box sx={{ background: theme.palette.asyncSelect.main, p: 1 }}>
                                    <Typography
                                        sx={{
                                            fontWeight: 500,
                                            textAlign: 'center'
                                        }}
                                    >
                                        Входные данные
                                    </Typography>
                                </Box>
                                <Divider />
                            </>
                        )}
                        {data.inputAnchors.map((inputAnchor, index) => (
                            <NodeInputHandler key={index} inputAnchor={inputAnchor} data={data} />
                        ))}
                        {data.inputParams
                            .filter((inputParam) => !inputParam.hidden)
                            .map((inputParam, index) => (
                                <NodeInputHandler
                                    key={index}
                                    inputParam={inputParam}
                                    data={data}
                                    onHideNodeInfoDialog={(status) => {
                                        if (status) {
                                            setIsForceCloseNodeInfo(true)
                                        } else {
                                            setIsForceCloseNodeInfo(null)
                                        }
                                    }}
                                />
                            ))}
                        {data.inputParams.find((param) => param.additionalParams) && (
                            <div
                                style={{
                                    textAlign: 'center',
                                    marginTop:
                                        data.inputParams.filter((param) => param.additionalParams).length ===
                                        data.inputParams.length + data.inputAnchors.length
                                            ? 20
                                            : 0
                                }}
                            >
                                <Button sx={{ borderRadius: 25, width: '90%', mb: 2 }} variant='outlined' onClick={onDialogClicked}>
                                    Дополнительные параметры
                                </Button>
                            </div>
                        )}
<<<<<<< HEAD
                        <Divider />
                        <Box sx={{ background: theme.palette.asyncSelect.main, p: 1 }}>
                            <Typography
                                sx={{
                                    fontWeight: 500,
                                    textAlign: 'center'
                                }}
                            >
                                Выходные данные
                            </Typography>
                        </Box>
                        <Divider />
                        {data.outputAnchors.map((outputAnchor) => (
                            <NodeOutputHandler key={JSON.stringify(data)} outputAnchor={outputAnchor} data={data} />
                        ))}
=======
                        {data.outputAnchors.length > 0 && <Divider />}
                        {data.outputAnchors.length > 0 && (
                            <Box sx={{ background: theme.palette.asyncSelect.main, p: 1 }}>
                                <Typography
                                    sx={{
                                        fontWeight: 500,
                                        textAlign: 'center'
                                    }}
                                >
                                    Output
                                </Typography>
                            </Box>
                        )}
                        {data.outputAnchors.length > 0 && <Divider />}
                        {data.outputAnchors.length > 0 &&
                            data.outputAnchors.map((outputAnchor) => (
                                <NodeOutputHandler key={JSON.stringify(data)} outputAnchor={outputAnchor} data={data} />
                            ))}
>>>>>>> 2dadf2e4
                    </Box>
                </NodeTooltip>
            </NodeCardWrapper>
            <AdditionalParamsDialog
                show={showDialog}
                dialogProps={dialogProps}
                onCancel={() => setShowDialog(false)}
            ></AdditionalParamsDialog>
            <NodeInfoDialog show={showInfoDialog} dialogProps={infoDialogProps} onCancel={() => setShowInfoDialog(false)}></NodeInfoDialog>
        </>
    )
}

CanvasNode.propTypes = {
    data: PropTypes.object
}

export default CanvasNode<|MERGE_RESOLUTION|>--- conflicted
+++ resolved
@@ -45,17 +45,8 @@
         setOpen(true)
     }
 
-<<<<<<< HEAD
     const nodeOutdatedMessage = (oldVersion, newVersion) =>
         `Версия Node ${oldVersion} устарела\nОбновление до последней версии  ${newVersion}`
-=======
-    const getNodeInfoOpenStatus = () => {
-        if (isForceCloseNodeInfo) return false
-        else return !canvas.canvasDialogShow && open
-    }
-
-    const nodeOutdatedMessage = (oldVersion, newVersion) => `Node version ${oldVersion} outdated\nUpdate to latest version ${newVersion}`
->>>>>>> 2dadf2e4
 
     const nodeVersionEmptyMessage = (newVersion) => `Node устарел\nОбновить до последней версии ${newVersion}`
 
@@ -253,7 +244,6 @@
                                 </Button>
                             </div>
                         )}
-<<<<<<< HEAD
                         <Divider />
                         <Box sx={{ background: theme.palette.asyncSelect.main, p: 1 }}>
                             <Typography
@@ -269,26 +259,6 @@
                         {data.outputAnchors.map((outputAnchor) => (
                             <NodeOutputHandler key={JSON.stringify(data)} outputAnchor={outputAnchor} data={data} />
                         ))}
-=======
-                        {data.outputAnchors.length > 0 && <Divider />}
-                        {data.outputAnchors.length > 0 && (
-                            <Box sx={{ background: theme.palette.asyncSelect.main, p: 1 }}>
-                                <Typography
-                                    sx={{
-                                        fontWeight: 500,
-                                        textAlign: 'center'
-                                    }}
-                                >
-                                    Output
-                                </Typography>
-                            </Box>
-                        )}
-                        {data.outputAnchors.length > 0 && <Divider />}
-                        {data.outputAnchors.length > 0 &&
-                            data.outputAnchors.map((outputAnchor) => (
-                                <NodeOutputHandler key={JSON.stringify(data)} outputAnchor={outputAnchor} data={data} />
-                            ))}
->>>>>>> 2dadf2e4
                     </Box>
                 </NodeTooltip>
             </NodeCardWrapper>
