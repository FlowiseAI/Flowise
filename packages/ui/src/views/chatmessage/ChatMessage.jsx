import { useState, useRef, useEffect, useCallback, Fragment } from 'react'
import { useSelector } from 'react-redux'
import PropTypes from 'prop-types'
import socketIOClient from 'socket.io-client'
import { cloneDeep } from 'lodash'
import rehypeMathjax from 'rehype-mathjax'
import rehypeRaw from 'rehype-raw'
import remarkGfm from 'remark-gfm'
import remarkMath from 'remark-math'
import axios from 'axios'

import {
    Box,
    Button,
    Card,
    CardMedia,
    Chip,
    CircularProgress,
    Divider,
    IconButton,
    InputAdornment,
    OutlinedInput,
    Typography
} from '@mui/material'
import { useTheme } from '@mui/material/styles'
import { IconCircleDot, IconDownload, IconSend, IconMicrophone, IconPhotoPlus, IconTrash, IconX, IconTool } from '@tabler/icons'
import robotPNG from '@/assets/images/robot.png'
import userPNG from '@/assets/images/account.png'
import audioUploadSVG from '@/assets/images/wave-sound.jpg'

// project import
import { CodeBlock } from '@/ui-component/markdown/CodeBlock'
import { MemoizedReactMarkdown } from '@/ui-component/markdown/MemoizedReactMarkdown'
import SourceDocDialog from '@/ui-component/dialog/SourceDocDialog'
import ChatFeedbackContentDialog from '@/ui-component/dialog/ChatFeedbackContentDialog'
import StarterPromptsCard from '@/ui-component/cards/StarterPromptsCard'
import { cancelAudioRecording, startAudioRecording, stopAudioRecording } from './audio-recording'
import { ImageButton, ImageSrc, ImageBackdrop, ImageMarked } from '@/ui-component/button/ImageButton'
import CopyToClipboardButton from '@/ui-component/button/CopyToClipboardButton'
import ThumbsUpButton from '@/ui-component/button/ThumbsUpButton'
import ThumbsDownButton from '@/ui-component/button/ThumbsDownButton'
import './ChatMessage.css'
import './audio-recording.css'

// api
import chatmessageApi from '@/api/chatmessage'
import chatflowsApi from '@/api/chatflows'
import predictionApi from '@/api/prediction'
import chatmessagefeedbackApi from '@/api/chatmessagefeedback'

// Hooks
import useApi from '@/hooks/useApi'

// Const
import { baseURL, maxScroll } from '@/store/constant'

// Utils
import { isValidURL, removeDuplicateURL, setLocalStorageChatflow } from '@/utils/genericHelper'

const messageImageStyle = {
    width: '128px',
    height: '128px',
    objectFit: 'cover'
}

export const ChatMessage = ({ open, chatflowid, isDialog, previews, setPreviews }) => {
    const theme = useTheme()
    const customization = useSelector((state) => state.customization)

    const ps = useRef()

    const [userInput, setUserInput] = useState('')
    const [loading, setLoading] = useState(false)
    const [messages, setMessages] = useState([
        {
            message: 'Всем привет! Чем могу помочь?',
            type: 'apiMessage'
        }
    ])
    const [socketIOClientId, setSocketIOClientId] = useState('')
    const [isChatFlowAvailableToStream, setIsChatFlowAvailableToStream] = useState(false)
    const [isChatFlowAvailableForSpeech, setIsChatFlowAvailableForSpeech] = useState(false)
    const [sourceDialogOpen, setSourceDialogOpen] = useState(false)
    const [sourceDialogProps, setSourceDialogProps] = useState({})
    const [chatId, setChatId] = useState(undefined)

    const inputRef = useRef(null)
    const getChatmessageApi = useApi(chatmessageApi.getInternalChatmessageFromChatflow)
    const getIsChatflowStreamingApi = useApi(chatflowsApi.getIsChatflowStreaming)
    const getAllowChatFlowUploads = useApi(chatflowsApi.getAllowChatflowUploads)
    const getChatflowConfig = useApi(chatflowsApi.getSpecificChatflow)

    const [starterPrompts, setStarterPrompts] = useState([])
    const [chatFeedbackStatus, setChatFeedbackStatus] = useState(false)
    const [feedbackId, setFeedbackId] = useState('')
    const [showFeedbackContentDialog, setShowFeedbackContentDialog] = useState(false)

    // drag & drop and file input
    const fileUploadRef = useRef(null)
    const [isChatFlowAvailableForUploads, setIsChatFlowAvailableForUploads] = useState(false)
    const [isDragActive, setIsDragActive] = useState(false)

    // recording
    const [isRecording, setIsRecording] = useState(false)
    const [recordingNotSupported, setRecordingNotSupported] = useState(false)
    const [isLoadingRecording, setIsLoadingRecording] = useState(false)

    const isFileAllowedForUpload = (file) => {
        const constraints = getAllowChatFlowUploads.data
        /**
         * {isImageUploadAllowed: boolean, imgUploadSizeAndTypes: Array<{ fileTypes: string[], maxUploadSize: number }>}
         */
        let acceptFile = false
        if (constraints.isImageUploadAllowed) {
            const fileType = file.type
            const sizeInMB = file.size / 1024 / 1024
            constraints.imgUploadSizeAndTypes.map((allowed) => {
                if (allowed.fileTypes.includes(fileType) && sizeInMB <= allowed.maxUploadSize) {
                    acceptFile = true
                }
            })
        }
        if (!acceptFile) {
            alert(`Невозможно загрузить файл. Пожалуйста, проверьте разрешенные типы файлов и максимально допустимый размер.`)
        }
        return acceptFile
    }

    const handleDrop = async (e) => {
        if (!isChatFlowAvailableForUploads) {
            return
        }
        e.preventDefault()
        setIsDragActive(false)
        let files = []
        if (e.dataTransfer.files.length > 0) {
            for (const file of e.dataTransfer.files) {
                if (isFileAllowedForUpload(file) === false) {
                    return
                }
                const reader = new FileReader()
                const { name } = file
                files.push(
                    new Promise((resolve) => {
                        reader.onload = (evt) => {
                            if (!evt?.target?.result) {
                                return
                            }
                            const { result } = evt.target
                            let previewUrl
                            if (file.type.startsWith('audio/')) {
                                previewUrl = audioUploadSVG
                            } else if (file.type.startsWith('image/')) {
                                previewUrl = URL.createObjectURL(file)
                            }
                            resolve({
                                data: result,
                                preview: previewUrl,
                                type: 'file',
                                name: name,
                                mime: file.type
                            })
                        }
                        reader.readAsDataURL(file)
                    })
                )
            }

            const newFiles = await Promise.all(files)
            setPreviews((prevPreviews) => [...prevPreviews, ...newFiles])
        }

        if (e.dataTransfer.items) {
            for (const item of e.dataTransfer.items) {
                if (item.kind === 'string' && item.type.match('^text/uri-list')) {
                    item.getAsString((s) => {
                        let upload = {
                            data: s,
                            preview: s,
                            type: 'url',
                            name: s.substring(s.lastIndexOf('/') + 1)
                        }
                        setPreviews((prevPreviews) => [...prevPreviews, upload])
                    })
                } else if (item.kind === 'string' && item.type.match('^text/html')) {
                    item.getAsString((s) => {
                        if (s.indexOf('href') === -1) return
                        //extract href
                        let start = s.substring(s.indexOf('href') + 6)
                        let hrefStr = start.substring(0, start.indexOf('"'))

                        let upload = {
                            data: hrefStr,
                            preview: hrefStr,
                            type: 'url',
                            name: hrefStr.substring(hrefStr.lastIndexOf('/') + 1)
                        }
                        setPreviews((prevPreviews) => [...prevPreviews, upload])
                    })
                }
            }
        }
    }

    const handleFileChange = async (event) => {
        const fileObj = event.target.files && event.target.files[0]
        if (!fileObj) {
            return
        }
        let files = []
        for (const file of event.target.files) {
            if (isFileAllowedForUpload(file) === false) {
                return
            }
            const reader = new FileReader()
            const { name } = file
            files.push(
                new Promise((resolve) => {
                    reader.onload = (evt) => {
                        if (!evt?.target?.result) {
                            return
                        }
                        const { result } = evt.target
                        resolve({
                            data: result,
                            preview: URL.createObjectURL(file),
                            type: 'file',
                            name: name,
                            mime: file.type
                        })
                    }
                    reader.readAsDataURL(file)
                })
            )
        }

        const newFiles = await Promise.all(files)
        setPreviews((prevPreviews) => [...prevPreviews, ...newFiles])
        // 👇️ reset file input
        event.target.value = null
    }

    const addRecordingToPreviews = (blob) => {
        let mimeType = ''
        const pos = blob.type.indexOf(';')
        if (pos === -1) {
            mimeType = blob.type
        } else {
            mimeType = blob.type.substring(0, pos)
        }
        // read blob and add to previews
        const reader = new FileReader()
        reader.readAsDataURL(blob)
        reader.onloadend = () => {
            const base64data = reader.result
            const upload = {
                data: base64data,
                preview: audioUploadSVG,
                type: 'audio',
                name: `audio_${Date.now()}.wav`,
                mime: mimeType
            }
            setPreviews((prevPreviews) => [...prevPreviews, upload])
        }
    }

    const handleDrag = (e) => {
        if (isChatFlowAvailableForUploads) {
            e.preventDefault()
            e.stopPropagation()
            if (e.type === 'dragenter' || e.type === 'dragover') {
                setIsDragActive(true)
            } else if (e.type === 'dragleave') {
                setIsDragActive(false)
            }
        }
    }

    const handleDeletePreview = (itemToDelete) => {
        if (itemToDelete.type === 'file') {
            URL.revokeObjectURL(itemToDelete.preview) // Clean up for file
        }
        setPreviews(previews.filter((item) => item !== itemToDelete))
    }

    const handleUploadClick = () => {
        // 👇️ open file input box on click of another element
        fileUploadRef.current.click()
    }

    const clearPreviews = () => {
        // Revoke the data uris to avoid memory leaks
        previews.forEach((file) => URL.revokeObjectURL(file.preview))
        setPreviews([])
    }

    const onMicrophonePressed = () => {
        setIsRecording(true)
        startAudioRecording(setIsRecording, setRecordingNotSupported)
    }

    const onRecordingCancelled = () => {
        if (!recordingNotSupported) cancelAudioRecording()
        setIsRecording(false)
        setRecordingNotSupported(false)
    }

    const onRecordingStopped = async () => {
        setIsLoadingRecording(true)
        stopAudioRecording(addRecordingToPreviews)
    }

    const onSourceDialogClick = (data, title) => {
        setSourceDialogProps({ data, title })
        setSourceDialogOpen(true)
    }

    const onURLClick = (data) => {
        window.open(data, '_blank')
    }

    const scrollToBottom = () => {
        if (ps.current) {
            ps.current.scrollTo({ top: maxScroll })
        }
    }

    const onChange = useCallback((e) => setUserInput(e.target.value), [setUserInput])

    const updateLastMessage = (text) => {
        setMessages((prevMessages) => {
            let allMessages = [...cloneDeep(prevMessages)]
            if (allMessages[allMessages.length - 1].type === 'userMessage') return allMessages
            allMessages[allMessages.length - 1].message += text
            allMessages[allMessages.length - 1].feedback = null
            return allMessages
        })
    }

    const updateLastMessageSourceDocuments = (sourceDocuments) => {
        setMessages((prevMessages) => {
            let allMessages = [...cloneDeep(prevMessages)]
            if (allMessages[allMessages.length - 1].type === 'userMessage') return allMessages
            allMessages[allMessages.length - 1].sourceDocuments = sourceDocuments
            return allMessages
        })
    }

    const updateLastMessageUsedTools = (usedTools) => {
        setMessages((prevMessages) => {
            let allMessages = [...cloneDeep(prevMessages)]
            if (allMessages[allMessages.length - 1].type === 'userMessage') return allMessages
            allMessages[allMessages.length - 1].usedTools = usedTools
            return allMessages
        })
    }

    // Handle errors
    const handleError = (message = 'Упс! Кажется, произошла ошибка. Пожалуйста, попробуйте еще раз.') => {
        message = message.replace(`Невозможно проанализировать ответ JSON от агента чата..\n\n`, '')
        setMessages((prevMessages) => [...prevMessages, { message, type: 'apiMessage' }])
        setLoading(false)
        setUserInput('')
        setTimeout(() => {
            inputRef.current?.focus()
        }, 100)
    }

    const handlePromptClick = async (promptStarterInput) => {
        setUserInput(promptStarterInput)
        handleSubmit(undefined, promptStarterInput)
    }

    // Handle form submission
    const handleSubmit = async (e, promptStarterInput) => {
        if (e) e.preventDefault()

        if (!promptStarterInput && userInput.trim() === '') {
            const containsAudio = previews.filter((item) => item.type === 'audio').length > 0
            if (!(previews.length >= 1 && containsAudio)) {
                return
            }
        }

        let input = userInput

        if (promptStarterInput !== undefined && promptStarterInput.trim() !== '') input = promptStarterInput

        setLoading(true)
        const urls = previews.map((item) => {
            return {
                data: item.data,
                type: item.type,
                name: item.name,
                mime: item.mime
            }
        })
        clearPreviews()
        setMessages((prevMessages) => [...prevMessages, { message: input, type: 'userMessage', fileUploads: urls }])

        // Send user question to Prediction Internal API
        try {
            const params = {
                question: input,
<<<<<<< HEAD
                history: messages.filter((msg) => msg.message !== 'Всем привет! Чем могу помочь?'),
=======
>>>>>>> 7006d64d
                chatId
            }
            if (urls && urls.length > 0) params.uploads = urls
            if (isChatFlowAvailableToStream) params.socketIOClientId = socketIOClientId

            const response = await predictionApi.sendMessageAndGetPrediction(chatflowid, params)

            if (response.data) {
                const data = response.data

                setMessages((prevMessages) => {
                    let allMessages = [...cloneDeep(prevMessages)]
                    if (allMessages[allMessages.length - 1].type === 'apiMessage') {
                        allMessages[allMessages.length - 1].id = data?.chatMessageId
                    }
                    return allMessages
                })

                if (!chatId) setChatId(data.chatId)

                if (input === '' && data.question) {
                    // the response contains the question even if it was in an audio format
                    // so if input is empty but the response contains the question, update the user message to show the question
                    setMessages((prevMessages) => {
                        let allMessages = [...cloneDeep(prevMessages)]
                        if (allMessages[allMessages.length - 2].type === 'apiMessage') return allMessages
                        allMessages[allMessages.length - 2].message = data.question
                        return allMessages
                    })
                }

                if (!isChatFlowAvailableToStream) {
                    let text = ''
                    if (data.text) text = data.text
                    else if (data.json) text = '```json\n' + JSON.stringify(data.json, null, 2)
                    else text = JSON.stringify(data, null, 2)

                    setMessages((prevMessages) => [
                        ...prevMessages,
                        {
                            message: text,
                            id: data?.chatMessageId,
                            sourceDocuments: data?.sourceDocuments,
                            usedTools: data?.usedTools,
                            fileAnnotations: data?.fileAnnotations,
                            type: 'apiMessage',
                            feedback: null
                        }
                    ])
                }
                setLocalStorageChatflow(chatflowid, data.chatId)
                setLoading(false)
                setUserInput('')
                setTimeout(() => {
                    inputRef.current?.focus()
                    scrollToBottom()
                }, 100)
            }
        } catch (error) {
            handleError(error.response.data.message)
            return
        }
    }

    // Prevent blank submissions and allow for multiline input
    const handleEnter = (e) => {
        // Check if IME composition is in progress
        const isIMEComposition = e.isComposing || e.keyCode === 229
        if (e.key === 'Enter' && userInput && !isIMEComposition) {
            if (!e.shiftKey && userInput) {
                handleSubmit(e)
            }
        } else if (e.key === 'Enter') {
            e.preventDefault()
        }
    }

    const downloadFile = async (fileAnnotation) => {
        try {
            const response = await axios.post(
                `${baseURL}/api/v1/openai-assistants-file`,
                { fileName: fileAnnotation.fileName },
                { responseType: 'blob' }
            )
            const blob = new Blob([response.data], { type: response.headers['content-type'] })
            const downloadUrl = window.URL.createObjectURL(blob)
            const link = document.createElement('a')
            link.href = downloadUrl
            link.download = fileAnnotation.fileName
            document.body.appendChild(link)
            link.click()
            link.remove()
        } catch (error) {
            console.error('Загрузка не удалась:', error)
        }
    }

    // Get chatmessages successful
    useEffect(() => {
        if (getChatmessageApi.data?.length) {
            const chatId = getChatmessageApi.data[0]?.chatId
            setChatId(chatId)
            const loadedMessages = getChatmessageApi.data.map((message) => {
                const obj = {
                    id: message.id,
                    message: message.content,
                    feedback: message.feedback,
                    type: message.role
                }
                if (message.sourceDocuments) obj.sourceDocuments = JSON.parse(message.sourceDocuments)
                if (message.usedTools) obj.usedTools = JSON.parse(message.usedTools)
                if (message.fileAnnotations) obj.fileAnnotations = JSON.parse(message.fileAnnotations)
                if (message.fileUploads) {
                    obj.fileUploads = JSON.parse(message.fileUploads)
                    obj.fileUploads.forEach((file) => {
                        if (file.type === 'stored-file') {
                            file.data = `${baseURL}/api/v1/get-upload-file?chatflowId=${chatflowid}&chatId=${chatId}&fileName=${file.name}`
                        }
                    })
                }
                return obj
            })
            setMessages((prevMessages) => [...prevMessages, ...loadedMessages])
            setLocalStorageChatflow(chatflowid, chatId)
        }

        // eslint-disable-next-line react-hooks/exhaustive-deps
    }, [getChatmessageApi.data])

    // Get chatflow streaming capability
    useEffect(() => {
        if (getIsChatflowStreamingApi.data) {
            setIsChatFlowAvailableToStream(getIsChatflowStreamingApi.data?.isStreaming ?? false)
        }
        // eslint-disable-next-line react-hooks/exhaustive-deps
    }, [getIsChatflowStreamingApi.data])

    // Get chatflow uploads capability
    useEffect(() => {
        if (getAllowChatFlowUploads.data) {
            setIsChatFlowAvailableForUploads(getAllowChatFlowUploads.data?.isImageUploadAllowed ?? false)
            setIsChatFlowAvailableForSpeech(getAllowChatFlowUploads.data?.isSpeechToTextEnabled ?? false)
        }
        // eslint-disable-next-line react-hooks/exhaustive-deps
    }, [getAllowChatFlowUploads.data])

    useEffect(() => {
        if (getChatflowConfig.data) {
            if (getChatflowConfig.data?.chatbotConfig && JSON.parse(getChatflowConfig.data?.chatbotConfig)) {
                let config = JSON.parse(getChatflowConfig.data?.chatbotConfig)
                if (config.starterPrompts) {
                    let inputFields = []
                    Object.getOwnPropertyNames(config.starterPrompts).forEach((key) => {
                        if (config.starterPrompts[key]) {
                            inputFields.push(config.starterPrompts[key])
                        }
                    })
                    setStarterPrompts(inputFields.filter((field) => field.prompt !== ''))
                }
                if (config.chatFeedback) {
                    setChatFeedbackStatus(config.chatFeedback.status)
                }
            }
        }
        // eslint-disable-next-line react-hooks/exhaustive-deps
    }, [getChatflowConfig.data])

    // Auto scroll chat to bottom
    useEffect(() => {
        scrollToBottom()
    }, [messages])

    useEffect(() => {
        if (isDialog && inputRef) {
            setTimeout(() => {
                inputRef.current?.focus()
            }, 100)
        }
    }, [isDialog, inputRef])

    useEffect(() => {
        let socket
        if (open && chatflowid) {
            // API request
            getChatmessageApi.request(chatflowid)
            getIsChatflowStreamingApi.request(chatflowid)
            getAllowChatFlowUploads.request(chatflowid)
            getChatflowConfig.request(chatflowid)

            // Scroll to bottom
            scrollToBottom()

            setIsRecording(false)

            // SocketIO
            socket = socketIOClient(baseURL)

            socket.on('connect', () => {
                setSocketIOClientId(socket.id)
            })

            socket.on('start', () => {
                setMessages((prevMessages) => [...prevMessages, { message: '', type: 'apiMessage' }])
            })

            socket.on('sourceDocuments', updateLastMessageSourceDocuments)

            socket.on('usedTools', updateLastMessageUsedTools)

            socket.on('token', updateLastMessage)
        }

        return () => {
            setUserInput('')
            setLoading(false)
            setMessages([
                {
                    message: 'Всем привет! Чем могу помочь?',
                    type: 'apiMessage'
                }
            ])
            if (socket) {
                socket.disconnect()
                setSocketIOClientId('')
            }
        }

        // eslint-disable-next-line react-hooks/exhaustive-deps
    }, [open, chatflowid])

    useEffect(() => {
        // wait for audio recording to load and then send
        const containsAudio = previews.filter((item) => item.type === 'audio').length > 0
        if (previews.length >= 1 && containsAudio) {
            setIsRecording(false)
            setRecordingNotSupported(false)
            handlePromptClick('')
        }
        // eslint-disable-next-line
    }, [previews])

    const copyMessageToClipboard = async (text) => {
        try {
            await navigator.clipboard.writeText(text || '')
        } catch (error) {
            console.error('Ошибка копирования в буфер обмена:', error)
        }
    }

    const onThumbsUpClick = async (messageId) => {
        const body = {
            chatflowid,
            chatId,
            messageId,
            rating: 'THUMBS_UP',
            content: ''
        }
        const result = await chatmessagefeedbackApi.addFeedback(chatflowid, body)
        if (result.data) {
            const data = result.data
            let id = ''
            if (data && data.id) id = data.id
            setMessages((prevMessages) => {
                const allMessages = [...cloneDeep(prevMessages)]
                return allMessages.map((message) => {
                    if (message.id === messageId) {
                        message.feedback = {
                            rating: 'THUMBS_UP'
                        }
                    }
                    return message
                })
            })
            setFeedbackId(id)
            setShowFeedbackContentDialog(true)
        }
    }

    const onThumbsDownClick = async (messageId) => {
        const body = {
            chatflowid,
            chatId,
            messageId,
            rating: 'THUMBS_DOWN',
            content: ''
        }
        const result = await chatmessagefeedbackApi.addFeedback(chatflowid, body)
        if (result.data) {
            const data = result.data
            let id = ''
            if (data && data.id) id = data.id
            setMessages((prevMessages) => {
                const allMessages = [...cloneDeep(prevMessages)]
                return allMessages.map((message) => {
                    if (message.id === messageId) {
                        message.feedback = {
                            rating: 'THUMBS_DOWN'
                        }
                    }
                    return message
                })
            })
            setFeedbackId(id)
            setShowFeedbackContentDialog(true)
        }
    }

    const submitFeedbackContent = async (text) => {
        const body = {
            content: text
        }
        const result = await chatmessagefeedbackApi.updateFeedback(feedbackId, body)
        if (result.data) {
            setFeedbackId('')
            setShowFeedbackContentDialog(false)
        }
    }

    return (
        <div onDragEnter={handleDrag}>
            {isDragActive && (
                <div
                    className='image-dropzone'
                    onDragEnter={handleDrag}
                    onDragLeave={handleDrag}
                    onDragEnd={handleDrag}
                    onDrop={handleDrop}
                />
            )}
            {isDragActive && getAllowChatFlowUploads.data?.isImageUploadAllowed && (
                <Box className='drop-overlay'>
                    <Typography variant='h2'>Перетащите сюда, чтобы загрузить</Typography>
                    {getAllowChatFlowUploads.data.imgUploadSizeAndTypes.map((allowed) => {
                        return (
                            <>
                                <Typography variant='subtitle1'>{allowed.fileTypes?.join(', ')}</Typography>
                                <Typography variant='subtitle1'>Максимально допустимый размер: {allowed.maxUploadSize} MB</Typography>
                            </>
                        )
                    })}
                </Box>
            )}
            <div ref={ps} className={`${isDialog ? 'cloud-dialog' : 'cloud'}`}>
                <div id='messagelist' className={'messagelist'}>
                    {messages &&
                        messages.map((message, index) => {
                            return (
                                // The latest message sent by the user will be animated while waiting for a response
                                <Box
                                    sx={{
                                        background: message.type === 'apiMessage' ? theme.palette.asyncSelect.main : ''
                                    }}
                                    key={index}
                                    style={{ display: 'flex' }}
                                    className={
                                        message.type === 'userMessage' && loading && index === messages.length - 1
                                            ? customization.isDarkMode
                                                ? 'usermessagewaiting-dark'
                                                : 'usermessagewaiting-light'
                                            : message.type === 'usermessagewaiting'
                                            ? 'apimessage'
                                            : 'usermessage'
                                    }
                                >
                                    {/* Display the correct icon depending on the message type */}
                                    {message.type === 'apiMessage' ? (
                                        <img src={robotPNG} alt='AI' width='30' height='30' className='boticon' />
                                    ) : (
                                        <img src={userPNG} alt='Me' width='30' height='30' className='usericon' />
                                    )}
                                    <div style={{ display: 'flex', flexDirection: 'column', width: '100%' }}>
                                        {message.usedTools && (
                                            <div style={{ display: 'block', flexDirection: 'row', width: '100%' }}>
                                                {message.usedTools.map((tool, index) => {
                                                    return (
                                                        <Chip
                                                            size='small'
                                                            key={index}
                                                            label={tool.tool}
                                                            component='a'
                                                            sx={{ mr: 1, mt: 1 }}
                                                            variant='outlined'
                                                            clickable
                                                            icon={<IconTool size={15} />}
                                                            onClick={() => onSourceDialogClick(tool, 'Used Tools')}
                                                        />
                                                    )
                                                })}
                                            </div>
                                        )}
                                        {message.fileUploads && message.fileUploads.length > 0 && (
                                            <div
                                                style={{
                                                    display: 'flex',
                                                    flexWrap: 'wrap',
                                                    flexDirection: 'column',
                                                    width: '100%',
                                                    gap: '8px'
                                                }}
                                            >
                                                {message.fileUploads.map((item, index) => {
                                                    return (
                                                        <>
                                                            {item.mime.startsWith('image/') ? (
                                                                <Card
                                                                    key={index}
                                                                    sx={{
                                                                        p: 0,
                                                                        m: 0,
                                                                        maxWidth: 128,
                                                                        marginRight: '10px',
                                                                        flex: '0 0 auto'
                                                                    }}
                                                                >
                                                                    <CardMedia
                                                                        component='img'
                                                                        image={item.data}
                                                                        sx={{ height: 64 }}
                                                                        alt={'preview'}
                                                                        style={messageImageStyle}
                                                                    />
                                                                </Card>
                                                            ) : (
                                                                // eslint-disable-next-line jsx-a11y/media-has-caption
                                                                <audio controls='controls'>
                                                                    Ваш браузер не поддерживает формат &lt;audio&gt; ярлык.
                                                                    <source src={item.data} type={item.mime} />
                                                                </audio>
                                                            )}
                                                        </>
                                                    )
                                                })}
                                            </div>
                                        )}
                                        <div className='markdownanswer'>
                                            {/* Messages are being rendered in Markdown format */}
                                            <MemoizedReactMarkdown
                                                remarkPlugins={[remarkGfm, remarkMath]}
                                                rehypePlugins={[rehypeMathjax, rehypeRaw]}
                                                components={{
                                                    code({ inline, className, children, ...props }) {
                                                        const match = /language-(\w+)/.exec(className || '')
                                                        return !inline ? (
                                                            <CodeBlock
                                                                key={Math.random()}
                                                                chatflowid={chatflowid}
                                                                isDialog={isDialog}
                                                                language={(match && match[1]) || ''}
                                                                value={String(children).replace(/\n$/, '')}
                                                                {...props}
                                                            />
                                                        ) : (
                                                            <code className={className} {...props}>
                                                                {children}
                                                            </code>
                                                        )
                                                    }
                                                }}
                                            >
                                                {message.message}
                                            </MemoizedReactMarkdown>
                                        </div>
                                        {message.type === 'apiMessage' && message.id && chatFeedbackStatus ? (
                                            <>
                                                <Box sx={{ display: 'flex', alignItems: 'center', justifyContent: 'start', gap: 1 }}>
                                                    <CopyToClipboardButton onClick={() => copyMessageToClipboard(message.message)} />
                                                    {!message.feedback ||
                                                    message.feedback.rating === '' ||
                                                    message.feedback.rating === 'THUMBS_UP' ? (
                                                        <ThumbsUpButton
                                                            isDisabled={message.feedback && message.feedback.rating === 'THUMBS_UP'}
                                                            rating={message.feedback ? message.feedback.rating : ''}
                                                            onClick={() => onThumbsUpClick(message.id)}
                                                        />
                                                    ) : null}
                                                    {!message.feedback ||
                                                    message.feedback.rating === '' ||
                                                    message.feedback.rating === 'THUMBS_DOWN' ? (
                                                        <ThumbsDownButton
                                                            isDisabled={message.feedback && message.feedback.rating === 'THUMBS_DOWN'}
                                                            rating={message.feedback ? message.feedback.rating : ''}
                                                            onClick={() => onThumbsDownClick(message.id)}
                                                        />
                                                    ) : null}
                                                </Box>
                                            </>
                                        ) : null}
                                        {message.fileAnnotations && (
                                            <div style={{ display: 'block', flexDirection: 'row', width: '100%' }}>
                                                {message.fileAnnotations.map((fileAnnotation, index) => {
                                                    return (
                                                        <Button
                                                            sx={{ fontSize: '0.85rem', textTransform: 'none', mb: 1 }}
                                                            key={index}
                                                            variant='outlined'
                                                            onClick={() => downloadFile(fileAnnotation)}
                                                            endIcon={<IconDownload color={theme.palette.primary.main} />}
                                                        >
                                                            {fileAnnotation.fileName}
                                                        </Button>
                                                    )
                                                })}
                                            </div>
                                        )}
                                        {message.sourceDocuments && (
                                            <div style={{ display: 'block', flexDirection: 'row', width: '100%' }}>
                                                {removeDuplicateURL(message).map((source, index) => {
                                                    const URL =
                                                        source.metadata && source.metadata.source
                                                            ? isValidURL(source.metadata.source)
                                                            : undefined
                                                    return (
                                                        <Chip
                                                            size='small'
                                                            key={index}
                                                            label={
                                                                URL
                                                                    ? URL.pathname.substring(0, 15) === '/'
                                                                        ? URL.host
                                                                        : `${URL.pathname.substring(0, 15)}...`
                                                                    : `${source.pageContent.substring(0, 15)}...`
                                                            }
                                                            component='a'
                                                            sx={{ mr: 1, mb: 1 }}
                                                            variant='outlined'
                                                            clickable
                                                            onClick={() =>
                                                                URL ? onURLClick(source.metadata.source) : onSourceDialogClick(source)
                                                            }
                                                        />
                                                    )
                                                })}
                                            </div>
                                        )}
                                    </div>
                                </Box>
                            )
                        })}
                </div>
            </div>

            {messages && messages.length === 1 && starterPrompts.length > 0 && (
                <div style={{ position: 'relative' }}>
                    <StarterPromptsCard
                        sx={{ bottom: previews && previews.length > 0 ? 70 : 0 }}
                        starterPrompts={starterPrompts || []}
                        onPromptClick={handlePromptClick}
                        isGrid={isDialog}
                    />
                </div>
            )}

            <Divider sx={{ width: '100%' }} />

            <div className='center'>
                {previews && previews.length > 0 && (
                    <Box sx={{ width: '100%', mb: 1.5, display: 'flex', alignItems: 'center' }}>
                        {previews.map((item, index) => (
                            <Fragment key={index}>
                                {item.mime.startsWith('image/') ? (
                                    <ImageButton
                                        focusRipple
                                        style={{
                                            width: '48px',
                                            height: '48px',
                                            marginRight: '10px',
                                            flex: '0 0 auto'
                                        }}
                                        onClick={() => handleDeletePreview(item)}
                                    >
                                        <ImageSrc style={{ backgroundImage: `url(${item.data})` }} />
                                        <ImageBackdrop className='MuiImageBackdrop-root' />
                                        <ImageMarked className='MuiImageMarked-root'>
                                            <IconTrash size={20} color='white' />
                                        </ImageMarked>
                                    </ImageButton>
                                ) : (
                                    <Card
                                        sx={{
                                            display: 'inline-flex',
                                            alignItems: 'center',
                                            height: '48px',
                                            width: isDialog ? ps?.current?.offsetWidth / 4 : ps?.current?.offsetWidth / 2,
                                            p: 0.5,
                                            mr: 1,
                                            backgroundColor: theme.palette.grey[500],
                                            flex: '0 0 auto'
                                        }}
                                        variant='outlined'
                                    >
                                        <CardMedia component='audio' sx={{ color: 'transparent' }} controls src={item.data} />
                                        <IconButton onClick={() => handleDeletePreview(item)} size='small'>
                                            <IconTrash size={20} color='white' />
                                        </IconButton>
                                    </Card>
                                )}
                            </Fragment>
                        ))}
                    </Box>
                )}
                {isRecording ? (
                    <>
                        {recordingNotSupported ? (
                            <div className='overlay'>
                                <div className='browser-not-supporting-audio-recording-box'>
                                    <Typography variant='body1'>
                                        Для записи звука используйте современные браузеры, такие как Chrome или Firefox, которые
                                        поддерживают запись звука.
                                    </Typography>
                                    <Button
                                        variant='contained'
                                        color='error'
                                        size='small'
                                        type='button'
                                        onClick={() => onRecordingCancelled()}
                                    >
                                        Хорошо
                                    </Button>
                                </div>
                            </div>
                        ) : (
                            <Box
                                sx={{
                                    width: '100%',
                                    height: '54px',
                                    px: 2,
                                    border: '1px solid',
                                    borderRadius: 3,
                                    backgroundColor: customization.isDarkMode ? '#32353b' : '#fafafa',
                                    borderColor: 'rgba(0, 0, 0, 0.23)',
                                    display: 'flex',
                                    alignItems: 'center',
                                    justifyContent: 'space-between'
                                }}
                            >
                                <div className='recording-elapsed-time'>
                                    <span className='red-recording-dot'>
                                        <IconCircleDot />
                                    </span>
                                    <Typography id='elapsed-time'>00:00</Typography>
                                    {isLoadingRecording && <Typography ml={1.5}>Sending...</Typography>}
                                </div>
                                <div className='recording-control-buttons-container'>
                                    <IconButton onClick={onRecordingCancelled} size='small'>
                                        <IconX
                                            color={loading || !chatflowid ? '#9e9e9e' : customization.isDarkMode ? 'white' : '#1e88e5'}
                                        />
                                    </IconButton>
                                    <IconButton onClick={onRecordingStopped} size='small'>
                                        <IconSend
                                            color={loading || !chatflowid ? '#9e9e9e' : customization.isDarkMode ? 'white' : '#1e88e5'}
                                        />
                                    </IconButton>
                                </div>
                            </Box>
                        )}
                    </>
                ) : (
                    <form style={{ width: '100%' }} onSubmit={handleSubmit}>
                        <OutlinedInput
                            inputRef={inputRef}
                            // eslint-disable-next-line
                            autoFocus
                            sx={{ width: '100%' }}
                            disabled={loading || !chatflowid}
                            onKeyDown={handleEnter}
                            id='userInput'
                            name='userInput'
                            placeholder={loading ? 'Waiting for response...' : 'Type your question...'}
                            value={userInput}
                            onChange={onChange}
                            multiline={true}
                            maxRows={isDialog ? 7 : 2}
                            startAdornment={
                                isChatFlowAvailableForUploads && (
                                    <InputAdornment position='start' sx={{ pl: 2 }}>
                                        <IconButton
                                            onClick={handleUploadClick}
                                            type='button'
                                            disabled={loading || !chatflowid}
                                            edge='start'
                                        >
                                            <IconPhotoPlus
                                                color={loading || !chatflowid ? '#9e9e9e' : customization.isDarkMode ? 'white' : '#1e88e5'}
                                            />
                                        </IconButton>
                                    </InputAdornment>
                                )
                            }
                            endAdornment={
                                <>
                                    {isChatFlowAvailableForSpeech && (
                                        <InputAdornment position='end'>
                                            <IconButton
                                                onClick={() => onMicrophonePressed()}
                                                type='button'
                                                disabled={loading || !chatflowid}
                                                edge='end'
                                            >
                                                <IconMicrophone
                                                    className={'start-recording-button'}
                                                    color={
                                                        loading || !chatflowid ? '#9e9e9e' : customization.isDarkMode ? 'white' : '#1e88e5'
                                                    }
                                                />
                                            </IconButton>
                                        </InputAdornment>
                                    )}
                                    <InputAdornment position='end' sx={{ padding: '15px' }}>
                                        <IconButton type='submit' disabled={loading || !chatflowid} edge='end'>
                                            {loading ? (
                                                <div>
                                                    <CircularProgress color='inherit' size={20} />
                                                </div>
                                            ) : (
                                                // Send icon SVG in input field
                                                <IconSend
                                                    color={
                                                        loading || !chatflowid ? '#9e9e9e' : customization.isDarkMode ? 'white' : '#1e88e5'
                                                    }
                                                />
                                            )}
                                        </IconButton>
                                    </InputAdornment>
                                </>
                            }
                        />
                        {isChatFlowAvailableForUploads && (
                            <input style={{ display: 'none' }} multiple ref={fileUploadRef} type='file' onChange={handleFileChange} />
                        )}
                    </form>
                )}
            </div>
            <SourceDocDialog show={sourceDialogOpen} dialogProps={sourceDialogProps} onCancel={() => setSourceDialogOpen(false)} />
            <ChatFeedbackContentDialog
                show={showFeedbackContentDialog}
                onCancel={() => setShowFeedbackContentDialog(false)}
                onConfirm={submitFeedbackContent}
            />
        </div>
    )
}

ChatMessage.propTypes = {
    open: PropTypes.bool,
    chatflowid: PropTypes.string,
    isDialog: PropTypes.bool,
    previews: PropTypes.array,
    setPreviews: PropTypes.func
}<|MERGE_RESOLUTION|>--- conflicted
+++ resolved
@@ -402,10 +402,6 @@
         try {
             const params = {
                 question: input,
-<<<<<<< HEAD
-                history: messages.filter((msg) => msg.message !== 'Всем привет! Чем могу помочь?'),
-=======
->>>>>>> 7006d64d
                 chatId
             }
             if (urls && urls.length > 0) params.uploads = urls
