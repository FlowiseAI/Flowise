import { useState, useRef, useEffect, useCallback, Fragment } from 'react'
import { useSelector } from 'react-redux'
import PropTypes from 'prop-types'
import socketIOClient from 'socket.io-client'
import { cloneDeep } from 'lodash'
import rehypeMathjax from 'rehype-mathjax'
import rehypeRaw from 'rehype-raw'
import remarkGfm from 'remark-gfm'
import remarkMath from 'remark-math'
import axios from 'axios'

import {
    Box,
    Button,
    Card,
    CardMedia,
    Chip,
    CircularProgress,
    Divider,
    IconButton,
    InputAdornment,
    OutlinedInput,
    Typography
} from '@mui/material'
import { useTheme } from '@mui/material/styles'
import { IconCircleDot, IconDownload, IconSend, IconMicrophone, IconPhotoPlus, IconTrash, IconX, IconTool } from '@tabler/icons'
import robotPNG from '@/assets/images/robot.png'
import userPNG from '@/assets/images/account.png'
import audioUploadSVG from '@/assets/images/wave-sound.jpg'

// project import
import { CodeBlock } from '@/ui-component/markdown/CodeBlock'
import { MemoizedReactMarkdown } from '@/ui-component/markdown/MemoizedReactMarkdown'
import SourceDocDialog from '@/ui-component/dialog/SourceDocDialog'
import ChatFeedbackContentDialog from '@/ui-component/dialog/ChatFeedbackContentDialog'
import StarterPromptsCard from '@/ui-component/cards/StarterPromptsCard'
import { cancelAudioRecording, startAudioRecording, stopAudioRecording } from './audio-recording'
import { ImageButton, ImageSrc, ImageBackdrop, ImageMarked } from '@/ui-component/button/ImageButton'
import CopyToClipboardButton from '@/ui-component/button/CopyToClipboardButton'
import ThumbsUpButton from '@/ui-component/button/ThumbsUpButton'
import ThumbsDownButton from '@/ui-component/button/ThumbsDownButton'
import './ChatMessage.css'
import './audio-recording.css'

// api
import chatmessageApi from '@/api/chatmessage'
import chatflowsApi from '@/api/chatflows'
import predictionApi from '@/api/prediction'
import chatmessagefeedbackApi from '@/api/chatmessagefeedback'
import leadsApi from '@/api/lead'

// Hooks
import useApi from '@/hooks/useApi'

// Const
import { baseURL, maxScroll } from '@/store/constant'

// Utils
<<<<<<< HEAD
import { isValidURL, removeDuplicateURL, setLocalStorageChatflow } from '@/utils/genericHelper'
=======
import { isValidURL, removeDuplicateURL, setLocalStorageChatflow, getLocalStorageChatflow } from '@/utils/genericHelper'
>>>>>>> 6908906f
import { StyledButton } from '@/ui-component/button/StyledButton'

const messageImageStyle = {
    width: '128px',
    height: '128px',
    objectFit: 'cover'
}

export const ChatMessage = ({ open, chatflowid, isDialog, previews, setPreviews }) => {
    const theme = useTheme()
    const customization = useSelector((state) => state.customization)

    const ps = useRef()

    const [userInput, setUserInput] = useState('')
    const [loading, setLoading] = useState(false)
    const [messages, setMessages] = useState([
        {
            message: 'Hi there! How can I help?',
            type: 'apiMessage'
        }
    ])
    const [socketIOClientId, setSocketIOClientId] = useState('')
    const [isChatFlowAvailableToStream, setIsChatFlowAvailableToStream] = useState(false)
    const [isChatFlowAvailableForSpeech, setIsChatFlowAvailableForSpeech] = useState(false)
    const [sourceDialogOpen, setSourceDialogOpen] = useState(false)
    const [sourceDialogProps, setSourceDialogProps] = useState({})
    const [chatId, setChatId] = useState(undefined)

    const inputRef = useRef(null)
    const getChatmessageApi = useApi(chatmessageApi.getInternalChatmessageFromChatflow)
    const getIsChatflowStreamingApi = useApi(chatflowsApi.getIsChatflowStreaming)
    const getAllowChatFlowUploads = useApi(chatflowsApi.getAllowChatflowUploads)
    const getChatflowConfig = useApi(chatflowsApi.getSpecificChatflow)

    const [starterPrompts, setStarterPrompts] = useState([])

    // feedback
    const [chatFeedbackStatus, setChatFeedbackStatus] = useState(false)
    const [feedbackId, setFeedbackId] = useState('')
    const [showFeedbackContentDialog, setShowFeedbackContentDialog] = useState(false)

    // leads
    const [leadsConfig, setLeadsConfig] = useState(null)
    const [leadName, setLeadName] = useState('')
    const [leadEmail, setLeadEmail] = useState('')
    const [leadPhone, setLeadPhone] = useState('')
    const [isLeadSaving, setIsLeadSaving] = useState(false)
<<<<<<< HEAD
    const [isLeadSaved, setIsLeadSaved] = useState(false)
=======
>>>>>>> 6908906f

    // drag & drop and file input
    const fileUploadRef = useRef(null)
    const [isChatFlowAvailableForUploads, setIsChatFlowAvailableForUploads] = useState(false)
    const [isDragActive, setIsDragActive] = useState(false)

    // recording
    const [isRecording, setIsRecording] = useState(false)
    const [recordingNotSupported, setRecordingNotSupported] = useState(false)
    const [isLoadingRecording, setIsLoadingRecording] = useState(false)

    const isFileAllowedForUpload = (file) => {
        const constraints = getAllowChatFlowUploads.data
        /**
         * {isImageUploadAllowed: boolean, imgUploadSizeAndTypes: Array<{ fileTypes: string[], maxUploadSize: number }>}
         */
        let acceptFile = false
        if (constraints.isImageUploadAllowed) {
            const fileType = file.type
            const sizeInMB = file.size / 1024 / 1024
            constraints.imgUploadSizeAndTypes.map((allowed) => {
                if (allowed.fileTypes.includes(fileType) && sizeInMB <= allowed.maxUploadSize) {
                    acceptFile = true
                }
            })
        }
        if (!acceptFile) {
            alert(`Cannot upload file. Kindly check the allowed file types and maximum allowed size.`)
        }
        return acceptFile
    }

    const handleDrop = async (e) => {
        if (!isChatFlowAvailableForUploads) {
            return
        }
        e.preventDefault()
        setIsDragActive(false)
        let files = []
        if (e.dataTransfer.files.length > 0) {
            for (const file of e.dataTransfer.files) {
                if (isFileAllowedForUpload(file) === false) {
                    return
                }
                const reader = new FileReader()
                const { name } = file
                files.push(
                    new Promise((resolve) => {
                        reader.onload = (evt) => {
                            if (!evt?.target?.result) {
                                return
                            }
                            const { result } = evt.target
                            let previewUrl
                            if (file.type.startsWith('audio/')) {
                                previewUrl = audioUploadSVG
                            } else if (file.type.startsWith('image/')) {
                                previewUrl = URL.createObjectURL(file)
                            }
                            resolve({
                                data: result,
                                preview: previewUrl,
                                type: 'file',
                                name: name,
                                mime: file.type
                            })
                        }
                        reader.readAsDataURL(file)
                    })
                )
            }

            const newFiles = await Promise.all(files)
            setPreviews((prevPreviews) => [...prevPreviews, ...newFiles])
        }

        if (e.dataTransfer.items) {
            for (const item of e.dataTransfer.items) {
                if (item.kind === 'string' && item.type.match('^text/uri-list')) {
                    item.getAsString((s) => {
                        let upload = {
                            data: s,
                            preview: s,
                            type: 'url',
                            name: s.substring(s.lastIndexOf('/') + 1)
                        }
                        setPreviews((prevPreviews) => [...prevPreviews, upload])
                    })
                } else if (item.kind === 'string' && item.type.match('^text/html')) {
                    item.getAsString((s) => {
                        if (s.indexOf('href') === -1) return
                        //extract href
                        let start = s.substring(s.indexOf('href') + 6)
                        let hrefStr = start.substring(0, start.indexOf('"'))

                        let upload = {
                            data: hrefStr,
                            preview: hrefStr,
                            type: 'url',
                            name: hrefStr.substring(hrefStr.lastIndexOf('/') + 1)
                        }
                        setPreviews((prevPreviews) => [...prevPreviews, upload])
                    })
                }
            }
        }
    }

    const handleFileChange = async (event) => {
        const fileObj = event.target.files && event.target.files[0]
        if (!fileObj) {
            return
        }
        let files = []
        for (const file of event.target.files) {
            if (isFileAllowedForUpload(file) === false) {
                return
            }
            const reader = new FileReader()
            const { name } = file
            files.push(
                new Promise((resolve) => {
                    reader.onload = (evt) => {
                        if (!evt?.target?.result) {
                            return
                        }
                        const { result } = evt.target
                        resolve({
                            data: result,
                            preview: URL.createObjectURL(file),
                            type: 'file',
                            name: name,
                            mime: file.type
                        })
                    }
                    reader.readAsDataURL(file)
                })
            )
        }

        const newFiles = await Promise.all(files)
        setPreviews((prevPreviews) => [...prevPreviews, ...newFiles])
        // 👇️ reset file input
        event.target.value = null
    }

    const addRecordingToPreviews = (blob) => {
        const mimeType = blob.type.substring(0, blob.type.indexOf(';'))
        // read blob and add to previews
        const reader = new FileReader()
        reader.readAsDataURL(blob)
        reader.onloadend = () => {
            const base64data = reader.result
            const upload = {
                data: base64data,
                preview: audioUploadSVG,
                type: 'audio',
                name: 'audio.wav',
                mime: mimeType
            }
            setPreviews((prevPreviews) => [...prevPreviews, upload])
        }
    }

    const handleDrag = (e) => {
        if (isChatFlowAvailableForUploads) {
            e.preventDefault()
            e.stopPropagation()
            if (e.type === 'dragenter' || e.type === 'dragover') {
                setIsDragActive(true)
            } else if (e.type === 'dragleave') {
                setIsDragActive(false)
            }
        }
    }

    const handleDeletePreview = (itemToDelete) => {
        if (itemToDelete.type === 'file') {
            URL.revokeObjectURL(itemToDelete.preview) // Clean up for file
        }
        setPreviews(previews.filter((item) => item !== itemToDelete))
    }

    const handleUploadClick = () => {
        // 👇️ open file input box on click of another element
        fileUploadRef.current.click()
    }

    const clearPreviews = () => {
        // Revoke the data uris to avoid memory leaks
        previews.forEach((file) => URL.revokeObjectURL(file.preview))
        setPreviews([])
    }

    const onMicrophonePressed = () => {
        setIsRecording(true)
        startAudioRecording(setIsRecording, setRecordingNotSupported)
    }

    const onRecordingCancelled = () => {
        if (!recordingNotSupported) cancelAudioRecording()
        setIsRecording(false)
        setRecordingNotSupported(false)
    }

    const onRecordingStopped = async () => {
        setIsLoadingRecording(true)
        stopAudioRecording(addRecordingToPreviews)
    }

    const onSourceDialogClick = (data, title) => {
        setSourceDialogProps({ data, title })
        setSourceDialogOpen(true)
    }

    const onURLClick = (data) => {
        window.open(data, '_blank')
    }

    const scrollToBottom = () => {
        if (ps.current) {
            ps.current.scrollTo({ top: maxScroll })
        }
    }

    const onChange = useCallback((e) => setUserInput(e.target.value), [setUserInput])

    const updateLastMessage = (text) => {
        setMessages((prevMessages) => {
            let allMessages = [...cloneDeep(prevMessages)]
            if (allMessages[allMessages.length - 1].type === 'userMessage') return allMessages
            allMessages[allMessages.length - 1].message += text
            allMessages[allMessages.length - 1].feedback = null
            return allMessages
        })
    }

    const updateLastMessageSourceDocuments = (sourceDocuments) => {
        setMessages((prevMessages) => {
            let allMessages = [...cloneDeep(prevMessages)]
            if (allMessages[allMessages.length - 1].type === 'userMessage') return allMessages
            allMessages[allMessages.length - 1].sourceDocuments = sourceDocuments
            return allMessages
        })
    }

    const updateLastMessageUsedTools = (usedTools) => {
        setMessages((prevMessages) => {
            let allMessages = [...cloneDeep(prevMessages)]
            if (allMessages[allMessages.length - 1].type === 'userMessage') return allMessages
            allMessages[allMessages.length - 1].usedTools = usedTools
            return allMessages
        })
    }

    // Handle errors
    const handleError = (message = 'Oops! There seems to be an error. Please try again.') => {
        message = message.replace(`Unable to parse JSON response from chat agent.\n\n`, '')
        setMessages((prevMessages) => [...prevMessages, { message, type: 'apiMessage' }])
        setLoading(false)
        setUserInput('')
        setTimeout(() => {
            inputRef.current?.focus()
        }, 100)
    }

    const handlePromptClick = async (promptStarterInput) => {
        setUserInput(promptStarterInput)
        handleSubmit(undefined, promptStarterInput)
    }

    // Handle form submission
    const handleSubmit = async (e, promptStarterInput) => {
        if (e) e.preventDefault()

        if (!promptStarterInput && userInput.trim() === '') {
            const containsAudio = previews.filter((item) => item.type === 'audio').length > 0
            if (!(previews.length >= 1 && containsAudio)) {
                return
            }
        }

        let input = userInput

        if (promptStarterInput !== undefined && promptStarterInput.trim() !== '') input = promptStarterInput

        setLoading(true)
        const urls = previews.map((item) => {
            return {
                data: item.data,
                type: item.type,
                name: item.name,
                mime: item.mime
            }
        })
        clearPreviews()
        setMessages((prevMessages) => [...prevMessages, { message: input, type: 'userMessage', fileUploads: urls }])

        // Send user question to Prediction Internal API
        try {
            const params = {
                question: input,
                chatId
            }
            if (urls && urls.length > 0) params.uploads = urls
            if (isChatFlowAvailableToStream) params.socketIOClientId = socketIOClientId

            const response = await predictionApi.sendMessageAndGetPrediction(chatflowid, params)

            if (response.data) {
                const data = response.data

                setMessages((prevMessages) => {
                    let allMessages = [...cloneDeep(prevMessages)]
                    if (allMessages[allMessages.length - 1].type === 'apiMessage') {
                        allMessages[allMessages.length - 1].id = data?.chatMessageId
                    }
                    return allMessages
                })

                if (!chatId) setChatId(data.chatId)

                if (input === '' && data.question) {
                    // the response contains the question even if it was in an audio format
                    // so if input is empty but the response contains the question, update the user message to show the question
                    setMessages((prevMessages) => {
                        let allMessages = [...cloneDeep(prevMessages)]
                        if (allMessages[allMessages.length - 2].type === 'apiMessage') return allMessages
                        allMessages[allMessages.length - 2].message = data.question
                        return allMessages
                    })
                }

                if (!isChatFlowAvailableToStream) {
                    let text = ''
                    if (data.text) text = data.text
                    else if (data.json) text = '```json\n' + JSON.stringify(data.json, null, 2)
                    else text = JSON.stringify(data, null, 2)

                    setMessages((prevMessages) => [
                        ...prevMessages,
                        {
                            message: text,
                            id: data?.chatMessageId,
                            sourceDocuments: data?.sourceDocuments,
                            usedTools: data?.usedTools,
                            fileAnnotations: data?.fileAnnotations,
                            type: 'apiMessage',
                            feedback: null
                        }
                    ])
                }
                setLocalStorageChatflow(chatflowid, data.chatId)
                setLoading(false)
                setUserInput('')
                setTimeout(() => {
                    inputRef.current?.focus()
                    scrollToBottom()
                }, 100)
            }
        } catch (error) {
            handleError(error.response.data.message)
            return
        }
    }

    // Prevent blank submissions and allow for multiline input
    const handleEnter = (e) => {
        // Check if IME composition is in progress
        const isIMEComposition = e.isComposing || e.keyCode === 229
        if (e.key === 'Enter' && userInput && !isIMEComposition) {
            if (!e.shiftKey && userInput) {
                handleSubmit(e)
            }
        } else if (e.key === 'Enter') {
            e.preventDefault()
        }
    }

    const downloadFile = async (fileAnnotation) => {
        try {
            const response = await axios.post(
                `${baseURL}/api/v1/openai-assistants-file`,
                { fileName: fileAnnotation.fileName },
                { responseType: 'blob' }
            )
            const blob = new Blob([response.data], { type: response.headers['content-type'] })
            const downloadUrl = window.URL.createObjectURL(blob)
            const link = document.createElement('a')
            link.href = downloadUrl
            link.download = fileAnnotation.fileName
            document.body.appendChild(link)
            link.click()
            link.remove()
        } catch (error) {
            console.error('Download failed:', error)
        }
    }

    // Get chatmessages successful
    useEffect(() => {
        if (getChatmessageApi.data?.length) {
            const chatId = getChatmessageApi.data[0]?.chatId
            setChatId(chatId)
            const loadedMessages = getChatmessageApi.data.map((message) => {
                const obj = {
                    id: message.id,
                    message: message.content,
                    feedback: message.feedback,
                    type: message.role
                }
                if (message.sourceDocuments) obj.sourceDocuments = JSON.parse(message.sourceDocuments)
                if (message.usedTools) obj.usedTools = JSON.parse(message.usedTools)
                if (message.fileAnnotations) obj.fileAnnotations = JSON.parse(message.fileAnnotations)
                if (message.fileUploads) {
                    obj.fileUploads = JSON.parse(message.fileUploads)
                    obj.fileUploads.forEach((file) => {
                        if (file.type === 'stored-file') {
                            file.data = `${baseURL}/api/v1/get-upload-file?chatflowId=${chatflowid}&chatId=${chatId}&fileName=${file.name}`
                        }
                    })
                }
                return obj
            })
            setMessages((prevMessages) => [...prevMessages, ...loadedMessages])
            setLocalStorageChatflow(chatflowid, chatId)
        }

        // eslint-disable-next-line react-hooks/exhaustive-deps
    }, [getChatmessageApi.data])

    // Get chatflow streaming capability
    useEffect(() => {
        if (getIsChatflowStreamingApi.data) {
            setIsChatFlowAvailableToStream(getIsChatflowStreamingApi.data?.isStreaming ?? false)
        }
        // eslint-disable-next-line react-hooks/exhaustive-deps
    }, [getIsChatflowStreamingApi.data])

    // Get chatflow uploads capability
    useEffect(() => {
        if (getAllowChatFlowUploads.data) {
            setIsChatFlowAvailableForUploads(getAllowChatFlowUploads.data?.isImageUploadAllowed ?? false)
            setIsChatFlowAvailableForSpeech(getAllowChatFlowUploads.data?.isSpeechToTextEnabled ?? false)
        }
        // eslint-disable-next-line react-hooks/exhaustive-deps
    }, [getAllowChatFlowUploads.data])

    useEffect(() => {
        if (getChatflowConfig.data) {
            if (getChatflowConfig.data?.chatbotConfig && JSON.parse(getChatflowConfig.data?.chatbotConfig)) {
                let config = JSON.parse(getChatflowConfig.data?.chatbotConfig)
                if (config.starterPrompts) {
                    let inputFields = []
                    Object.getOwnPropertyNames(config.starterPrompts).forEach((key) => {
                        if (config.starterPrompts[key]) {
                            inputFields.push(config.starterPrompts[key])
                        }
                    })
                    setStarterPrompts(inputFields.filter((field) => field.prompt !== ''))
                }
                if (config.chatFeedback) {
                    setChatFeedbackStatus(config.chatFeedback.status)
                }

                if (config.leads) {
                    setLeadsConfig(config.leads)
<<<<<<< HEAD
                    if (config.leads.status && !localStorage.getItem(`${chatflowid}_LEAD`)) {
=======
                    if (config.leads.status && !getLocalStorageChatflow(chatflowid).lead) {
>>>>>>> 6908906f
                        setMessages((prevMessages) => {
                            const leadCaptureMessage = {
                                message: '',
                                type: 'leadCaptureMessage'
                            }

                            return [...prevMessages, leadCaptureMessage]
                        })
                    }
                }
            }
        }
        // eslint-disable-next-line react-hooks/exhaustive-deps
    }, [getChatflowConfig.data])

    // Auto scroll chat to bottom
    useEffect(() => {
        scrollToBottom()
    }, [messages])

    useEffect(() => {
        if (isDialog && inputRef) {
            setTimeout(() => {
                inputRef.current?.focus()
            }, 100)
        }
    }, [isDialog, inputRef])

    useEffect(() => {
        let socket
        if (open && chatflowid) {
            // API request
            getChatmessageApi.request(chatflowid)
            getIsChatflowStreamingApi.request(chatflowid)
            getAllowChatFlowUploads.request(chatflowid)
            getChatflowConfig.request(chatflowid)

            // Scroll to bottom
            scrollToBottom()

            setIsRecording(false)

            // leads
            const savedLead = localStorage.getItem(`${chatflowid}_LEAD`)
            if (savedLead) {
                const savedLeadObj = JSON.parse(savedLead)
                setIsLeadSaved(!!savedLeadObj)
                setLeadEmail(savedLeadObj.email)
            }

            // SocketIO
            socket = socketIOClient(baseURL)

            socket.on('connect', () => {
                setSocketIOClientId(socket.id)
            })

            socket.on('start', () => {
                setMessages((prevMessages) => [...prevMessages, { message: '', type: 'apiMessage' }])
            })

            socket.on('sourceDocuments', updateLastMessageSourceDocuments)

            socket.on('usedTools', updateLastMessageUsedTools)

            socket.on('token', updateLastMessage)
        }

        return () => {
            setUserInput('')
            setLoading(false)
            setMessages([
                {
                    message: 'Hi there! How can I help?',
                    type: 'apiMessage'
                }
            ])
            if (socket) {
                socket.disconnect()
                setSocketIOClientId('')
            }
        }

        // eslint-disable-next-line react-hooks/exhaustive-deps
    }, [open, chatflowid])

    useEffect(() => {
        // wait for audio recording to load and then send
        const containsAudio = previews.filter((item) => item.type === 'audio').length > 0
        if (previews.length >= 1 && containsAudio) {
            setIsRecording(false)
            setRecordingNotSupported(false)
            handlePromptClick('')
        }
        // eslint-disable-next-line
    }, [previews])

    const copyMessageToClipboard = async (text) => {
        try {
            await navigator.clipboard.writeText(text || '')
        } catch (error) {
            console.error('Error copying to clipboard:', error)
        }
    }

    const onThumbsUpClick = async (messageId) => {
        const body = {
            chatflowid,
            chatId,
            messageId,
            rating: 'THUMBS_UP',
            content: ''
        }
        const result = await chatmessagefeedbackApi.addFeedback(chatflowid, body)
        if (result.data) {
            const data = result.data
            let id = ''
            if (data && data.id) id = data.id
            setMessages((prevMessages) => {
                const allMessages = [...cloneDeep(prevMessages)]
                return allMessages.map((message) => {
                    if (message.id === messageId) {
                        message.feedback = {
                            rating: 'THUMBS_UP'
                        }
                    }
                    return message
                })
            })
            setFeedbackId(id)
            setShowFeedbackContentDialog(true)
        }
    }

    const onThumbsDownClick = async (messageId) => {
        const body = {
            chatflowid,
            chatId,
            messageId,
            rating: 'THUMBS_DOWN',
            content: ''
        }
        const result = await chatmessagefeedbackApi.addFeedback(chatflowid, body)
        if (result.data) {
            const data = result.data
            let id = ''
            if (data && data.id) id = data.id
            setMessages((prevMessages) => {
                const allMessages = [...cloneDeep(prevMessages)]
                return allMessages.map((message) => {
                    if (message.id === messageId) {
                        message.feedback = {
                            rating: 'THUMBS_DOWN'
                        }
                    }
                    return message
                })
            })
            setFeedbackId(id)
            setShowFeedbackContentDialog(true)
        }
    }

    const submitFeedbackContent = async (text) => {
        const body = {
            content: text
        }
        const result = await chatmessagefeedbackApi.updateFeedback(feedbackId, body)
        if (result.data) {
            setFeedbackId('')
            setShowFeedbackContentDialog(false)
        }
    }

<<<<<<< HEAD
    const handleLeadCaptureSubmit = async (event) => {
        if (event) event.preventDefault()
=======
    const handleCancelLeadCapture = () => {
        setMessages((prevMessages) => prevMessages.filter((message) => message.type !== 'leadCaptureMessage'))
    }

    const handleLeadCaptureSubmit = async (event) => {
        if (event) event.preventDefault()

>>>>>>> 6908906f
        setIsLeadSaving(true)

        const body = {
            chatflowid,
            chatId,
            name: leadName,
            email: leadEmail,
            phone: leadPhone
        }

        const result = await leadsApi.addLead(body)
        if (result.data) {
            const data = result.data

            if (!chatId) setChatId(data.chatId)
<<<<<<< HEAD
            localStorage.setItem(`${chatflowid}_LEAD`, JSON.stringify({ name: leadName, email: leadEmail, phone: leadPhone }))
            setIsLeadSaved(true)
            setMessages((prevMessages) => {
                let allMessages = [...cloneDeep(prevMessages)]
                if (allMessages[allMessages.length - 1].type !== 'leadCaptureMessage') return allMessages
                allMessages[allMessages.length - 1].message =
                    leadsConfig.successMessage || 'Thank you for submitting your contact information.'
                return allMessages
            })
        }
        setIsLeadSaving(false)
=======
            setLocalStorageChatflow(chatflowid, data.chatId, { lead: true })
            setIsLeadSaving(false)
            setMessages((prevMessages) => {
                let allMessages = [...cloneDeep(prevMessages)]
                if (allMessages[allMessages.length - 1].type !== 'leadCaptureMessage') return allMessages
                allMessages[allMessages.length - 1].message = leadsConfig.successMessage
                return allMessages
            })
        }
>>>>>>> 6908906f
    }

    return (
        <div onDragEnter={handleDrag}>
            {isDragActive && (
                <div
                    className='image-dropzone'
                    onDragEnter={handleDrag}
                    onDragLeave={handleDrag}
                    onDragEnd={handleDrag}
                    onDrop={handleDrop}
                />
            )}
            {isDragActive && getAllowChatFlowUploads.data?.isImageUploadAllowed && (
                <Box className='drop-overlay'>
                    <Typography variant='h2'>Drop here to upload</Typography>
                    {getAllowChatFlowUploads.data.imgUploadSizeAndTypes.map((allowed) => {
                        return (
                            <>
                                <Typography variant='subtitle1'>{allowed.fileTypes?.join(', ')}</Typography>
                                <Typography variant='subtitle1'>Max Allowed Size: {allowed.maxUploadSize} MB</Typography>
                            </>
                        )
                    })}
                </Box>
            )}
            <div ref={ps} className={`${isDialog ? 'cloud-dialog' : 'cloud'}`}>
                <div id='messagelist' className={'messagelist'}>
                    {messages &&
                        messages.map((message, index) => {
                            return (
                                // The latest message sent by the user will be animated while waiting for a response
                                <Box
                                    sx={{
                                        background: message.type === 'apiMessage' ? theme.palette.asyncSelect.main : ''
                                    }}
                                    key={index}
                                    style={{ display: 'flex' }}
                                    className={
                                        message.type === 'userMessage' && loading && index === messages.length - 1
                                            ? customization.isDarkMode
                                                ? 'usermessagewaiting-dark'
                                                : 'usermessagewaiting-light'
                                            : message.type === 'usermessagewaiting'
                                            ? 'apimessage'
                                            : 'usermessage'
                                    }
                                >
                                    {/* Display the correct icon depending on the message type */}
                                    {message.type === 'apiMessage' || message.type === 'leadCaptureMessage' ? (
                                        <img src={robotPNG} alt='AI' width='30' height='30' className='boticon' />
                                    ) : (
                                        <img src={userPNG} alt='Me' width='30' height='30' className='usericon' />
                                    )}
                                    <div
                                        style={{
                                            display: 'flex',
                                            flexDirection: 'column',
                                            width: '100%'
                                        }}
                                    >
                                        {message.usedTools && (
                                            <div
                                                style={{
                                                    display: 'block',
                                                    flexDirection: 'row',
                                                    width: '100%'
                                                }}
                                            >
                                                {message.usedTools.map((tool, index) => {
                                                    return (
                                                        <Chip
                                                            size='small'
                                                            key={index}
                                                            label={tool.tool}
                                                            component='a'
                                                            sx={{ mr: 1, mt: 1 }}
                                                            variant='outlined'
                                                            clickable
                                                            icon={<IconTool size={15} />}
                                                            onClick={() => onSourceDialogClick(tool, 'Used Tools')}
                                                        />
                                                    )
                                                })}
                                            </div>
                                        )}
                                        {message.fileUploads && message.fileUploads.length > 0 && (
                                            <div
                                                style={{
                                                    display: 'flex',
                                                    flexWrap: 'wrap',
                                                    flexDirection: 'column',
                                                    width: '100%',
                                                    gap: '8px'
                                                }}
                                            >
                                                {message.fileUploads.map((item, index) => {
                                                    return (
                                                        <>
                                                            {item.mime.startsWith('image/') ? (
                                                                <Card
                                                                    key={index}
                                                                    sx={{
                                                                        p: 0,
                                                                        m: 0,
                                                                        maxWidth: 128,
                                                                        marginRight: '10px',
                                                                        flex: '0 0 auto'
                                                                    }}
                                                                >
                                                                    <CardMedia
                                                                        component='img'
                                                                        image={item.data}
                                                                        sx={{ height: 64 }}
                                                                        alt={'preview'}
                                                                        style={messageImageStyle}
                                                                    />
                                                                </Card>
                                                            ) : (
                                                                // eslint-disable-next-line jsx-a11y/media-has-caption
                                                                <audio controls='controls'>
                                                                    Your browser does not support the &lt;audio&gt; tag.
                                                                    <source src={item.data} type={item.mime} />
                                                                </audio>
                                                            )}
                                                        </>
                                                    )
                                                })}
                                            </div>
                                        )}
                                        <div className='markdownanswer'>
                                            {message.type === 'leadCaptureMessage' &&
<<<<<<< HEAD
                                            !localStorage.getItem(`${chatflowid}_LEAD`) &&
=======
                                            !getLocalStorageChatflow(chatflowid).lead &&
>>>>>>> 6908906f
                                            leadsConfig.status ? (
                                                <Box
                                                    sx={{
                                                        display: 'flex',
                                                        flexDirection: 'column',
                                                        gap: 2,
                                                        marginTop: 2
                                                    }}
                                                >
<<<<<<< HEAD
                                                    <Typography>{leadsConfig.title || 'Let us know where we can reach you:'}</Typography>
=======
                                                    <Typography>{leadsConfig.title}</Typography>
>>>>>>> 6908906f
                                                    <form
                                                        style={{
                                                            display: 'flex',
                                                            flexDirection: 'column',
                                                            gap: '8px',
                                                            width: '100%'
                                                        }}
                                                        onSubmit={handleLeadCaptureSubmit}
                                                    >
                                                        {leadsConfig.name && (
                                                            <OutlinedInput
                                                                id='leadName'
                                                                type='text'
                                                                fullWidth
                                                                placeholder='Name'
                                                                name='leadName'
                                                                value={leadName}
                                                                onChange={(e) => setLeadName(e.target.value)}
                                                            />
                                                        )}
                                                        {leadsConfig.email && (
                                                            <OutlinedInput
                                                                id='leadEmail'
                                                                type='email'
                                                                fullWidth
                                                                placeholder='Email Address'
                                                                name='leadEmail'
                                                                value={leadEmail}
                                                                onChange={(e) => setLeadEmail(e.target.value)}
                                                            />
                                                        )}
                                                        {leadsConfig.phone && (
                                                            <OutlinedInput
                                                                id='leadPhone'
                                                                type='number'
                                                                fullWidth
                                                                placeholder='Phone Number'
                                                                name='leadPhone'
                                                                value={leadPhone}
                                                                onChange={(e) => setLeadPhone(e.target.value)}
                                                            />
                                                        )}
                                                        <Box
                                                            sx={{
                                                                display: 'flex',
                                                                alignItems: 'center',
                                                                justifyContent: 'end',
                                                                gap: 1
                                                            }}
                                                        >
<<<<<<< HEAD
=======
                                                            <Button onClick={handleCancelLeadCapture}>Cancel</Button>
>>>>>>> 6908906f
                                                            <StyledButton variant='contained' type='submit'>
                                                                {isLeadSaving ? 'Saving...' : 'Save'}
                                                            </StyledButton>
                                                        </Box>
                                                    </form>
                                                </Box>
                                            ) : (
                                                <>
                                                    {/* Messages are being rendered in Markdown format */}
                                                    <MemoizedReactMarkdown
                                                        remarkPlugins={[remarkGfm, remarkMath]}
                                                        rehypePlugins={[rehypeMathjax, rehypeRaw]}
                                                        components={{
                                                            code({ inline, className, children, ...props }) {
                                                                const match = /language-(\w+)/.exec(className || '')
                                                                return !inline ? (
                                                                    <CodeBlock
                                                                        key={Math.random()}
                                                                        chatflowid={chatflowid}
                                                                        isDialog={isDialog}
                                                                        language={(match && match[1]) || ''}
                                                                        value={String(children).replace(/\n$/, '')}
                                                                        {...props}
                                                                    />
                                                                ) : (
                                                                    <code className={className} {...props}>
                                                                        {children}
                                                                    </code>
                                                                )
                                                            }
                                                        }}
                                                    >
                                                        {message.message}
                                                    </MemoizedReactMarkdown>
                                                </>
                                            )}
                                        </div>
                                        {message.type === 'apiMessage' && message.id && chatFeedbackStatus ? (
                                            <>
                                                <Box
                                                    sx={{
                                                        display: 'flex',
                                                        alignItems: 'center',
                                                        justifyContent: 'start',
                                                        gap: 1
                                                    }}
                                                >
                                                    <CopyToClipboardButton onClick={() => copyMessageToClipboard(message.message)} />
                                                    {!message.feedback ||
                                                    message.feedback.rating === '' ||
                                                    message.feedback.rating === 'THUMBS_UP' ? (
                                                        <ThumbsUpButton
                                                            isDisabled={message.feedback && message.feedback.rating === 'THUMBS_UP'}
                                                            rating={message.feedback ? message.feedback.rating : ''}
                                                            onClick={() => onThumbsUpClick(message.id)}
                                                        />
                                                    ) : null}
                                                    {!message.feedback ||
                                                    message.feedback.rating === '' ||
                                                    message.feedback.rating === 'THUMBS_DOWN' ? (
                                                        <ThumbsDownButton
                                                            isDisabled={message.feedback && message.feedback.rating === 'THUMBS_DOWN'}
                                                            rating={message.feedback ? message.feedback.rating : ''}
                                                            onClick={() => onThumbsDownClick(message.id)}
                                                        />
                                                    ) : null}
                                                </Box>
                                            </>
                                        ) : null}
                                        {message.fileAnnotations && (
                                            <div
                                                style={{
                                                    display: 'block',
                                                    flexDirection: 'row',
                                                    width: '100%'
                                                }}
                                            >
                                                {message.fileAnnotations.map((fileAnnotation, index) => {
                                                    return (
                                                        <Button
                                                            sx={{
                                                                fontSize: '0.85rem',
                                                                textTransform: 'none',
                                                                mb: 1
                                                            }}
                                                            key={index}
                                                            variant='outlined'
                                                            onClick={() => downloadFile(fileAnnotation)}
                                                            endIcon={<IconDownload color={theme.palette.primary.main} />}
                                                        >
                                                            {fileAnnotation.fileName}
                                                        </Button>
                                                    )
                                                })}
                                            </div>
                                        )}
                                        {message.sourceDocuments && (
                                            <div
                                                style={{
                                                    display: 'block',
                                                    flexDirection: 'row',
                                                    width: '100%'
                                                }}
                                            >
                                                {removeDuplicateURL(message).map((source, index) => {
                                                    const URL =
                                                        source.metadata && source.metadata.source
                                                            ? isValidURL(source.metadata.source)
                                                            : undefined
                                                    return (
                                                        <Chip
                                                            size='small'
                                                            key={index}
                                                            label={
                                                                URL
                                                                    ? URL.pathname.substring(0, 15) === '/'
                                                                        ? URL.host
                                                                        : `${URL.pathname.substring(0, 15)}...`
                                                                    : `${source.pageContent.substring(0, 15)}...`
                                                            }
                                                            component='a'
                                                            sx={{ mr: 1, mb: 1 }}
                                                            variant='outlined'
                                                            clickable
                                                            onClick={() =>
                                                                URL ? onURLClick(source.metadata.source) : onSourceDialogClick(source)
                                                            }
                                                        />
                                                    )
                                                })}
                                            </div>
                                        )}
                                    </div>
                                </Box>
                            )
                        })}
                </div>
            </div>

            {messages && messages.length === 1 && starterPrompts.length > 0 && (
                <div style={{ position: 'relative' }}>
                    <StarterPromptsCard
                        sx={{ bottom: previews && previews.length > 0 ? 70 : 0 }}
                        starterPrompts={starterPrompts || []}
                        onPromptClick={handlePromptClick}
                        isGrid={isDialog}
                    />
                </div>
            )}

            <Divider sx={{ width: '100%' }} />

            <div className='center'>
                {previews && previews.length > 0 && (
                    <Box sx={{ width: '100%', mb: 1.5, display: 'flex', alignItems: 'center' }}>
                        {previews.map((item, index) => (
                            <Fragment key={index}>
                                {item.mime.startsWith('image/') ? (
                                    <ImageButton
                                        focusRipple
                                        style={{
                                            width: '48px',
                                            height: '48px',
                                            marginRight: '10px',
                                            flex: '0 0 auto'
                                        }}
                                        onClick={() => handleDeletePreview(item)}
                                    >
                                        <ImageSrc style={{ backgroundImage: `url(${item.data})` }} />
                                        <ImageBackdrop className='MuiImageBackdrop-root' />
                                        <ImageMarked className='MuiImageMarked-root'>
                                            <IconTrash size={20} color='white' />
                                        </ImageMarked>
                                    </ImageButton>
                                ) : (
                                    <Card
                                        sx={{
                                            display: 'inline-flex',
                                            alignItems: 'center',
                                            height: '48px',
                                            width: isDialog ? ps?.current?.offsetWidth / 4 : ps?.current?.offsetWidth / 2,
                                            p: 0.5,
                                            mr: 1,
                                            backgroundColor: theme.palette.grey[500],
                                            flex: '0 0 auto'
                                        }}
                                        variant='outlined'
                                    >
                                        <CardMedia component='audio' sx={{ color: 'transparent' }} controls src={item.data} />
                                        <IconButton onClick={() => handleDeletePreview(item)} size='small'>
                                            <IconTrash size={20} color='white' />
                                        </IconButton>
                                    </Card>
                                )}
                            </Fragment>
                        ))}
                    </Box>
                )}
                {isRecording ? (
                    <>
                        {recordingNotSupported ? (
                            <div className='overlay'>
                                <div className='browser-not-supporting-audio-recording-box'>
                                    <Typography variant='body1'>
                                        To record audio, use modern browsers like Chrome or Firefox that support audio recording.
                                    </Typography>
                                    <Button
                                        variant='contained'
                                        color='error'
                                        size='small'
                                        type='button'
                                        onClick={() => onRecordingCancelled()}
                                    >
                                        Okay
                                    </Button>
                                </div>
                            </div>
                        ) : (
                            <Box
                                sx={{
                                    width: '100%',
                                    height: '54px',
                                    px: 2,
                                    border: '1px solid',
                                    borderRadius: 3,
                                    backgroundColor: customization.isDarkMode ? '#32353b' : '#fafafa',
                                    borderColor: 'rgba(0, 0, 0, 0.23)',
                                    display: 'flex',
                                    alignItems: 'center',
                                    justifyContent: 'space-between'
                                }}
                            >
                                <div className='recording-elapsed-time'>
                                    <span className='red-recording-dot'>
                                        <IconCircleDot />
                                    </span>
                                    <Typography id='elapsed-time'>00:00</Typography>
                                    {isLoadingRecording && <Typography ml={1.5}>Sending...</Typography>}
                                </div>
                                <div className='recording-control-buttons-container'>
                                    <IconButton onClick={onRecordingCancelled} size='small'>
                                        <IconX
                                            color={loading || !chatflowid ? '#9e9e9e' : customization.isDarkMode ? 'white' : '#1e88e5'}
                                        />
                                    </IconButton>
                                    <IconButton onClick={onRecordingStopped} size='small'>
                                        <IconSend
                                            color={loading || !chatflowid ? '#9e9e9e' : customization.isDarkMode ? 'white' : '#1e88e5'}
                                        />
                                    </IconButton>
                                </div>
                            </Box>
                        )}
                    </>
                ) : (
                    <form style={{ width: '100%' }} onSubmit={handleSubmit}>
                        <OutlinedInput
                            inputRef={inputRef}
                            // eslint-disable-next-line
                            autoFocus
                            sx={{ width: '100%' }}
                            disabled={loading || !chatflowid || !isLeadSaved}
                            onKeyDown={handleEnter}
                            id='userInput'
                            name='userInput'
                            placeholder={loading ? 'Waiting for response...' : 'Type your question...'}
                            value={userInput}
                            onChange={onChange}
                            multiline={true}
                            maxRows={isDialog ? 7 : 2}
                            startAdornment={
                                isChatFlowAvailableForUploads && (
                                    <InputAdornment position='start' sx={{ pl: 2 }}>
                                        <IconButton
                                            onClick={handleUploadClick}
                                            type='button'
                                            disabled={loading || !chatflowid}
                                            edge='start'
                                        >
                                            <IconPhotoPlus
                                                color={loading || !chatflowid ? '#9e9e9e' : customization.isDarkMode ? 'white' : '#1e88e5'}
                                            />
                                        </IconButton>
                                    </InputAdornment>
                                )
                            }
                            endAdornment={
                                <>
                                    {isChatFlowAvailableForSpeech && (
                                        <InputAdornment position='end'>
                                            <IconButton
                                                onClick={() => onMicrophonePressed()}
                                                type='button'
                                                disabled={loading || !chatflowid || !isLeadSaved}
                                                edge='end'
                                            >
                                                <IconMicrophone
                                                    className={'start-recording-button'}
                                                    color={
                                                        loading || !chatflowid ? '#9e9e9e' : customization.isDarkMode ? 'white' : '#1e88e5'
                                                    }
                                                />
                                            </IconButton>
                                        </InputAdornment>
                                    )}
                                    <InputAdornment position='end' sx={{ padding: '15px' }}>
                                        <IconButton type='submit' disabled={loading || !chatflowid} edge='end'>
                                            {loading ? (
                                                <div>
                                                    <CircularProgress color='inherit' size={20} />
                                                </div>
                                            ) : (
                                                // Send icon SVG in input field
                                                <IconSend
                                                    color={
                                                        loading || !chatflowid ? '#9e9e9e' : customization.isDarkMode ? 'white' : '#1e88e5'
                                                    }
                                                />
                                            )}
                                        </IconButton>
                                    </InputAdornment>
                                </>
                            }
                        />
                        {isChatFlowAvailableForUploads && (
                            <input style={{ display: 'none' }} multiple ref={fileUploadRef} type='file' onChange={handleFileChange} />
                        )}
                    </form>
                )}
            </div>
            <SourceDocDialog show={sourceDialogOpen} dialogProps={sourceDialogProps} onCancel={() => setSourceDialogOpen(false)} />
            <ChatFeedbackContentDialog
                show={showFeedbackContentDialog}
                onCancel={() => setShowFeedbackContentDialog(false)}
                onConfirm={submitFeedbackContent}
            />
        </div>
    )
}

ChatMessage.propTypes = {
    open: PropTypes.bool,
    chatflowid: PropTypes.string,
    isDialog: PropTypes.bool,
    previews: PropTypes.array,
    setPreviews: PropTypes.func
}<|MERGE_RESOLUTION|>--- conflicted
+++ resolved
@@ -56,11 +56,7 @@
 import { baseURL, maxScroll } from '@/store/constant'
 
 // Utils
-<<<<<<< HEAD
-import { isValidURL, removeDuplicateURL, setLocalStorageChatflow } from '@/utils/genericHelper'
-=======
 import { isValidURL, removeDuplicateURL, setLocalStorageChatflow, getLocalStorageChatflow } from '@/utils/genericHelper'
->>>>>>> 6908906f
 import { StyledButton } from '@/ui-component/button/StyledButton'
 
 const messageImageStyle = {
@@ -109,10 +105,7 @@
     const [leadEmail, setLeadEmail] = useState('')
     const [leadPhone, setLeadPhone] = useState('')
     const [isLeadSaving, setIsLeadSaving] = useState(false)
-<<<<<<< HEAD
     const [isLeadSaved, setIsLeadSaved] = useState(false)
-=======
->>>>>>> 6908906f
 
     // drag & drop and file input
     const fileUploadRef = useRef(null)
@@ -580,11 +573,7 @@
 
                 if (config.leads) {
                     setLeadsConfig(config.leads)
-<<<<<<< HEAD
-                    if (config.leads.status && !localStorage.getItem(`${chatflowid}_LEAD`)) {
-=======
                     if (config.leads.status && !getLocalStorageChatflow(chatflowid).lead) {
->>>>>>> 6908906f
                         setMessages((prevMessages) => {
                             const leadCaptureMessage = {
                                 message: '',
@@ -759,18 +748,8 @@
         }
     }
 
-<<<<<<< HEAD
     const handleLeadCaptureSubmit = async (event) => {
         if (event) event.preventDefault()
-=======
-    const handleCancelLeadCapture = () => {
-        setMessages((prevMessages) => prevMessages.filter((message) => message.type !== 'leadCaptureMessage'))
-    }
-
-    const handleLeadCaptureSubmit = async (event) => {
-        if (event) event.preventDefault()
-
->>>>>>> 6908906f
         setIsLeadSaving(true)
 
         const body = {
@@ -786,8 +765,7 @@
             const data = result.data
 
             if (!chatId) setChatId(data.chatId)
-<<<<<<< HEAD
-            localStorage.setItem(`${chatflowid}_LEAD`, JSON.stringify({ name: leadName, email: leadEmail, phone: leadPhone }))
+            setLocalStorageChatflow(chatflowid, data.chatId, { name: leadName, email: leadEmail, phone: leadPhone })
             setIsLeadSaved(true)
             setMessages((prevMessages) => {
                 let allMessages = [...cloneDeep(prevMessages)]
@@ -798,17 +776,6 @@
             })
         }
         setIsLeadSaving(false)
-=======
-            setLocalStorageChatflow(chatflowid, data.chatId, { lead: true })
-            setIsLeadSaving(false)
-            setMessages((prevMessages) => {
-                let allMessages = [...cloneDeep(prevMessages)]
-                if (allMessages[allMessages.length - 1].type !== 'leadCaptureMessage') return allMessages
-                allMessages[allMessages.length - 1].message = leadsConfig.successMessage
-                return allMessages
-            })
-        }
->>>>>>> 6908906f
     }
 
     return (
@@ -941,11 +908,7 @@
                                         )}
                                         <div className='markdownanswer'>
                                             {message.type === 'leadCaptureMessage' &&
-<<<<<<< HEAD
-                                            !localStorage.getItem(`${chatflowid}_LEAD`) &&
-=======
                                             !getLocalStorageChatflow(chatflowid).lead &&
->>>>>>> 6908906f
                                             leadsConfig.status ? (
                                                 <Box
                                                     sx={{
@@ -955,11 +918,7 @@
                                                         marginTop: 2
                                                     }}
                                                 >
-<<<<<<< HEAD
                                                     <Typography>{leadsConfig.title || 'Let us know where we can reach you:'}</Typography>
-=======
-                                                    <Typography>{leadsConfig.title}</Typography>
->>>>>>> 6908906f
                                                     <form
                                                         style={{
                                                             display: 'flex',
@@ -1010,10 +969,6 @@
                                                                 gap: 1
                                                             }}
                                                         >
-<<<<<<< HEAD
-=======
-                                                            <Button onClick={handleCancelLeadCapture}>Cancel</Button>
->>>>>>> 6908906f
                                                             <StyledButton variant='contained' type='submit'>
                                                                 {isLeadSaving ? 'Saving...' : 'Save'}
                                                             </StyledButton>
