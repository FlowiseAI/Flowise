import { useState, useRef, useEffect, useCallback, Fragment } from 'react'
import { useSelector, useDispatch } from 'react-redux'
import PropTypes from 'prop-types'
import { cloneDeep } from 'lodash'
import rehypeMathjax from 'rehype-mathjax'
import rehypeRaw from 'rehype-raw'
import remarkGfm from 'remark-gfm'
import remarkMath from 'remark-math'
import axios from 'axios'
import { v4 as uuidv4 } from 'uuid'
import { EventStreamContentType, fetchEventSource } from '@microsoft/fetch-event-source'

import {
    Box,
    Button,
    Card,
    CardMedia,
    Chip,
    CircularProgress,
    Divider,
    IconButton,
    InputAdornment,
    OutlinedInput,
    Typography,
    CardContent,
    Stack
} from '@mui/material'
import { useTheme } from '@mui/material/styles'
import {
    IconCircleDot,
    IconDownload,
    IconSend,
    IconMicrophone,
    IconPhotoPlus,
    IconTrash,
    IconX,
    IconTool,
    IconSquareFilled,
    IconDeviceSdCard,
    IconCheck,
    IconPaperclip,
    IconSparkles
} from '@tabler/icons-react'
import robotPNG from '@/assets/images/robot.png'
import userPNG from '@/assets/images/account.png'
import multiagent_supervisorPNG from '@/assets/images/multiagent_supervisor.png'
import multiagent_workerPNG from '@/assets/images/multiagent_worker.png'
import audioUploadSVG from '@/assets/images/wave-sound.jpg'
import nextAgentGIF from '@/assets/images/next-agent.gif'

// project import
import { CodeBlock } from '@/ui-component/markdown/CodeBlock'
import { MemoizedReactMarkdown } from '@/ui-component/markdown/MemoizedReactMarkdown'
import SourceDocDialog from '@/ui-component/dialog/SourceDocDialog'
import ChatFeedbackContentDialog from '@/ui-component/dialog/ChatFeedbackContentDialog'
import StarterPromptsCard from '@/ui-component/cards/StarterPromptsCard'
import { ImageButton, ImageSrc, ImageBackdrop, ImageMarked } from '@/ui-component/button/ImageButton'
import CopyToClipboardButton from '@/ui-component/button/CopyToClipboardButton'
import ThumbsUpButton from '@/ui-component/button/ThumbsUpButton'
import ThumbsDownButton from '@/ui-component/button/ThumbsDownButton'
import { cancelAudioRecording, startAudioRecording, stopAudioRecording } from './audio-recording'
import './audio-recording.css'
import './ChatMessage.css'

// api
import chatmessageApi from '@/api/chatmessage'
import chatflowsApi from '@/api/chatflows'
import predictionApi from '@/api/prediction'
import vectorstoreApi from '@/api/vectorstore'
import attachmentsApi from '@/api/attachments'
import chatmessagefeedbackApi from '@/api/chatmessagefeedback'
import leadsApi from '@/api/lead'

// Hooks
import useApi from '@/hooks/useApi'

// Const
import { baseURL, maxScroll } from '@/store/constant'
import { enqueueSnackbar as enqueueSnackbarAction, closeSnackbar as closeSnackbarAction } from '@/store/actions'

// Utils
import { isValidURL, removeDuplicateURL, setLocalStorageChatflow, getLocalStorageChatflow } from '@/utils/genericHelper'
import useNotifier from '@/utils/useNotifier'
import Image from 'next/image'
import FollowUpPromptsCard from '@/ui-component/cards/FollowUpPromptsCard'

// History
import { ChatInputHistory } from './ChatInputHistory'

const messageImageStyle = {
    width: '128px',
    height: '128px',
    objectFit: 'cover'
}

const CardWithDeleteOverlay = ({ item, disabled, customization, onDelete }) => {
    const [isHovered, setIsHovered] = useState(false)
    const defaultBackgroundColor = customization.isDarkMode ? 'rgba(0, 0, 0, 0.3)' : 'transparent'

    return (
        <div
            onMouseEnter={() => setIsHovered(true)}
            onMouseLeave={() => setIsHovered(false)}
            style={{ position: 'relative', display: 'inline-block' }}
        >
            <Card
                sx={{
                    display: 'inline-flex',
                    alignItems: 'center',
                    height: '48px',
                    width: 'max-content',
                    p: 2,
                    mr: 1,
                    flex: '0 0 auto',
                    transition: 'opacity 0.3s',
                    opacity: isHovered ? 1 : 1,
                    backgroundColor: isHovered ? 'rgba(0, 0, 0, 0.3)' : defaultBackgroundColor
                }}
                variant='outlined'
            >
                <IconPaperclip size={20} style={{ transition: 'filter 0.3s', filter: isHovered ? 'blur(2px)' : 'none' }} />
                <span
                    style={{
                        marginLeft: '5px',
                        color: customization.isDarkMode ? 'white' : 'inherit',
                        transition: 'filter 0.3s',
                        filter: isHovered ? 'blur(2px)' : 'none'
                    }}
                >
                    {item.name}
                </span>
            </Card>
            {isHovered && !disabled && (
                <Button
                    disabled={disabled}
                    onClick={() => onDelete(item)}
                    startIcon={<IconTrash color='white' size={22} />}
                    title='Remove attachment'
                    sx={{
                        position: 'absolute',
                        top: 0,
                        left: 0,
                        right: 0,
                        bottom: 0,
                        backgroundColor: 'transparent',
                        '&:hover': {
                            backgroundColor: 'transparent'
                        }
                    }}
                ></Button>
            )}
        </div>
    )
}

CardWithDeleteOverlay.propTypes = {
    item: PropTypes.object,
    customization: PropTypes.object,
    disabled: PropTypes.bool,
    onDelete: PropTypes.func
}

export const ChatMessage = ({ open, chatflowid, isAgentCanvas, isDialog, previews, setPreviews }) => {
    const theme = useTheme()
    const customization = useSelector((state) => state.customization)

    const ps = useRef()

    const dispatch = useDispatch()

    useNotifier()
    const enqueueSnackbar = (...args) => dispatch(enqueueSnackbarAction(...args))
    const closeSnackbar = (...args) => dispatch(closeSnackbarAction(...args))

    const [userInput, setUserInput] = useState('')
    const [loading, setLoading] = useState(false)
<<<<<<< HEAD
    const [messages, setMessages] = useState([
        {
            message: 'Hi there! How can I help?',
            type: 'apiMessage'
        }
    ])
=======
    const [messages, setMessages] = useState([])
    const [socketIOClientId, setSocketIOClientId] = useState('')
>>>>>>> 4910fbcc
    const [isChatFlowAvailableToStream, setIsChatFlowAvailableToStream] = useState(false)
    const [isChatFlowAvailableForSpeech, setIsChatFlowAvailableForSpeech] = useState(false)
    const [sourceDialogOpen, setSourceDialogOpen] = useState(false)
    const [sourceDialogProps, setSourceDialogProps] = useState({})
    const [chatId, setChatId] = useState(uuidv4())
    const [isMessageStopping, setIsMessageStopping] = useState(false)
    const [uploadedFiles, setUploadedFiles] = useState([])
    const [imageUploadAllowedTypes, setImageUploadAllowedTypes] = useState('')
    const [fileUploadAllowedTypes, setFileUploadAllowedTypes] = useState('')
    const [inputHistory] = useState(new ChatInputHistory(10))

    const inputRef = useRef(null)
    const getChatmessageApi = useApi(chatmessageApi.getInternalChatmessageFromChatflow)
    const getIsChatflowStreamingApi = useApi(chatflowsApi.getIsChatflowStreaming)
    const getAllowChatFlowUploads = useApi(chatflowsApi.getAllowChatflowUploads)
    const getChatflowConfig = useApi(chatflowsApi.getSpecificChatflow)

    const [starterPrompts, setStarterPrompts] = useState([])

    // full file upload
    const [fullFileUpload, setFullFileUpload] = useState(false)

    // feedback
    const [chatFeedbackStatus, setChatFeedbackStatus] = useState(false)
    const [feedbackId, setFeedbackId] = useState('')
    const [showFeedbackContentDialog, setShowFeedbackContentDialog] = useState(false)

    // leads
    const [leadsConfig, setLeadsConfig] = useState(null)
    const [leadName, setLeadName] = useState('')
    const [leadEmail, setLeadEmail] = useState('')
    const [leadPhone, setLeadPhone] = useState('')
    const [isLeadSaving, setIsLeadSaving] = useState(false)
    const [isLeadSaved, setIsLeadSaved] = useState(false)

    // follow-up prompts
    const [followUpPromptsStatus, setFollowUpPromptsStatus] = useState(false)
    const [followUpPrompts, setFollowUpPrompts] = useState([])

    // drag & drop and file input
    const imgUploadRef = useRef(null)
    const fileUploadRef = useRef(null)
    const [isChatFlowAvailableForImageUploads, setIsChatFlowAvailableForImageUploads] = useState(false)
    const [isChatFlowAvailableForFileUploads, setIsChatFlowAvailableForFileUploads] = useState(false)
    const [isChatFlowAvailableForRAGFileUploads, setIsChatFlowAvailableForRAGFileUploads] = useState(false)
    const [isDragActive, setIsDragActive] = useState(false)

    // recording
    const [isRecording, setIsRecording] = useState(false)
    const [recordingNotSupported, setRecordingNotSupported] = useState(false)
    const [isLoadingRecording, setIsLoadingRecording] = useState(false)

    const isFileAllowedForUpload = (file) => {
        const constraints = getAllowChatFlowUploads.data
        /**
         * {isImageUploadAllowed: boolean, imgUploadSizeAndTypes: Array<{ fileTypes: string[], maxUploadSize: number }>}
         */
        let acceptFile = false
        if (constraints.isImageUploadAllowed) {
            const fileType = file.type
            const sizeInMB = file.size / 1024 / 1024
            constraints.imgUploadSizeAndTypes.map((allowed) => {
                if (allowed.fileTypes.includes(fileType) && sizeInMB <= allowed.maxUploadSize) {
                    acceptFile = true
                }
            })
        }

        if (fullFileUpload) {
            return true
        } else if (constraints.isRAGFileUploadAllowed) {
            const fileExt = file.name.split('.').pop()
            if (fileExt) {
                constraints.fileUploadSizeAndTypes.map((allowed) => {
                    if (allowed.fileTypes.length === 1 && allowed.fileTypes[0] === '*') {
                        acceptFile = true
                    } else if (allowed.fileTypes.includes(`.${fileExt}`)) {
                        acceptFile = true
                    }
                })
            }
        }
        if (!acceptFile) {
            alert(`Cannot upload file. Kindly check the allowed file types and maximum allowed size.`)
        }
        return acceptFile
    }

    const handleDrop = async (e) => {
        if (!isChatFlowAvailableForImageUploads && !isChatFlowAvailableForFileUploads) {
            return
        }
        e.preventDefault()
        setIsDragActive(false)
        let files = []
        let uploadedFiles = []

        if (e.dataTransfer.files.length > 0) {
            for (const file of e.dataTransfer.files) {
                if (isFileAllowedForUpload(file) === false) {
                    return
                }
                const reader = new FileReader()
                const { name } = file
                // Only add files
                if (!file.type || !imageUploadAllowedTypes.includes(file.type)) {
                    uploadedFiles.push({ file, type: fullFileUpload ? 'file:full' : 'file:rag' })
                }
                files.push(
                    new Promise((resolve) => {
                        reader.onload = (evt) => {
                            if (!evt?.target?.result) {
                                return
                            }
                            const { result } = evt.target
                            let previewUrl
                            if (file.type.startsWith('audio/')) {
                                previewUrl = audioUploadSVG
                            } else {
                                previewUrl = URL.createObjectURL(file)
                            }
                            resolve({
                                data: result,
                                preview: previewUrl,
                                type: 'file',
                                name: name,
                                mime: file.type
                            })
                        }
                        reader.readAsDataURL(file)
                    })
                )
            }

            const newFiles = await Promise.all(files)
            setUploadedFiles(uploadedFiles)
            setPreviews((prevPreviews) => [...prevPreviews, ...newFiles])
        }

        if (e.dataTransfer.items) {
            //TODO set files
            for (const item of e.dataTransfer.items) {
                if (item.kind === 'string' && item.type.match('^text/uri-list')) {
                    item.getAsString((s) => {
                        let upload = {
                            data: s,
                            preview: s,
                            type: 'url',
                            name: s ? s.substring(s.lastIndexOf('/') + 1) : ''
                        }
                        setPreviews((prevPreviews) => [...prevPreviews, upload])
                    })
                } else if (item.kind === 'string' && item.type.match('^text/html')) {
                    item.getAsString((s) => {
                        if (s.indexOf('href') === -1) return
                        //extract href
                        let start = s ? s.substring(s.indexOf('href') + 6) : ''
                        let hrefStr = start.substring(0, start.indexOf('"'))

                        let upload = {
                            data: hrefStr,
                            preview: hrefStr,
                            type: 'url',
                            name: hrefStr ? hrefStr.substring(hrefStr.lastIndexOf('/') + 1) : ''
                        }
                        setPreviews((prevPreviews) => [...prevPreviews, upload])
                    })
                }
            }
        }
    }

    const handleFileChange = async (event) => {
        const fileObj = event.target.files && event.target.files[0]
        if (!fileObj) {
            return
        }
        let files = []
        let uploadedFiles = []
        for (const file of event.target.files) {
            if (isFileAllowedForUpload(file) === false) {
                return
            }
            // Only add files
            if (!file.type || !imageUploadAllowedTypes.includes(file.type)) {
                uploadedFiles.push({ file, type: fullFileUpload ? 'file:full' : 'file:rag' })
            }
            const reader = new FileReader()
            const { name } = file
            files.push(
                new Promise((resolve) => {
                    reader.onload = (evt) => {
                        if (!evt?.target?.result) {
                            return
                        }
                        const { result } = evt.target
                        resolve({
                            data: result,
                            preview: URL.createObjectURL(file),
                            type: 'file',
                            name: name,
                            mime: file.type
                        })
                    }
                    reader.readAsDataURL(file)
                })
            )
        }

        const newFiles = await Promise.all(files)
        setUploadedFiles(uploadedFiles)
        setPreviews((prevPreviews) => [...prevPreviews, ...newFiles])
        // 👇️ reset file input
        event.target.value = null
    }

    const addRecordingToPreviews = (blob) => {
        let mimeType = ''
        const pos = blob.type.indexOf(';')
        if (pos === -1) {
            mimeType = blob.type
        } else {
            mimeType = blob.type ? blob.type.substring(0, pos) : ''
        }
        // read blob and add to previews
        const reader = new FileReader()
        reader.readAsDataURL(blob)
        reader.onloadend = () => {
            const base64data = reader.result
            const upload = {
                data: base64data,
                preview: audioUploadSVG,
                type: 'audio',
                name: `audio_${Date.now()}.wav`,
                mime: mimeType
            }
            setPreviews((prevPreviews) => [...prevPreviews, upload])
        }
    }

    const handleDrag = (e) => {
        if (isChatFlowAvailableForImageUploads || isChatFlowAvailableForFileUploads) {
            e.preventDefault()
            e.stopPropagation()
            if (e.type === 'dragenter' || e.type === 'dragover') {
                setIsDragActive(true)
            } else if (e.type === 'dragleave') {
                setIsDragActive(false)
            }
        }
    }

    const handleAbort = async () => {
        setIsMessageStopping(true)
        try {
            await chatmessageApi.abortMessage(chatflowid, chatId)
        } catch (error) {
            setIsMessageStopping(false)
            enqueueSnackbar({
                message: typeof error.response.data === 'object' ? error.response.data.message : error.response.data,
                options: {
                    key: new Date().getTime() + Math.random(),
                    variant: 'error',
                    persist: true,
                    action: (key) => (
                        <Button style={{ color: 'white' }} onClick={() => closeSnackbar(key)}>
                            <IconX />
                        </Button>
                    )
                }
            })
        }
    }

    const handleDeletePreview = (itemToDelete) => {
        if (itemToDelete.type === 'file') {
            URL.revokeObjectURL(itemToDelete.preview) // Clean up for file
        }
        setPreviews(previews.filter((item) => item !== itemToDelete))
    }

    const handleFileUploadClick = () => {
        // 👇️ open file input box on click of another element
        fileUploadRef.current.click()
    }

    const handleImageUploadClick = () => {
        // 👇️ open file input box on click of another element
        imgUploadRef.current.click()
    }

    const clearPreviews = () => {
        // Revoke the data uris to avoid memory leaks
        previews.forEach((file) => URL.revokeObjectURL(file.preview))
        setPreviews([])
    }

    const onMicrophonePressed = () => {
        setIsRecording(true)
        startAudioRecording(setIsRecording, setRecordingNotSupported)
    }

    const onRecordingCancelled = () => {
        if (!recordingNotSupported) cancelAudioRecording()
        setIsRecording(false)
        setRecordingNotSupported(false)
    }

    const onRecordingStopped = async () => {
        setIsLoadingRecording(true)
        stopAudioRecording(addRecordingToPreviews)
    }

    const onSourceDialogClick = (data, title) => {
        setSourceDialogProps({ data, title })
        setSourceDialogOpen(true)
    }

    const onURLClick = (data) => {
        window.open(data, '_blank')
    }

    const scrollToBottom = () => {
        if (ps.current) {
            ps.current.scrollTo({ top: maxScroll })
        }
    }

    const onChange = useCallback((e) => setUserInput(e.target.value), [setUserInput])

    const updateLastMessage = (text) => {
        setMessages((prevMessages) => {
            let allMessages = [...cloneDeep(prevMessages)]
            if (allMessages[allMessages.length - 1].type === 'userMessage') return allMessages
            allMessages[allMessages.length - 1].message += text
            allMessages[allMessages.length - 1].feedback = null
            return allMessages
        })
    }

    const updateErrorMessage = (errorMessage) => {
        setMessages((prevMessages) => {
            let allMessages = [...cloneDeep(prevMessages)]
            allMessages.push({ message: errorMessage, type: 'apiMessage' })
            return allMessages
        })
    }

    const updateLastMessageSourceDocuments = (sourceDocuments) => {
        setMessages((prevMessages) => {
            let allMessages = [...cloneDeep(prevMessages)]
            if (allMessages[allMessages.length - 1].type === 'userMessage') return allMessages
            allMessages[allMessages.length - 1].sourceDocuments = sourceDocuments
            return allMessages
        })
    }

    const updateLastMessageAgentReasoning = (agentReasoning) => {
        setMessages((prevMessages) => {
            let allMessages = [...cloneDeep(prevMessages)]
            if (allMessages[allMessages.length - 1].type === 'userMessage') return allMessages
            allMessages[allMessages.length - 1].agentReasoning = agentReasoning
            return allMessages
        })
    }

    const updateLastMessageAction = (action) => {
        setMessages((prevMessages) => {
            let allMessages = [...cloneDeep(prevMessages)]
            if (allMessages[allMessages.length - 1].type === 'userMessage') return allMessages
            allMessages[allMessages.length - 1].action = action
            return allMessages
        })
    }

    const updateLastMessageArtifacts = (artifacts) => {
        artifacts.forEach((artifact) => {
            if (artifact.type === 'png' || artifact.type === 'jpeg') {
                artifact.data = `${baseURL}/api/v1/get-upload-file?chatflowId=${chatflowid}&chatId=${chatId}&fileName=${artifact.data.replace(
                    'FILE-STORAGE::',
                    ''
                )}`
            }
        })
        setMessages((prevMessages) => {
            let allMessages = [...cloneDeep(prevMessages)]
            if (allMessages[allMessages.length - 1].type === 'userMessage') return allMessages
            allMessages[allMessages.length - 1].artifacts = artifacts
            return allMessages
        })
    }

    const updateLastMessageNextAgent = (nextAgent) => {
        setMessages((prevMessages) => {
            let allMessages = [...cloneDeep(prevMessages)]
            if (allMessages[allMessages.length - 1].type === 'userMessage') return allMessages
            const lastAgentReasoning = allMessages[allMessages.length - 1].agentReasoning
            if (lastAgentReasoning && lastAgentReasoning.length > 0) {
                lastAgentReasoning.push({ nextAgent })
            }
            allMessages[allMessages.length - 1].agentReasoning = lastAgentReasoning
            return allMessages
        })
    }

    const abortMessage = () => {
        setIsMessageStopping(false)
        setMessages((prevMessages) => {
            let allMessages = [...cloneDeep(prevMessages)]
            if (allMessages[allMessages.length - 1].type === 'userMessage') return allMessages
            const lastAgentReasoning = allMessages[allMessages.length - 1].agentReasoning
            if (lastAgentReasoning && lastAgentReasoning.length > 0) {
                allMessages[allMessages.length - 1].agentReasoning = lastAgentReasoning.filter((reasoning) => !reasoning.nextAgent)
            }
            return allMessages
        })
        setTimeout(() => {
            inputRef.current?.focus()
        }, 100)
        enqueueSnackbar({
            message: 'Message stopped',
            options: {
                key: new Date().getTime() + Math.random(),
                variant: 'success',
                action: (key) => (
                    <Button style={{ color: 'white' }} onClick={() => closeSnackbar(key)}>
                        <IconX />
                    </Button>
                )
            }
        })
    }

    const updateLastMessageUsedTools = (usedTools) => {
        setMessages((prevMessages) => {
            let allMessages = [...cloneDeep(prevMessages)]
            if (allMessages[allMessages.length - 1].type === 'userMessage') return allMessages
            allMessages[allMessages.length - 1].usedTools = usedTools
            return allMessages
        })
    }

    const updateLastMessageFileAnnotations = (fileAnnotations) => {
        setMessages((prevMessages) => {
            let allMessages = [...cloneDeep(prevMessages)]
            if (allMessages[allMessages.length - 1].type === 'userMessage') return allMessages
            allMessages[allMessages.length - 1].fileAnnotations = fileAnnotations
            return allMessages
        })
    }

    // Handle errors
    const handleError = (message = 'Oops! There seems to be an error. Please try again.') => {
        message = message.replace(`Unable to parse JSON response from chat agent.\n\n`, '')
        setMessages((prevMessages) => [...prevMessages, { message, type: 'apiMessage' }])
        setLoading(false)
        setUserInput('')
        setUploadedFiles([])
        setTimeout(() => {
            inputRef.current?.focus()
        }, 100)
    }

    const handlePromptClick = async (promptStarterInput) => {
        setUserInput(promptStarterInput)
        handleSubmit(undefined, promptStarterInput)
    }

    const handleFollowUpPromptClick = async (promptStarterInput) => {
        setUserInput(promptStarterInput)
        setFollowUpPrompts([])
        handleSubmit(undefined, promptStarterInput)
    }

    const handleActionClick = async (elem, action) => {
        setUserInput(elem.label)
        setMessages((prevMessages) => {
            let allMessages = [...cloneDeep(prevMessages)]
            if (allMessages[allMessages.length - 1].type === 'userMessage') return allMessages
            allMessages[allMessages.length - 1].action = null
            return allMessages
        })
        handleSubmit(undefined, elem.label, action)
    }

    const updateMetadata = (data, input) => {
        // set message id that is needed for feedback
        if (data.chatMessageId) {
            setMessages((prevMessages) => {
                let allMessages = [...cloneDeep(prevMessages)]
                if (allMessages[allMessages.length - 1].type === 'apiMessage') {
                    allMessages[allMessages.length - 1].id = data.chatMessageId
                }
                return allMessages
            })
        }

        if (data.chatId) {
            setChatId(data.chatId)
        }

        if (input === '' && data.question) {
            // the response contains the question even if it was in an audio format
            // so if input is empty but the response contains the question, update the user message to show the question
            setMessages((prevMessages) => {
                let allMessages = [...cloneDeep(prevMessages)]
                if (allMessages[allMessages.length - 2].type === 'apiMessage') return allMessages
                allMessages[allMessages.length - 2].message = data.question
                return allMessages
            })
        }

        if (data.followUpPrompts) {
            const followUpPrompts = JSON.parse(data.followUpPrompts)
            setFollowUpPrompts(followUpPrompts)
        }
    }

    const handleFileUploads = async (uploads) => {
        if (!uploadedFiles.length) return uploads

        if (fullFileUpload) {
            const filesWithFullUploadType = uploadedFiles.filter((file) => file.type === 'file:full')
            if (filesWithFullUploadType.length > 0) {
                const formData = new FormData()
                for (const file of filesWithFullUploadType) {
                    formData.append('files', file.file)
                }
                formData.append('chatId', chatId)

                const response = await attachmentsApi.createAttachment(chatflowid, chatId, formData)
                const data = response.data

                for (const extractedFileData of data) {
                    const content = extractedFileData.content
                    const fileName = extractedFileData.name

                    // find matching name in previews and replace data with content
                    const uploadIndex = uploads.findIndex((upload) => upload.name === fileName)

                    if (uploadIndex !== -1) {
                        uploads[uploadIndex] = {
                            ...uploads[uploadIndex],
                            data: content,
                            name: fileName,
                            type: 'file:full'
                        }
                    }
                }
            }
        } else if (isChatFlowAvailableForRAGFileUploads) {
            const filesWithRAGUploadType = uploadedFiles.filter((file) => file.type === 'file:rag')

            if (filesWithRAGUploadType.length > 0) {
                const formData = new FormData()
                for (const file of filesWithRAGUploadType) {
                    formData.append('files', file.file)
                }
                formData.append('chatId', chatId)

                await vectorstoreApi.upsertVectorStoreWithFormData(chatflowid, formData)

                // delay for vector store to be updated
                const delay = (delayInms) => {
                    return new Promise((resolve) => setTimeout(resolve, delayInms))
                }
                await delay(2500) //TODO: check if embeddings can be retrieved using file name as metadata filter

                uploads = uploads.map((upload) => {
                    return {
                        ...upload,
                        type: 'file:rag'
                    }
                })
            }
        }
        return uploads
    }

    // Handle form submission
    const handleSubmit = async (e, selectedInput, action) => {
        if (e) e.preventDefault()

        if (!selectedInput && userInput.trim() === '') {
            const containsFile = previews.filter((item) => !item.mime.startsWith('image') && item.type !== 'audio').length > 0
            if (!previews.length || (previews.length && containsFile)) {
                return
            }
        }

        let input = userInput

        if (selectedInput !== undefined && selectedInput.trim() !== '') input = selectedInput

        if (input.trim()) {
            inputHistory.addToHistory(input)
        }

        setLoading(true)
        let uploads = previews.map((item) => {
            return {
                data: item.data,
                type: item.type,
                name: item.name,
                mime: item.mime
            }
        })

        try {
            uploads = await handleFileUploads(uploads)
        } catch (error) {
            handleError('Unable to upload documents')
            return
        }

        clearPreviews()
        setMessages((prevMessages) => [...prevMessages, { message: input, type: 'userMessage', fileUploads: uploads }])

        // Send user question to Prediction Internal API
        try {
            const params = {
                question: input,
                chatId
            }
            if (uploads && uploads.length > 0) params.uploads = uploads
            if (leadEmail) params.leadEmail = leadEmail
            if (action) params.action = action

            if (isChatFlowAvailableToStream) {
                fetchResponseFromEventStream(chatflowid, params)
            } else {
                const response = await predictionApi.sendMessageAndGetPrediction(chatflowid, params)
                if (response.data) {
                    const data = response.data

                    updateMetadata(data, input)

                    let text = ''
                    if (data.text) text = data.text
                    else if (data.json) text = '```json\n' + JSON.stringify(data.json, null, 2)
                    else text = JSON.stringify(data, null, 2)

                    setMessages((prevMessages) => [
                        ...prevMessages,
                        {
                            message: text,
                            id: data?.chatMessageId,
                            sourceDocuments: data?.sourceDocuments,
                            usedTools: data?.usedTools,
                            fileAnnotations: data?.fileAnnotations,
                            agentReasoning: data?.agentReasoning,
                            action: data?.action,
                            artifacts: data?.artifacts,
                            type: 'apiMessage',
                            feedback: null
                        }
                    ])

                    setLocalStorageChatflow(chatflowid, data.chatId)
                    setLoading(false)
                    setUserInput('')
                    setUploadedFiles([])
                    setTimeout(() => {
                        inputRef.current?.focus()
                        scrollToBottom()
                    }, 100)
                }
            }
        } catch (error) {
            handleError(error.response.data.message)
            return
        }
    }

    const fetchResponseFromEventStream = async (chatflowid, params) => {
        const chatId = params.chatId
        const input = params.question
        const username = localStorage.getItem('username')
        const password = localStorage.getItem('password')
        const token = sessionStorage.getItem('access_token')
        params.streaming = true
        await fetchEventSource(`${baseURL}/api/v1/internal-prediction/${chatflowid}`, {
            openWhenHidden: true,
            method: 'POST',
            body: JSON.stringify(params),
            headers: {
                'Content-Type': 'application/json',
                Authorization: token ? `Bearer ${token}` : username && password ? `Basic ${btoa(`${username}:${password}`)}` : undefined,
                'x-request-from': 'internal'
            },
            async onopen(response) {
                if (response.ok && response.headers.get('content-type') === EventStreamContentType) {
                    //console.log('EventSource Open')
                }
            },
            async onmessage(ev) {
                const payload = JSON.parse(ev.data)
                switch (payload.event) {
                    case 'start':
                        setMessages((prevMessages) => [...prevMessages, { message: '', type: 'apiMessage' }])
                        break
                    case 'token':
                        updateLastMessage(payload.data)
                        break
                    case 'sourceDocuments':
                        updateLastMessageSourceDocuments(payload.data)
                        break
                    case 'usedTools':
                        updateLastMessageUsedTools(payload.data)
                        break
                    case 'fileAnnotations':
                        updateLastMessageFileAnnotations(payload.data)
                        break
                    case 'agentReasoning':
                        updateLastMessageAgentReasoning(payload.data)
                        break
                    case 'artifacts':
                        updateLastMessageArtifacts(payload.data)
                        break
                    case 'action':
                        updateLastMessageAction(payload.data)
                        break
                    case 'nextAgent':
                        updateLastMessageNextAgent(payload.data)
                        break
                    case 'metadata':
                        updateMetadata(payload.data, input)
                        break
                    case 'error':
                        updateErrorMessage(payload.data)
                        break
                    case 'abort':
                        abortMessage(payload.data)
                        closeResponse()
                        break
                    case 'end':
                        setLocalStorageChatflow(chatflowid, chatId)
                        closeResponse()
                        break
                }
            },
            async onclose() {
                closeResponse()
            },
            async onerror(err) {
                console.error('EventSource Error: ', err)
                closeResponse()
                throw err
            }
        })
    }

    const closeResponse = () => {
        setLoading(false)
        setUserInput('')
        setUploadedFiles([])
        setTimeout(() => {
            inputRef.current?.focus()
            scrollToBottom()
        }, 100)
    }
    // Prevent blank submissions and allow for multiline input
    const handleEnter = (e) => {
        // Check if IME composition is in progress
        const isIMEComposition = e.isComposing || e.keyCode === 229
        if (e.key === 'ArrowUp' && !isIMEComposition) {
            e.preventDefault()
            const previousInput = inputHistory.getPreviousInput(userInput)
            setUserInput(previousInput)
        } else if (e.key === 'ArrowDown' && !isIMEComposition) {
            e.preventDefault()
            const nextInput = inputHistory.getNextInput()
            setUserInput(nextInput)
        } else if (e.key === 'Enter' && userInput && !isIMEComposition) {
            if (!e.shiftKey && userInput) {
                handleSubmit(e)
            }
        } else if (e.key === 'Enter') {
            e.preventDefault()
        }
    }

    const getLabel = (URL, source) => {
        if (URL && typeof URL === 'object') {
            if (URL.pathname && typeof URL.pathname === 'string') {
                if (URL.pathname.substring(0, 15) === '/') {
                    return URL.host || ''
                } else {
                    return `${URL.pathname.substring(0, 15)}...`
                }
            } else if (URL.host) {
                return URL.host
            }
        }

        if (source && source.pageContent && typeof source.pageContent === 'string') {
            return `${source.pageContent.substring(0, 15)}...`
        }

        return ''
    }

    const getFileUploadAllowedTypes = () => {
        if (fullFileUpload) return '*'
        return fileUploadAllowedTypes.includes('*') ? '*' : fileUploadAllowedTypes || '*'
    }

    const downloadFile = async (fileAnnotation) => {
        try {
            const response = await axios.post(
                `${baseURL}/api/v1/openai-assistants-file/download`,
                { fileName: fileAnnotation.fileName, chatflowId: chatflowid, chatId: chatId },
                { responseType: 'blob' }
            )
            const blob = new Blob([response.data], { type: response.headers['content-type'] })
            const downloadUrl = window.URL.createObjectURL(blob)
            const link = document.createElement('a')
            link.href = downloadUrl
            link.download = fileAnnotation.fileName
            document.body.appendChild(link)
            link.click()
            link.remove()
        } catch (error) {
            console.error('Download failed:', error)
        }
    }

    const getAgentIcon = (nodeName, instructions) => {
        if (nodeName) {
            return `${baseURL}/api/v1/node-icon/${nodeName}`
        } else if (instructions) {
            return multiagent_supervisorPNG
        } else {
            return multiagent_workerPNG
        }
    }

    // Get chatmessages successful
    useEffect(() => {
        if (getChatmessageApi.data?.length) {
            const chatId = getChatmessageApi.data[0]?.chatId
            setChatId(chatId)
            const loadedMessages = getChatmessageApi.data.map((message) => {
                const obj = {
                    id: message.id,
                    message: message.content,
                    feedback: message.feedback,
                    type: message.role
                }
                if (message.sourceDocuments) obj.sourceDocuments = message.sourceDocuments
                if (message.usedTools) obj.usedTools = message.usedTools
                if (message.fileAnnotations) obj.fileAnnotations = message.fileAnnotations
                if (message.agentReasoning) obj.agentReasoning = message.agentReasoning
                if (message.action) obj.action = message.action
                if (message.artifacts) {
                    obj.artifacts = message.artifacts
                    obj.artifacts.forEach((artifact) => {
                        if (artifact.type === 'png' || artifact.type === 'jpeg') {
                            artifact.data = `${baseURL}/api/v1/get-upload-file?chatflowId=${chatflowid}&chatId=${chatId}&fileName=${artifact.data.replace(
                                'FILE-STORAGE::',
                                ''
                            )}`
                        }
                    })
                }
                if (message.fileUploads) {
                    obj.fileUploads = message.fileUploads
                    obj.fileUploads.forEach((file) => {
                        if (file.type === 'stored-file') {
                            file.data = `${baseURL}/api/v1/get-upload-file?chatflowId=${chatflowid}&chatId=${chatId}&fileName=${file.name}`
                        }
                    })
                }
                if (message.followUpPrompts) obj.followUpPrompts = JSON.parse(message.followUpPrompts)
                return obj
            })
            setMessages(loadedMessages)
            setLocalStorageChatflow(chatflowid, chatId)
        } else {
            setMessages([
                {
                    message: 'Hi there! How can I help?',
                    type: 'apiMessage'
                }
            ])
        }
    }, [getChatmessageApi.data])

    // Get chatflow streaming capability
    useEffect(() => {
        if (getIsChatflowStreamingApi.data) {
            setIsChatFlowAvailableToStream(getIsChatflowStreamingApi.data?.isStreaming ?? false)
        }
        // eslint-disable-next-line react-hooks/exhaustive-deps
    }, [getIsChatflowStreamingApi.data])

    // Get chatflow uploads capability
    useEffect(() => {
        if (getAllowChatFlowUploads.data) {
            setIsChatFlowAvailableForImageUploads(getAllowChatFlowUploads.data?.isImageUploadAllowed ?? false)
            setIsChatFlowAvailableForRAGFileUploads(getAllowChatFlowUploads.data?.isRAGFileUploadAllowed ?? false)
            setIsChatFlowAvailableForSpeech(getAllowChatFlowUploads.data?.isSpeechToTextEnabled ?? false)
            setImageUploadAllowedTypes(getAllowChatFlowUploads.data?.imgUploadSizeAndTypes.map((allowed) => allowed.fileTypes).join(','))
            setFileUploadAllowedTypes(getAllowChatFlowUploads.data?.fileUploadSizeAndTypes.map((allowed) => allowed.fileTypes).join(','))
        }
        // eslint-disable-next-line react-hooks/exhaustive-deps
    }, [getAllowChatFlowUploads.data])

    useEffect(() => {
        if (getChatflowConfig.data) {
            if (getChatflowConfig.data?.chatbotConfig && JSON.parse(getChatflowConfig.data?.chatbotConfig)) {
                let config = JSON.parse(getChatflowConfig.data?.chatbotConfig)
                if (config.starterPrompts) {
                    let inputFields = []
                    Object.getOwnPropertyNames(config.starterPrompts).forEach((key) => {
                        if (config.starterPrompts[key]) {
                            inputFields.push(config.starterPrompts[key])
                        }
                    })
                    setStarterPrompts(inputFields.filter((field) => field.prompt !== ''))
                }
                if (config.chatFeedback) {
                    setChatFeedbackStatus(config.chatFeedback.status)
                }

                if (config.leads) {
                    setLeadsConfig(config.leads)
                    if (config.leads.status && !getLocalStorageChatflow(chatflowid).lead) {
                        setMessages((prevMessages) => {
                            const leadCaptureMessage = {
                                message: '',
                                type: 'leadCaptureMessage'
                            }

                            return [...prevMessages, leadCaptureMessage]
                        })
                    }
                }

                if (config.followUpPrompts) {
                    setFollowUpPromptsStatus(config.followUpPrompts.status)
                }

                if (config.fullFileUpload) {
                    setFullFileUpload(config.fullFileUpload.status)
                }
            }
        }
        // eslint-disable-next-line react-hooks/exhaustive-deps
    }, [getChatflowConfig.data])

    useEffect(() => {
        if (fullFileUpload) {
            setIsChatFlowAvailableForFileUploads(true)
        } else if (isChatFlowAvailableForRAGFileUploads) {
            setIsChatFlowAvailableForFileUploads(true)
        } else {
            setIsChatFlowAvailableForFileUploads(false)
        }
    }, [isChatFlowAvailableForRAGFileUploads, fullFileUpload])

    // Auto scroll chat to bottom
    useEffect(() => {
        scrollToBottom()
    }, [messages])

    useEffect(() => {
        if (isDialog && inputRef) {
            setTimeout(() => {
                inputRef.current?.focus()
            }, 100)
        }
    }, [isDialog, inputRef])

    useEffect(() => {
        if (open && chatflowid) {
            // Only make API calls if we don't have messages yet
            if (!messages.length) {
                // API request
                getChatmessageApi.request(chatflowid)
                getIsChatflowStreamingApi.request(chatflowid)
                getAllowChatFlowUploads.request(chatflowid)
                getChatflowConfig.request(chatflowid)
            }

            // Scroll to bottom
            scrollToBottom()

            setIsRecording(false)

            // leads
            const savedLead = getLocalStorageChatflow(chatflowid)?.lead
            if (savedLead) {
                setIsLeadSaved(!!savedLead)
                setLeadEmail(savedLead.email)
            }
        }

        return () => {
            setUserInput('')
            setUploadedFiles([])
            setLoading(false)
            setMessages([
                {
                    message: 'Hi there! How can I help?',
                    type: 'apiMessage'
                }
            ])
        }

        // eslint-disable-next-line react-hooks/exhaustive-deps
    }, [open, chatflowid])

    useEffect(() => {
        // wait for audio recording to load and then send
        const containsAudio = previews.filter((item) => item.type === 'audio').length > 0
        if (previews.length >= 1 && containsAudio) {
            setIsRecording(false)
            setRecordingNotSupported(false)
            handlePromptClick('')
        }
        // eslint-disable-next-line
    }, [previews])

    useEffect(() => {
        if (followUpPromptsStatus && messages.length > 0) {
            const lastMessage = messages[messages.length - 1]
            if (lastMessage.type === 'apiMessage' && lastMessage.followUpPrompts) {
                setFollowUpPrompts(lastMessage.followUpPrompts)
            } else if (lastMessage.type === 'userMessage') {
                setFollowUpPrompts([])
            }
        }
    }, [followUpPromptsStatus, messages])

    const copyMessageToClipboard = async (text) => {
        try {
            await navigator.clipboard.writeText(text || '')
        } catch (error) {
            console.error('Error copying to clipboard:', error)
        }
    }

    const onThumbsUpClick = async (messageId) => {
        const body = {
            chatflowid,
            chatId,
            messageId,
            rating: 'THUMBS_UP',
            content: ''
        }
        const result = await chatmessagefeedbackApi.addFeedback(chatflowid, body)
        if (result.data) {
            const data = result.data
            let id = ''
            if (data && data.id) id = data.id
            setMessages((prevMessages) => {
                const allMessages = [...cloneDeep(prevMessages)]
                return allMessages.map((message) => {
                    if (message.id === messageId) {
                        message.feedback = {
                            rating: 'THUMBS_UP'
                        }
                    }
                    return message
                })
            })
            setFeedbackId(id)
            setShowFeedbackContentDialog(true)
        }
    }

    const onThumbsDownClick = async (messageId) => {
        const body = {
            chatflowid,
            chatId,
            messageId,
            rating: 'THUMBS_DOWN',
            content: ''
        }
        const result = await chatmessagefeedbackApi.addFeedback(chatflowid, body)
        if (result.data) {
            const data = result.data
            let id = ''
            if (data && data.id) id = data.id
            setMessages((prevMessages) => {
                const allMessages = [...cloneDeep(prevMessages)]
                return allMessages.map((message) => {
                    if (message.id === messageId) {
                        message.feedback = {
                            rating: 'THUMBS_DOWN'
                        }
                    }
                    return message
                })
            })
            setFeedbackId(id)
            setShowFeedbackContentDialog(true)
        }
    }

    const submitFeedbackContent = async (text) => {
        const body = {
            content: text
        }
        const result = await chatmessagefeedbackApi.updateFeedback(feedbackId, body)
        if (result.data) {
            setFeedbackId('')
            setShowFeedbackContentDialog(false)
        }
    }

    const handleLeadCaptureSubmit = async (event) => {
        if (event) event.preventDefault()
        setIsLeadSaving(true)

        const body = {
            chatflowid,
            chatId,
            name: leadName,
            email: leadEmail,
            phone: leadPhone
        }

        const result = await leadsApi.addLead(body)
        if (result.data) {
            const data = result.data
            setChatId(data.chatId)
            setLocalStorageChatflow(chatflowid, data.chatId, { lead: { name: leadName, email: leadEmail, phone: leadPhone } })
            setIsLeadSaved(true)
            setLeadEmail(leadEmail)
            setMessages((prevMessages) => {
                let allMessages = [...cloneDeep(prevMessages)]
                if (allMessages[allMessages.length - 1].type !== 'leadCaptureMessage') return allMessages
                allMessages[allMessages.length - 1].message =
                    leadsConfig.successMessage || 'Thank you for submitting your contact information.'
                return allMessages
            })
        }
        setIsLeadSaving(false)
    }

    const getInputDisabled = () => {
        return (
            loading ||
            !chatflowid ||
            (leadsConfig?.status && !isLeadSaved) ||
            (messages.length > 0 && messages[messages.length - 1].action && Object.keys(messages[messages.length - 1].action).length > 0)
        )
    }

    const previewDisplay = (item) => {
        if (item.mime.startsWith('image/')) {
            return (
                <ImageButton
                    focusRipple
                    style={{
                        width: '48px',
                        height: '48px',
                        marginRight: '10px',
                        flex: '0 0 auto'
                    }}
                    disabled={getInputDisabled()}
                    onClick={() => handleDeletePreview(item)}
                >
                    <ImageSrc style={{ backgroundImage: `url(${item.data})` }} />
                    <ImageBackdrop className='MuiImageBackdrop-root' />
                    <ImageMarked className='MuiImageMarked-root'>
                        <IconTrash size={20} color='white' />
                    </ImageMarked>
                </ImageButton>
            )
        } else if (item.mime.startsWith('audio/')) {
            return (
                <Card
                    sx={{
                        display: 'inline-flex',
                        alignItems: 'center',
                        height: '48px',
                        width: isDialog ? ps?.current?.offsetWidth / 4 : ps?.current?.offsetWidth / 2,
                        p: 0.5,
                        mr: 1,
                        backgroundColor: theme.palette.grey[500],
                        flex: '0 0 auto'
                    }}
                    variant='outlined'
                >
                    <CardMedia component='audio' sx={{ color: 'transparent' }} controls src={item.data} />
                    <IconButton disabled={getInputDisabled()} onClick={() => handleDeletePreview(item)} size='small'>
                        <IconTrash size={20} color='white' />
                    </IconButton>
                </Card>
            )
        } else {
            return (
                <CardWithDeleteOverlay
                    disabled={getInputDisabled()}
                    item={item}
                    customization={customization}
                    onDelete={() => handleDeletePreview(item)}
                />
            )
        }
    }

    const renderFileUploads = (item, index) => {
        if (item?.mime?.startsWith('image/')) {
            return (
                <Card
                    key={index}
                    sx={{
                        p: 0,
                        m: 0,
                        maxWidth: 128,
                        marginRight: '10px',
                        flex: '0 0 auto'
                    }}
                >
                    <CardMedia component='img' image={item.data} sx={{ height: 64 }} alt={'preview'} style={messageImageStyle} />
                </Card>
            )
        } else if (item?.mime?.startsWith('audio/')) {
            return (
                /* eslint-disable jsx-a11y/media-has-caption */
                <audio controls='controls'>
                    Your browser does not support the &lt;audio&gt; tag.
                    <source src={item.data} type={item.mime} />
                </audio>
            )
        } else {
            return (
                <Card
                    sx={{
                        display: 'inline-flex',
                        alignItems: 'center',
                        height: '48px',
                        width: 'max-content',
                        p: 2,
                        mr: 1,
                        flex: '0 0 auto',
                        backgroundColor: customization.isDarkMode ? 'rgba(0, 0, 0, 0.3)' : 'transparent'
                    }}
                    variant='outlined'
                >
                    <IconPaperclip size={20} />
                    <span
                        style={{
                            marginLeft: '5px',
                            color: customization.isDarkMode ? 'white' : 'inherit'
                        }}
                    >
                        {item.name}
                    </span>
                </Card>
            )
        }
    }

    const agentReasoningArtifacts = (artifacts) => {
        const newArtifacts = cloneDeep(artifacts)
        for (let i = 0; i < newArtifacts.length; i++) {
            const artifact = newArtifacts[i]
            if (artifact && (artifact.type === 'png' || artifact.type === 'jpeg')) {
                const data = artifact.data
                newArtifacts[i].data = `${baseURL}/api/v1/get-upload-file?chatflowId=${chatflowid}&chatId=${chatId}&fileName=${data.replace(
                    'FILE-STORAGE::',
                    ''
                )}`
            }
        }
        return newArtifacts
    }

    const renderArtifacts = (item, index, isAgentReasoning) => {
        if (item.type === 'png' || item.type === 'jpeg') {
            return (
                <Card
                    key={index}
                    sx={{
                        p: 0,
                        m: 0,
                        mt: 2,
                        mb: 2,
                        flex: '0 0 auto'
                    }}
                >
                    <CardMedia
                        component='img'
                        image={item.data}
                        sx={{ height: 'auto' }}
                        alt={'artifact'}
                        style={{
                            width: isAgentReasoning ? '200px' : '100%',
                            height: isAgentReasoning ? '200px' : 'auto',
                            objectFit: 'cover'
                        }}
                    />
                </Card>
            )
        } else if (item.type === 'html') {
            return (
                <div style={{ marginTop: '20px' }}>
                    <div dangerouslySetInnerHTML={{ __html: item.data }}></div>
                </div>
            )
        } else {
            return (
                <MemoizedReactMarkdown
                    remarkPlugins={[remarkGfm, remarkMath]}
                    rehypePlugins={[rehypeMathjax, rehypeRaw]}
                    components={{
                        code({ inline, className, children, ...props }) {
                            const match = /language-(\w+)/.exec(className || '')
                            return !inline ? (
                                <CodeBlock
                                    key={Math.random()}
                                    chatflowid={chatflowid}
                                    isDialog={isDialog}
                                    language={(match && match[1]) || ''}
                                    value={String(children).replace(/\n$/, '')}
                                    {...props}
                                />
                            ) : (
                                <code className={className} {...props}>
                                    {children}
                                </code>
                            )
                        }
                    }}
                >
                    {item.data}
                </MemoizedReactMarkdown>
            )
        }
    }

    return (
        <div onDragEnter={handleDrag}>
            {isDragActive && (
                <div
                    className='image-dropzone'
                    onDragEnter={handleDrag}
                    onDragLeave={handleDrag}
                    onDragEnd={handleDrag}
                    onDrop={handleDrop}
                />
            )}
            {isDragActive &&
                (getAllowChatFlowUploads.data?.isImageUploadAllowed || getAllowChatFlowUploads.data?.isRAGFileUploadAllowed) && (
                    <Box className='drop-overlay'>
                        <Typography variant='h2'>Drop here to upload</Typography>
                        {[
                            ...getAllowChatFlowUploads.data.imgUploadSizeAndTypes,
                            ...getAllowChatFlowUploads.data.fileUploadSizeAndTypes
                        ].map((allowed) => {
                            return (
                                <>
                                    <Typography variant='subtitle1'>{allowed.fileTypes?.join(', ')}</Typography>
                                    {allowed.maxUploadSize && (
                                        <Typography variant='subtitle1'>Max Allowed Size: {allowed.maxUploadSize} MB</Typography>
                                    )}
                                </>
                            )
                        })}
                    </Box>
                )}
            <div ref={ps} className={`${isDialog ? 'cloud-dialog' : 'cloud'}`}>
                <div id='messagelist' className={'messagelist'}>
                    {messages &&
                        messages.map((message, index) => {
                            return (
                                // The latest message sent by the user will be animated while waiting for a response
                                <Box
                                    sx={{
                                        background:
                                            message.type === 'apiMessage' || message.type === 'leadCaptureMessage'
                                                ? theme.palette.asyncSelect.main
                                                : ''
                                    }}
                                    key={index}
                                    style={{ display: 'flex' }}
                                    className={
                                        message.type === 'userMessage' && loading && index === messages.length - 1
                                            ? customization.isDarkMode
                                                ? 'usermessagewaiting-dark'
                                                : 'usermessagewaiting-light'
                                            : message.type === 'usermessagewaiting'
                                            ? 'apimessage'
                                            : 'usermessage'
                                    }
                                >
                                    {/* Display the correct icon depending on the message type */}
                                    {message.type === 'apiMessage' || message.type === 'leadCaptureMessage' ? (
                                        <Image src={robotPNG} alt='AI' width='30' height='30' className='boticon' />
                                    ) : (
                                        <Image src={userPNG} alt='Me' width='30' height='30' className='usericon' />
                                    )}
                                    <div
                                        style={{
                                            display: 'flex',
                                            flexDirection: 'column',
                                            width: '100%'
                                        }}
                                    >
                                        {message.fileUploads && message.fileUploads.length > 0 && (
                                            <div
                                                style={{
                                                    display: 'flex',
                                                    flexWrap: 'wrap',
                                                    flexDirection: 'column',
                                                    width: '100%',
                                                    gap: '8px'
                                                }}
                                            >
                                                {message.fileUploads.map((item, index) => {
                                                    return <>{renderFileUploads(item, index)}</>
                                                })}
                                            </div>
                                        )}
                                        {message.agentReasoning && (
                                            <div style={{ display: 'block', flexDirection: 'row', width: '100%' }}>
                                                {message.agentReasoning.map((agent, index) => {
                                                    return agent.nextAgent ? (
                                                        <Card
                                                            key={index}
                                                            sx={{
                                                                border: customization.isDarkMode ? 'none' : '1px solid #e0e0e0',
                                                                borderRadius: `${customization.borderRadius}px`,
                                                                background: customization.isDarkMode
                                                                    ? `linear-gradient(to top, #303030, #212121)`
                                                                    : `linear-gradient(to top, #f6f3fb, #f2f8fc)`,
                                                                mb: 1
                                                            }}
                                                        >
                                                            <CardContent>
                                                                <Stack
                                                                    sx={{
                                                                        alignItems: 'center',
                                                                        justifyContent: 'flex-start',
                                                                        width: '100%'
                                                                    }}
                                                                    flexDirection='row'
                                                                >
                                                                    <Box sx={{ height: 'auto', pr: 1 }}>
                                                                        <Image
                                                                            style={{
                                                                                objectFit: 'cover',
                                                                                height: '35px',
                                                                                width: 'auto'
                                                                            }}
                                                                            src={nextAgentGIF}
                                                                            alt='agentPNG'
                                                                        />
                                                                    </Box>
                                                                    <div>{agent.nextAgent}</div>
                                                                </Stack>
                                                            </CardContent>
                                                        </Card>
                                                    ) : (
                                                        <Card
                                                            key={index}
                                                            sx={{
                                                                border: customization.isDarkMode ? 'none' : '1px solid #e0e0e0',
                                                                borderRadius: `${customization.borderRadius}px`,
                                                                background: customization.isDarkMode
                                                                    ? `linear-gradient(to top, #303030, #212121)`
                                                                    : `linear-gradient(to top, #f6f3fb, #f2f8fc)`,
                                                                mb: 1
                                                            }}
                                                        >
                                                            <CardContent>
                                                                <Stack
                                                                    sx={{
                                                                        alignItems: 'center',
                                                                        justifyContent: 'flex-start',
                                                                        width: '100%'
                                                                    }}
                                                                    flexDirection='row'
                                                                >
                                                                    <Box sx={{ height: 'auto', pr: 1 }}>
                                                                        <Image
                                                                            style={{
                                                                                objectFit: 'cover',
                                                                                height: '25px',
                                                                                width: 'auto'
                                                                            }}
                                                                            src={getAgentIcon(agent.nodeName, agent.instructions)}
                                                                            alt='agentPNG'
                                                                        />
                                                                    </Box>
                                                                    <div>{agent.agentName}</div>
                                                                </Stack>
                                                                {agent.usedTools && agent.usedTools.length > 0 && (
                                                                    <div
                                                                        style={{
                                                                            display: 'block',
                                                                            flexDirection: 'row',
                                                                            width: '100%'
                                                                        }}
                                                                    >
                                                                        {agent.usedTools.map((tool, index) => {
                                                                            return tool !== null ? (
                                                                                <Chip
                                                                                    size='small'
                                                                                    key={index}
                                                                                    label={tool.tool}
                                                                                    component='a'
                                                                                    sx={{
                                                                                        mr: 1,
                                                                                        mt: 1,
                                                                                        borderColor: tool.error ? 'error.main' : undefined,
                                                                                        color: tool.error ? 'error.main' : undefined
                                                                                    }}
                                                                                    variant='outlined'
                                                                                    clickable
                                                                                    icon={
                                                                                        <IconTool
                                                                                            size={15}
                                                                                            color={
                                                                                                tool.error
                                                                                                    ? theme.palette.error.main
                                                                                                    : undefined
                                                                                            }
                                                                                        />
                                                                                    }
                                                                                    onClick={() => onSourceDialogClick(tool, 'Used Tools')}
                                                                                />
                                                                            ) : null
                                                                        })}
                                                                    </div>
                                                                )}
                                                                {agent.state && Object.keys(agent.state).length > 0 && (
                                                                    <div
                                                                        style={{
                                                                            display: 'block',
                                                                            flexDirection: 'row',
                                                                            width: '100%'
                                                                        }}
                                                                    >
                                                                        <Chip
                                                                            size='small'
                                                                            label={'State'}
                                                                            component='a'
                                                                            sx={{ mr: 1, mt: 1 }}
                                                                            variant='outlined'
                                                                            clickable
                                                                            icon={<IconDeviceSdCard size={15} />}
                                                                            onClick={() => onSourceDialogClick(agent.state, 'State')}
                                                                        />
                                                                    </div>
                                                                )}
                                                                {agent.artifacts && (
                                                                    <div
                                                                        style={{
                                                                            display: 'flex',
                                                                            flexWrap: 'wrap',
                                                                            flexDirection: 'row',
                                                                            width: '100%',
                                                                            gap: '8px'
                                                                        }}
                                                                    >
                                                                        {agentReasoningArtifacts(agent.artifacts).map((item, index) => {
                                                                            return item !== null ? (
                                                                                <>{renderArtifacts(item, index, true)}</>
                                                                            ) : null
                                                                        })}
                                                                    </div>
                                                                )}
                                                                {agent.messages.length > 0 && (
                                                                    <MemoizedReactMarkdown
                                                                        remarkPlugins={[remarkGfm, remarkMath]}
                                                                        rehypePlugins={[rehypeMathjax, rehypeRaw]}
                                                                        components={{
                                                                            code({ inline, className, children, ...props }) {
                                                                                const match = /language-(\w+)/.exec(className || '')
                                                                                return !inline ? (
                                                                                    <CodeBlock
                                                                                        key={Math.random()}
                                                                                        chatflowid={chatflowid}
                                                                                        isDialog={isDialog}
                                                                                        language={(match && match[1]) || ''}
                                                                                        value={String(children).replace(/\n$/, '')}
                                                                                        {...props}
                                                                                    />
                                                                                ) : (
                                                                                    <code className={className} {...props}>
                                                                                        {children}
                                                                                    </code>
                                                                                )
                                                                            }
                                                                        }}
                                                                    >
                                                                        {agent.messages.length > 1
                                                                            ? agent.messages.join('\\n')
                                                                            : agent.messages[0]}
                                                                    </MemoizedReactMarkdown>
                                                                )}
                                                                {agent.instructions && <p>{agent.instructions}</p>}
                                                                {agent.messages.length === 0 && !agent.instructions && <p>Finished</p>}
                                                                {agent.sourceDocuments && agent.sourceDocuments.length > 0 && (
                                                                    <div
                                                                        style={{
                                                                            display: 'block',
                                                                            flexDirection: 'row',
                                                                            width: '100%'
                                                                        }}
                                                                    >
                                                                        {removeDuplicateURL(agent).map((source, index) => {
                                                                            const URL =
                                                                                source && source.metadata && source.metadata.source
                                                                                    ? isValidURL(source.metadata.source)
                                                                                    : undefined
                                                                            return (
                                                                                <Chip
                                                                                    size='small'
                                                                                    key={index}
                                                                                    label={getLabel(URL, source) || ''}
                                                                                    component='a'
                                                                                    sx={{ mr: 1, mb: 1 }}
                                                                                    variant='outlined'
                                                                                    clickable
                                                                                    onClick={() =>
                                                                                        URL
                                                                                            ? onURLClick(source.metadata.source)
                                                                                            : onSourceDialogClick(source)
                                                                                    }
                                                                                />
                                                                            )
                                                                        })}
                                                                    </div>
                                                                )}
                                                            </CardContent>
                                                        </Card>
                                                    )
                                                })}
                                            </div>
                                        )}
                                        {message.usedTools && (
                                            <div
                                                style={{
                                                    display: 'block',
                                                    flexDirection: 'row',
                                                    width: '100%'
                                                }}
                                            >
                                                {message.usedTools.map((tool, index) => {
                                                    return tool ? (
                                                        <Chip
                                                            size='small'
                                                            key={index}
                                                            label={tool.tool}
                                                            component='a'
                                                            sx={{
                                                                mr: 1,
                                                                mt: 1,
                                                                borderColor: tool.error ? 'error.main' : undefined,
                                                                color: tool.error ? 'error.main' : undefined
                                                            }}
                                                            variant='outlined'
                                                            clickable
                                                            icon={
                                                                <IconTool
                                                                    size={15}
                                                                    color={tool.error ? theme.palette.error.main : undefined}
                                                                />
                                                            }
                                                            onClick={() => onSourceDialogClick(tool, 'Used Tools')}
                                                        />
                                                    ) : null
                                                })}
                                            </div>
                                        )}
                                        {message.artifacts && (
                                            <div
                                                style={{
                                                    display: 'flex',
                                                    flexWrap: 'wrap',
                                                    flexDirection: 'column',
                                                    width: '100%'
                                                }}
                                            >
                                                {message.artifacts.map((item, index) => {
                                                    return item !== null ? <>{renderArtifacts(item, index)}</> : null
                                                })}
                                            </div>
                                        )}
                                        <div className='markdownanswer'>
                                            {message.type === 'leadCaptureMessage' &&
                                            !getLocalStorageChatflow(chatflowid)?.lead &&
                                            leadsConfig.status ? (
                                                <Box
                                                    sx={{
                                                        display: 'flex',
                                                        flexDirection: 'column',
                                                        gap: 2,
                                                        marginTop: 2
                                                    }}
                                                >
                                                    <Typography sx={{ lineHeight: '1.5rem', whiteSpace: 'pre-line' }}>
                                                        {leadsConfig.title || 'Let us know where we can reach you:'}
                                                    </Typography>
                                                    <form
                                                        style={{
                                                            display: 'flex',
                                                            flexDirection: 'column',
                                                            gap: '8px',
                                                            width: isDialog ? '50%' : '100%'
                                                        }}
                                                        onSubmit={handleLeadCaptureSubmit}
                                                    >
                                                        {leadsConfig.name && (
                                                            <OutlinedInput
                                                                id='leadName'
                                                                type='text'
                                                                fullWidth
                                                                placeholder='Name'
                                                                name='leadName'
                                                                value={leadName}
                                                                // eslint-disable-next-line
                                                                autoFocus={true}
                                                                onChange={(e) => setLeadName(e.target.value)}
                                                            />
                                                        )}
                                                        {leadsConfig.email && (
                                                            <OutlinedInput
                                                                id='leadEmail'
                                                                type='email'
                                                                fullWidth
                                                                placeholder='Email Address'
                                                                name='leadEmail'
                                                                value={leadEmail}
                                                                onChange={(e) => setLeadEmail(e.target.value)}
                                                            />
                                                        )}
                                                        {leadsConfig.phone && (
                                                            <OutlinedInput
                                                                id='leadPhone'
                                                                type='number'
                                                                fullWidth
                                                                placeholder='Phone Number'
                                                                name='leadPhone'
                                                                value={leadPhone}
                                                                onChange={(e) => setLeadPhone(e.target.value)}
                                                            />
                                                        )}
                                                        <Box
                                                            sx={{
                                                                display: 'flex',
                                                                alignItems: 'center'
                                                            }}
                                                        >
                                                            <Button
                                                                variant='outlined'
                                                                fullWidth
                                                                type='submit'
                                                                sx={{ borderRadius: '20px' }}
                                                            >
                                                                {isLeadSaving ? 'Saving...' : 'Save'}
                                                            </Button>
                                                        </Box>
                                                    </form>
                                                </Box>
                                            ) : (
                                                <>
                                                    {/* Messages are being rendered in Markdown format */}
                                                    <MemoizedReactMarkdown
                                                        remarkPlugins={[remarkGfm, remarkMath]}
                                                        rehypePlugins={[rehypeMathjax, rehypeRaw]}
                                                        components={{
                                                            code({ inline, className, children, ...props }) {
                                                                const match = /language-(\w+)/.exec(className || '')
                                                                return !inline ? (
                                                                    <CodeBlock
                                                                        key={Math.random()}
                                                                        chatflowid={chatflowid}
                                                                        isDialog={isDialog}
                                                                        language={(match && match[1]) || ''}
                                                                        value={String(children).replace(/\n$/, '')}
                                                                        {...props}
                                                                    />
                                                                ) : (
                                                                    <code className={className} {...props}>
                                                                        {children}
                                                                    </code>
                                                                )
                                                            }
                                                        }}
                                                    >
                                                        {message.message}
                                                    </MemoizedReactMarkdown>
                                                </>
                                            )}
                                        </div>
                                        {message.fileAnnotations && (
                                            <div
                                                style={{
                                                    display: 'block',
                                                    flexDirection: 'row',
                                                    width: '100%',
                                                    marginBottom: '8px'
                                                }}
                                            >
                                                {message.fileAnnotations.map((fileAnnotation, index) => {
                                                    return (
                                                        <Button
                                                            sx={{
                                                                fontSize: '0.85rem',
                                                                textTransform: 'none',
                                                                mb: 1
                                                            }}
                                                            key={index}
                                                            variant='outlined'
                                                            onClick={() => downloadFile(fileAnnotation)}
                                                            endIcon={<IconDownload color={theme.palette.primary.main} />}
                                                        >
                                                            {fileAnnotation.fileName}
                                                        </Button>
                                                    )
                                                })}
                                            </div>
                                        )}
                                        {message.sourceDocuments && (
                                            <div
                                                style={{
                                                    display: 'block',
                                                    flexDirection: 'row',
                                                    width: '100%',
                                                    marginBottom: '8px'
                                                }}
                                            >
                                                {removeDuplicateURL(message).map((source, index) => {
                                                    const URL =
                                                        source.metadata && source.metadata.source
                                                            ? isValidURL(source.metadata.source)
                                                            : undefined
                                                    return (
                                                        <Chip
                                                            size='small'
                                                            key={index}
                                                            label={getLabel(URL, source) || ''}
                                                            component='a'
                                                            sx={{ mr: 1, mb: 1 }}
                                                            variant='outlined'
                                                            clickable
                                                            onClick={() =>
                                                                URL ? onURLClick(source.metadata.source) : onSourceDialogClick(source)
                                                            }
                                                        />
                                                    )
                                                })}
                                            </div>
                                        )}
                                        {message.action && (
                                            <div
                                                style={{
                                                    display: 'flex',
                                                    flexWrap: 'wrap',
                                                    flexDirection: 'row',
                                                    width: '100%',
                                                    gap: '8px',
                                                    marginBottom: '8px'
                                                }}
                                            >
                                                {(message.action.elements || []).map((elem, index) => {
                                                    return (
                                                        <>
                                                            {elem.type === 'approve-button' && elem.label === 'Yes' ? (
                                                                <Button
                                                                    sx={{
                                                                        width: 'max-content',
                                                                        borderRadius: '20px',
                                                                        background: customization.isDarkMode ? 'transparent' : 'white'
                                                                    }}
                                                                    variant='outlined'
                                                                    color='success'
                                                                    key={index}
                                                                    startIcon={<IconCheck />}
                                                                    onClick={() => handleActionClick(elem, message.action)}
                                                                >
                                                                    {elem.label}
                                                                </Button>
                                                            ) : elem.type === 'reject-button' && elem.label === 'No' ? (
                                                                <Button
                                                                    sx={{
                                                                        width: 'max-content',
                                                                        borderRadius: '20px',
                                                                        background: customization.isDarkMode ? 'transparent' : 'white'
                                                                    }}
                                                                    variant='outlined'
                                                                    color='error'
                                                                    key={index}
                                                                    startIcon={<IconX />}
                                                                    onClick={() => handleActionClick(elem, message.action)}
                                                                >
                                                                    {elem.label}
                                                                </Button>
                                                            ) : (
                                                                <Button
                                                                    sx={{ width: 'max-content', borderRadius: '20px', background: 'white' }}
                                                                    variant='outlined'
                                                                    key={index}
                                                                    onClick={() => handleActionClick(elem, message.action)}
                                                                >
                                                                    {elem.label}
                                                                </Button>
                                                            )}
                                                        </>
                                                    )
                                                })}
                                            </div>
                                        )}
                                        {message.type === 'apiMessage' && message.id && chatFeedbackStatus ? (
                                            <>
                                                <Box
                                                    sx={{
                                                        display: 'flex',
                                                        alignItems: 'center',
                                                        justifyContent: 'start',
                                                        gap: 1
                                                    }}
                                                >
                                                    <CopyToClipboardButton onClick={() => copyMessageToClipboard(message.message)} />
                                                    {!message.feedback ||
                                                    message.feedback.rating === '' ||
                                                    message.feedback.rating === 'THUMBS_UP' ? (
                                                        <ThumbsUpButton
                                                            isDisabled={message.feedback && message.feedback.rating === 'THUMBS_UP'}
                                                            rating={message.feedback ? message.feedback.rating : ''}
                                                            onClick={() => onThumbsUpClick(message.id)}
                                                        />
                                                    ) : null}
                                                    {!message.feedback ||
                                                    message.feedback.rating === '' ||
                                                    message.feedback.rating === 'THUMBS_DOWN' ? (
                                                        <ThumbsDownButton
                                                            isDisabled={message.feedback && message.feedback.rating === 'THUMBS_DOWN'}
                                                            rating={message.feedback ? message.feedback.rating : ''}
                                                            onClick={() => onThumbsDownClick(message.id)}
                                                        />
                                                    ) : null}
                                                </Box>
                                            </>
                                        ) : null}
                                    </div>
                                </Box>
                            )
                        })}
                </div>
            </div>

            {messages && messages.length === 1 && starterPrompts.length > 0 && (
                <div style={{ position: 'relative' }}>
                    <StarterPromptsCard
                        sx={{ bottom: previews && previews.length > 0 ? 70 : 0 }}
                        starterPrompts={starterPrompts || []}
                        onPromptClick={handlePromptClick}
                        isGrid={isDialog}
                    />
                </div>
            )}

            {messages && messages.length > 2 && followUpPromptsStatus && followUpPrompts.length > 0 && (
                <>
                    <Divider sx={{ width: '100%' }} />
                    <Box sx={{ display: 'flex', flexDirection: 'column', position: 'relative', pt: 1.5 }}>
                        <Stack sx={{ flexDirection: 'row', alignItems: 'center', px: 1.5, gap: 0.5 }}>
                            <IconSparkles size={12} />
                            <Typography sx={{ fontSize: '0.75rem' }} variant='body2'>
                                Try these prompts
                            </Typography>
                        </Stack>
                        <FollowUpPromptsCard
                            sx={{ bottom: previews && previews.length > 0 ? 70 : 0 }}
                            followUpPrompts={followUpPrompts || []}
                            onPromptClick={handleFollowUpPromptClick}
                            isGrid={isDialog}
                        />
                    </Box>
                </>
            )}

            <Divider sx={{ width: '100%' }} />

            <div className='center'>
                {previews && previews.length > 0 && (
                    <Box sx={{ width: '100%', mb: 1.5, display: 'flex', alignItems: 'center' }}>
                        {previews.map((item, index) => (
                            <Fragment key={index}>{previewDisplay(item)}</Fragment>
                        ))}
                    </Box>
                )}
                {isRecording ? (
                    <>
                        {recordingNotSupported ? (
                            <div className='overlay'>
                                <div className='browser-not-supporting-audio-recording-box'>
                                    <Typography variant='body1'>
                                        To record audio, use modern browsers like Chrome or Firefox that support audio recording.
                                    </Typography>
                                    <Button
                                        variant='contained'
                                        color='error'
                                        size='small'
                                        type='button'
                                        onClick={() => onRecordingCancelled()}
                                    >
                                        Okay
                                    </Button>
                                </div>
                            </div>
                        ) : (
                            <Box
                                sx={{
                                    width: '100%',
                                    height: '54px',
                                    px: 2,
                                    border: '1px solid',
                                    borderRadius: 3,
                                    backgroundColor: customization.isDarkMode ? '#32353b' : '#fafafa',
                                    borderColor: 'rgba(0, 0, 0, 0.23)',
                                    display: 'flex',
                                    alignItems: 'center',
                                    justifyContent: 'space-between'
                                }}
                            >
                                <div className='recording-elapsed-time'>
                                    <span className='red-recording-dot'>
                                        <IconCircleDot />
                                    </span>
                                    <Typography id='elapsed-time'>00:00</Typography>
                                    {isLoadingRecording && <Typography ml={1.5}>Sending...</Typography>}
                                </div>
                                <div className='recording-control-buttons-container'>
                                    <IconButton onClick={onRecordingCancelled} size='small'>
                                        <IconX
                                            color={loading || !chatflowid ? '#9e9e9e' : customization.isDarkMode ? 'white' : '#1e88e5'}
                                        />
                                    </IconButton>
                                    <IconButton onClick={onRecordingStopped} size='small'>
                                        <IconSend
                                            color={loading || !chatflowid ? '#9e9e9e' : customization.isDarkMode ? 'white' : '#1e88e5'}
                                        />
                                    </IconButton>
                                </div>
                            </Box>
                        )}
                    </>
                ) : (
                    <form style={{ width: '100%' }} onSubmit={handleSubmit}>
                        <OutlinedInput
                            inputRef={inputRef}
                            // eslint-disable-next-line
                            autoFocus
                            sx={{ width: '100%' }}
                            disabled={getInputDisabled()}
                            onKeyDown={handleEnter}
                            id='userInput'
                            name='userInput'
                            placeholder={loading ? 'Waiting for response...' : 'Type your question...'}
                            value={userInput}
                            onChange={onChange}
                            multiline={true}
                            maxRows={isDialog ? 7 : 2}
                            startAdornment={
                                <>
                                    {isChatFlowAvailableForImageUploads && !isChatFlowAvailableForFileUploads && (
                                        <InputAdornment position='start' sx={{ ml: 2 }}>
                                            <IconButton
                                                onClick={handleImageUploadClick}
                                                type='button'
                                                disabled={getInputDisabled()}
                                                edge='start'
                                            >
                                                <IconPhotoPlus
                                                    color={getInputDisabled() ? '#9e9e9e' : customization.isDarkMode ? 'white' : '#1e88e5'}
                                                />
                                            </IconButton>
                                        </InputAdornment>
                                    )}
                                    {!isChatFlowAvailableForImageUploads && isChatFlowAvailableForFileUploads && (
                                        <InputAdornment position='start' sx={{ ml: 2 }}>
                                            <IconButton
                                                onClick={handleFileUploadClick}
                                                type='button'
                                                disabled={getInputDisabled()}
                                                edge='start'
                                            >
                                                <IconPaperclip
                                                    color={getInputDisabled() ? '#9e9e9e' : customization.isDarkMode ? 'white' : '#1e88e5'}
                                                />
                                            </IconButton>
                                        </InputAdornment>
                                    )}
                                    {isChatFlowAvailableForImageUploads && isChatFlowAvailableForFileUploads && (
                                        <InputAdornment position='start' sx={{ ml: 2 }}>
                                            <IconButton
                                                onClick={handleImageUploadClick}
                                                type='button'
                                                disabled={getInputDisabled()}
                                                edge='start'
                                            >
                                                <IconPhotoPlus
                                                    color={getInputDisabled() ? '#9e9e9e' : customization.isDarkMode ? 'white' : '#1e88e5'}
                                                />
                                            </IconButton>
                                            <IconButton
                                                sx={{ ml: 0 }}
                                                onClick={handleFileUploadClick}
                                                type='button'
                                                disabled={getInputDisabled()}
                                                edge='start'
                                            >
                                                <IconPaperclip
                                                    color={getInputDisabled() ? '#9e9e9e' : customization.isDarkMode ? 'white' : '#1e88e5'}
                                                />
                                            </IconButton>
                                        </InputAdornment>
                                    )}
                                    {!isChatFlowAvailableForImageUploads && !isChatFlowAvailableForFileUploads && <Box sx={{ pl: 1 }} />}
                                </>
                            }
                            endAdornment={
                                <>
                                    {isChatFlowAvailableForSpeech && (
                                        <InputAdornment position='end'>
                                            <IconButton
                                                onClick={() => onMicrophonePressed()}
                                                type='button'
                                                disabled={getInputDisabled()}
                                                edge='end'
                                            >
                                                <IconMicrophone
                                                    className={'start-recording-button'}
                                                    color={getInputDisabled() ? '#9e9e9e' : customization.isDarkMode ? 'white' : '#1e88e5'}
                                                />
                                            </IconButton>
                                        </InputAdornment>
                                    )}
                                    {!isAgentCanvas && (
                                        <InputAdornment position='end' sx={{ paddingRight: '15px' }}>
                                            <IconButton type='submit' disabled={getInputDisabled()} edge='end'>
                                                {loading ? (
                                                    <div>
                                                        <CircularProgress color='inherit' size={20} />
                                                    </div>
                                                ) : (
                                                    // Send icon SVG in input field
                                                    <IconSend
                                                        color={
                                                            getInputDisabled() ? '#9e9e9e' : customization.isDarkMode ? 'white' : '#1e88e5'
                                                        }
                                                    />
                                                )}
                                            </IconButton>
                                        </InputAdornment>
                                    )}
                                    {isAgentCanvas && (
                                        <>
                                            {!loading && (
                                                <InputAdornment position='end' sx={{ paddingRight: '15px' }}>
                                                    <IconButton type='submit' disabled={getInputDisabled()} edge='end'>
                                                        <IconSend
                                                            color={
                                                                getInputDisabled()
                                                                    ? '#9e9e9e'
                                                                    : customization.isDarkMode
                                                                    ? 'white'
                                                                    : '#1e88e5'
                                                            }
                                                        />
                                                    </IconButton>
                                                </InputAdornment>
                                            )}
                                            {loading && (
                                                <InputAdornment position='end' sx={{ padding: '15px', mr: 1 }}>
                                                    <IconButton
                                                        edge='end'
                                                        title={isMessageStopping ? 'Stopping...' : 'Stop'}
                                                        style={{ border: !isMessageStopping ? '2px solid red' : 'none' }}
                                                        onClick={() => handleAbort()}
                                                        disabled={isMessageStopping}
                                                    >
                                                        {isMessageStopping ? (
                                                            <div>
                                                                <CircularProgress color='error' size={20} />
                                                            </div>
                                                        ) : (
                                                            <IconSquareFilled size={15} color='red' />
                                                        )}
                                                    </IconButton>
                                                </InputAdornment>
                                            )}
                                        </>
                                    )}
                                </>
                            }
                        />
                        {isChatFlowAvailableForImageUploads && (
                            <input
                                style={{ display: 'none' }}
                                multiple
                                ref={imgUploadRef}
                                type='file'
                                onChange={handleFileChange}
                                accept={imageUploadAllowedTypes || '*'}
                            />
                        )}
                        {isChatFlowAvailableForFileUploads && (
                            <input
                                style={{ display: 'none' }}
                                multiple
                                ref={fileUploadRef}
                                type='file'
                                onChange={handleFileChange}
                                accept={getFileUploadAllowedTypes()}
                            />
                        )}
                    </form>
                )}
            </div>
            <SourceDocDialog show={sourceDialogOpen} dialogProps={sourceDialogProps} onCancel={() => setSourceDialogOpen(false)} />
            <ChatFeedbackContentDialog
                show={showFeedbackContentDialog}
                onCancel={() => setShowFeedbackContentDialog(false)}
                onConfirm={submitFeedbackContent}
            />
        </div>
    )
}

ChatMessage.propTypes = {
    open: PropTypes.bool,
    chatflowid: PropTypes.string,
    isAgentCanvas: PropTypes.bool,
    isDialog: PropTypes.bool,
    previews: PropTypes.array,
    setPreviews: PropTypes.func
}<|MERGE_RESOLUTION|>--- conflicted
+++ resolved
@@ -174,17 +174,12 @@
 
     const [userInput, setUserInput] = useState('')
     const [loading, setLoading] = useState(false)
-<<<<<<< HEAD
     const [messages, setMessages] = useState([
         {
             message: 'Hi there! How can I help?',
             type: 'apiMessage'
         }
     ])
-=======
-    const [messages, setMessages] = useState([])
-    const [socketIOClientId, setSocketIOClientId] = useState('')
->>>>>>> 4910fbcc
     const [isChatFlowAvailableToStream, setIsChatFlowAvailableToStream] = useState(false)
     const [isChatFlowAvailableForSpeech, setIsChatFlowAvailableForSpeech] = useState(false)
     const [sourceDialogOpen, setSourceDialogOpen] = useState(false)
