import { useEffect, useState } from 'react'
import { FullPageChat } from 'flowise-embed-react'
import { useNavigate } from 'react-router-dom'

// Project import
import LoginDialog from '@/ui-component/dialog/LoginDialog'

// API
import chatflowsApi from '@/api/chatflows'

// Hooks
import useApi from '@/hooks/useApi'

//Const
import { baseURL } from '@/store/constant'

// ==============================|| Chatbot ||============================== //

const ChatbotFull = () => {
    const URLpath = document.location.pathname.toString().split('/')
    const chatflowId = URLpath[URLpath.length - 1] === 'chatbot' ? '' : URLpath[URLpath.length - 1]
    const navigate = useNavigate()

    const [chatflow, setChatflow] = useState(null)
    const [chatbotTheme, setChatbotTheme] = useState({})
    const [loginDialogOpen, setLoginDialogOpen] = useState(false)
    const [loginDialogProps, setLoginDialogProps] = useState({})
    const [isLoading, setLoading] = useState(true)
    const [chatbotOverrideConfig, setChatbotOverrideConfig] = useState({})

    const getSpecificChatflowFromPublicApi = useApi(chatflowsApi.getSpecificChatflowFromPublicEndpoint)
    const getSpecificChatflowApi = useApi(chatflowsApi.getSpecificChatflow)

    const onLoginClick = (username, password) => {
        localStorage.setItem('username', username)
        localStorage.setItem('password', password)
        navigate(0)
    }

    useEffect(() => {
        getSpecificChatflowFromPublicApi.request(chatflowId)

        // eslint-disable-next-line react-hooks/exhaustive-deps
    }, [])

    useEffect(() => {
        if (getSpecificChatflowFromPublicApi.error) {
            if (getSpecificChatflowFromPublicApi.error?.response?.status === 401) {
                if (localStorage.getItem('username') && localStorage.getItem('password')) {
                    getSpecificChatflowApi.request(chatflowId)
                } else {
                    setLoginDialogProps({
                        title: 'Login',
                        confirmButtonName: 'Login'
                    })
                    setLoginDialogOpen(true)
                }
            }
        }
        // eslint-disable-next-line react-hooks/exhaustive-deps
    }, [getSpecificChatflowFromPublicApi.error])

    useEffect(() => {
        if (getSpecificChatflowApi.error) {
            if (getSpecificChatflowApi.error?.response?.status === 401) {
                setLoginDialogProps({
                    title: 'Login',
                    confirmButtonName: 'Login'
                })
                setLoginDialogOpen(true)
            }
        }
    }, [getSpecificChatflowApi.error])

    useEffect(() => {
        if (getSpecificChatflowFromPublicApi.data || getSpecificChatflowApi.data) {
            const chatflowData = getSpecificChatflowFromPublicApi.data || getSpecificChatflowApi.data
            setChatflow(chatflowData)

            const chatflowType = chatflowData.type
            if (chatflowData.chatbotConfig) {
                let parsedConfig = {}
                if (chatflowType === 'MULTIAGENT') {
                    parsedConfig.showAgentMessages = true
                }

                try {
<<<<<<< HEAD
                    const chatflowType = chatflowData.type
                    const parsedConfig = JSON.parse(chatflowData.chatbotConfig)
                    if (chatflowType === 'MULTIAGENT') {
                        parsedConfig.showAgentMessages = true
                    }
=======
                    parsedConfig = { ...parsedConfig, ...JSON.parse(chatflowData.chatbotConfig) }
>>>>>>> 417fe6b6
                    setChatbotTheme(parsedConfig)
                    if (parsedConfig.overrideConfig) {
                        // Generate new sessionId
                        if (parsedConfig.overrideConfig.generateNewSession) {
                            parsedConfig.overrideConfig.sessionId = Date.now().toString()
                        }
                        setChatbotOverrideConfig(parsedConfig.overrideConfig)
                    }
                } catch (e) {
                    console.error(e)
                    setChatbotTheme(parsedConfig)
                    setChatbotOverrideConfig({})
                }
            } else if (chatflowType === 'MULTIAGENT') {
                setChatbotTheme({ showAgentMessages: true })
            }
        }
    }, [getSpecificChatflowFromPublicApi.data, getSpecificChatflowApi.data])

    useEffect(() => {
        setLoading(getSpecificChatflowFromPublicApi.loading || getSpecificChatflowApi.loading)
    }, [getSpecificChatflowFromPublicApi.loading, getSpecificChatflowApi.loading])

    return (
        <>
            {!isLoading ? (
                <>
                    {!chatflow || chatflow.apikeyid ? (
                        <p>Invalid Chatbot</p>
                    ) : (
                        <FullPageChat
                            chatflowid={chatflow.id}
                            apiHost={baseURL}
                            chatflowConfig={chatbotOverrideConfig}
                            theme={{ chatWindow: chatbotTheme }}
                        />
                    )}
                    <LoginDialog show={loginDialogOpen} dialogProps={loginDialogProps} onConfirm={onLoginClick} />
                </>
            ) : null}
        </>
    )
}

export default ChatbotFull<|MERGE_RESOLUTION|>--- conflicted
+++ resolved
@@ -85,15 +85,7 @@
                 }
 
                 try {
-<<<<<<< HEAD
-                    const chatflowType = chatflowData.type
-                    const parsedConfig = JSON.parse(chatflowData.chatbotConfig)
-                    if (chatflowType === 'MULTIAGENT') {
-                        parsedConfig.showAgentMessages = true
-                    }
-=======
                     parsedConfig = { ...parsedConfig, ...JSON.parse(chatflowData.chatbotConfig) }
->>>>>>> 417fe6b6
                     setChatbotTheme(parsedConfig)
                     if (parsedConfig.overrideConfig) {
                         // Generate new sessionId
