import { useEffect, useState } from 'react'
import { useDispatch, useSelector } from 'react-redux'
import { enqueueSnackbar as enqueueSnackbarAction, closeSnackbar as closeSnackbarAction } from 'store/actions'
import moment from 'moment'

// material-ui
import {
    Button,
    Box,
    Stack,
    Table,
    TableBody,
    TableCell,
    TableContainer,
    TableHead,
    TableRow,
    Paper,
    IconButton,
    Toolbar,
    TextField,
    InputAdornment,
    ButtonGroup
} from '@mui/material'
import { useTheme } from '@mui/material/styles'

// project imports
import MainCard from 'ui-component/cards/MainCard'
import { StyledButton } from 'ui-component/button/StyledButton'
import CredentialListDialog from './CredentialListDialog'
import ConfirmDialog from 'ui-component/dialog/ConfirmDialog'
import AddEditCredentialDialog from './AddEditCredentialDialog'

// API
import credentialsApi from 'api/credentials'

// Hooks
import useApi from 'hooks/useApi'
import useConfirm from 'hooks/useConfirm'

// utils
import useNotifier from 'utils/useNotifier'

// Icons
import { IconTrash, IconEdit, IconX, IconPlus, IconSearch } from '@tabler/icons'
import CredentialEmptySVG from 'assets/images/credential_empty.svg'

// const
import { baseURL } from 'store/constant'
import { SET_COMPONENT_CREDENTIALS } from 'store/actions'

// ==============================|| Credentials ||============================== //

const Credentials = () => {
    const theme = useTheme()
    const customization = useSelector((state) => state.customization)

    const dispatch = useDispatch()
    useNotifier()

    const enqueueSnackbar = (...args) => dispatch(enqueueSnackbarAction(...args))
    const closeSnackbar = (...args) => dispatch(closeSnackbarAction(...args))

    const [showCredentialListDialog, setShowCredentialListDialog] = useState(false)
    const [credentialListDialogProps, setCredentialListDialogProps] = useState({})
    const [showSpecificCredentialDialog, setShowSpecificCredentialDialog] = useState(false)
    const [specificCredentialDialogProps, setSpecificCredentialDialogProps] = useState({})
    const [credentials, setCredentials] = useState([])
    const [componentsCredentials, setComponentsCredentials] = useState([])

    const { confirm } = useConfirm()

    const getAllCredentialsApi = useApi(credentialsApi.getAllCredentials)
    const getAllComponentsCredentialsApi = useApi(credentialsApi.getAllComponentsCredentials)

    const [search, setSearch] = useState('')
    const onSearchChange = (event) => {
        setSearch(event.target.value)
    }
    function filterCredentials(data) {
        return data.credentialName.toLowerCase().indexOf(search.toLowerCase()) > -1
    }

    const listCredential = () => {
        const dialogProp = {
            title: 'Add New Credential',
            componentsCredentials
        }
        setCredentialListDialogProps(dialogProp)
        setShowCredentialListDialog(true)
    }

    const addNew = (credentialComponent) => {
        const dialogProp = {
            type: 'ADD',
            cancelButtonName: 'Cancel',
            confirmButtonName: 'Add',
            credentialComponent
        }
        setSpecificCredentialDialogProps(dialogProp)
        setShowSpecificCredentialDialog(true)
    }

    const edit = (credential) => {
        const dialogProp = {
            type: 'EDIT',
            cancelButtonName: 'Cancel',
            confirmButtonName: 'Save',
            data: credential
        }
        setSpecificCredentialDialogProps(dialogProp)
        setShowSpecificCredentialDialog(true)
    }

    const deleteCredential = async (credential) => {
        const confirmPayload = {
            title: `Delete`,
            description: `Delete credential ${credential.name}?`,
            confirmButtonName: 'Delete',
            cancelButtonName: 'Cancel'
        }
        const isConfirmed = await confirm(confirmPayload)

        if (isConfirmed) {
            try {
                const deleteResp = await credentialsApi.deleteCredential(credential.id)
                if (deleteResp.data) {
                    enqueueSnackbar({
                        message: 'Credential deleted',
                        options: {
                            key: new Date().getTime() + Math.random(),
                            variant: 'success',
                            action: (key) => (
                                <Button style={{ color: 'white' }} onClick={() => closeSnackbar(key)}>
                                    <IconX />
                                </Button>
                            )
                        }
                    })
                    onConfirm()
                }
            } catch (error) {
                const errorData = error.response.data || `${error.response.status}: ${error.response.statusText}`
                enqueueSnackbar({
                    message: `Failed to delete Credential: ${errorData}`,
                    options: {
                        key: new Date().getTime() + Math.random(),
                        variant: 'error',
                        persist: true,
                        action: (key) => (
                            <Button style={{ color: 'white' }} onClick={() => closeSnackbar(key)}>
                                <IconX />
                            </Button>
                        )
                    }
                })
                onCancel()
            }
        }
    }

    const onCredentialSelected = (credentialComponent) => {
        setShowCredentialListDialog(false)
        addNew(credentialComponent)
    }

    const onConfirm = () => {
        setShowCredentialListDialog(false)
        setShowSpecificCredentialDialog(false)
        getAllCredentialsApi.request()
    }

    useEffect(() => {
        getAllCredentialsApi.request()
        getAllComponentsCredentialsApi.request()
        // eslint-disable-next-line react-hooks/exhaustive-deps
    }, [])

    useEffect(() => {
        if (getAllCredentialsApi.data) {
            setCredentials(getAllCredentialsApi.data)
        }
    }, [getAllCredentialsApi.data])

    useEffect(() => {
        if (getAllComponentsCredentialsApi.data) {
            setComponentsCredentials(getAllComponentsCredentialsApi.data)
            dispatch({ type: SET_COMPONENT_CREDENTIALS, componentsCredentials: getAllComponentsCredentialsApi.data })
        }
    }, [getAllComponentsCredentialsApi.data, dispatch])

    return (
        <>
            <MainCard sx={{ background: customization.isDarkMode ? theme.palette.common.black : '' }}>
                <Stack flexDirection='row'>
<<<<<<< HEAD
                    <h1>Учетные данные&nbsp;</h1>
                    <Box sx={{ flexGrow: 1 }} />

                    <StyledButton
                        variant='contained'
                        sx={{ color: 'white', mr: 1, height: 37 }}
                        onClick={listCredential}
                        startIcon={<IconPlus />}
                    >
                        Добавить учетную запись
                    </StyledButton>
=======
                    <Box sx={{ flexGrow: 1 }}>
                        <Toolbar
                            disableGutters={true}
                            style={{
                                margin: 1,
                                padding: 1,
                                paddingBottom: 10,
                                display: 'flex',
                                justifyContent: 'space-between',
                                width: '100%'
                            }}
                        >
                            <h1>Credentials&nbsp;</h1>
                            <TextField
                                size='small'
                                sx={{ display: { xs: 'none', sm: 'block' }, ml: 3 }}
                                variant='outlined'
                                placeholder='Search credential name'
                                onChange={onSearchChange}
                                InputProps={{
                                    startAdornment: (
                                        <InputAdornment position='start'>
                                            <IconSearch />
                                        </InputAdornment>
                                    )
                                }}
                            />
                            <Box sx={{ flexGrow: 1 }} />
                            <ButtonGroup
                                sx={{ maxHeight: 40 }}
                                disableElevation
                                variant='contained'
                                aria-label='outlined primary button group'
                            >
                                <ButtonGroup disableElevation aria-label='outlined primary button group'>
                                    <StyledButton
                                        variant='contained'
                                        sx={{ color: 'white', mr: 1, height: 37 }}
                                        onClick={listCredential}
                                        startIcon={<IconPlus />}
                                    >
                                        Add Credential
                                    </StyledButton>
                                </ButtonGroup>
                            </ButtonGroup>
                        </Toolbar>
                    </Box>
>>>>>>> 17198d85
                </Stack>
                {credentials.length <= 0 && (
                    <Stack sx={{ alignItems: 'center', justifyContent: 'center' }} flexDirection='column'>
                        <Box sx={{ p: 2, height: 'auto' }}>
                            <img
                                style={{ objectFit: 'cover', height: '30vh', width: 'auto' }}
                                src={CredentialEmptySVG}
                                alt='CredentialEmptySVG'
                            />
                        </Box>
                        <div>Учетных записей пока нет</div>
                    </Stack>
                )}
                {credentials.length > 0 && (
                    <TableContainer component={Paper}>
                        <Table sx={{ minWidth: 650 }} aria-label='simple table'>
                            <TableHead>
                                <TableRow>
                                    <TableCell>Название</TableCell>
                                    <TableCell>Дата обновления</TableCell>
                                    <TableCell>Дата создания</TableCell>
                                    <TableCell> </TableCell>
                                    <TableCell> </TableCell>
                                </TableRow>
                            </TableHead>
                            <TableBody>
                                {credentials.filter(filterCredentials).map((credential, index) => (
                                    <TableRow key={index} sx={{ '&:last-child td, &:last-child th': { border: 0 } }}>
                                        <TableCell component='th' scope='row'>
                                            <div
                                                style={{
                                                    display: 'flex',
                                                    flexDirection: 'row',
                                                    alignItems: 'center'
                                                }}
                                            >
                                                <div
                                                    style={{
                                                        width: 25,
                                                        height: 25,
                                                        marginRight: 10,
                                                        borderRadius: '50%'
                                                    }}
                                                >
                                                    <img
                                                        style={{
                                                            width: '100%',
                                                            height: '100%',
                                                            borderRadius: '50%',
                                                            objectFit: 'contain'
                                                        }}
                                                        alt={credential.credentialName}
                                                        src={`${baseURL}/api/v1/components-credentials-icon/${credential.credentialName}`}
                                                    />
                                                </div>
                                                {credential.name}
                                            </div>
                                        </TableCell>
                                        <TableCell>{moment(credential.updatedDate).format('DD-MMM-YY')}</TableCell>
                                        <TableCell>{moment(credential.createdDate).format('DD-MMM-YY')}</TableCell>
                                        <TableCell>
                                            <IconButton title='Edit' color='primary' onClick={() => edit(credential)}>
                                                <IconEdit />
                                            </IconButton>
                                        </TableCell>
                                        <TableCell>
                                            <IconButton title='Delete' color='error' onClick={() => deleteCredential(credential)}>
                                                <IconTrash />
                                            </IconButton>
                                        </TableCell>
                                    </TableRow>
                                ))}
                            </TableBody>
                        </Table>
                    </TableContainer>
                )}
            </MainCard>
            <CredentialListDialog
                show={showCredentialListDialog}
                dialogProps={credentialListDialogProps}
                onCancel={() => setShowCredentialListDialog(false)}
                onCredentialSelected={onCredentialSelected}
            ></CredentialListDialog>
            <AddEditCredentialDialog
                show={showSpecificCredentialDialog}
                dialogProps={specificCredentialDialogProps}
                onCancel={() => setShowSpecificCredentialDialog(false)}
                onConfirm={onConfirm}
            ></AddEditCredentialDialog>
            <ConfirmDialog />
        </>
    )
}

export default Credentials<|MERGE_RESOLUTION|>--- conflicted
+++ resolved
@@ -192,19 +192,6 @@
         <>
             <MainCard sx={{ background: customization.isDarkMode ? theme.palette.common.black : '' }}>
                 <Stack flexDirection='row'>
-<<<<<<< HEAD
-                    <h1>Учетные данные&nbsp;</h1>
-                    <Box sx={{ flexGrow: 1 }} />
-
-                    <StyledButton
-                        variant='contained'
-                        sx={{ color: 'white', mr: 1, height: 37 }}
-                        onClick={listCredential}
-                        startIcon={<IconPlus />}
-                    >
-                        Добавить учетную запись
-                    </StyledButton>
-=======
                     <Box sx={{ flexGrow: 1 }}>
                         <Toolbar
                             disableGutters={true}
@@ -252,7 +239,6 @@
                             </ButtonGroup>
                         </Toolbar>
                     </Box>
->>>>>>> 17198d85
                 </Stack>
                 {credentials.length <= 0 && (
                     <Stack sx={{ alignItems: 'center', justifyContent: 'center' }} flexDirection='column'>
