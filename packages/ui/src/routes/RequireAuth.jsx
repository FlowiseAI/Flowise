--- conflicted
+++ resolved
@@ -6,10 +6,7 @@
 import { useAuth } from '@/hooks/useAuth'
 import { useSelector, useDispatch } from 'react-redux'
 import useNotifier from '@/utils/useNotifier'
-<<<<<<< HEAD
-=======
 import { useNavigate } from 'react-router-dom'
->>>>>>> da8623d8
 
 import { enqueueSnackbar as enqueueSnackbarAction } from '@/store/actions'
 
@@ -19,22 +16,15 @@
 
 // API
 import accountApi from '@/api/account.api'
-<<<<<<< HEAD
-=======
 import workspaceUserApi from '@/api/workspace-user.api'
 import workspaceApi from '@/api/workspace'
->>>>>>> da8623d8
 
 // Hooks
 import useApi from '@/hooks/useApi'
 
 // store
 import { store } from '@/store'
-<<<<<<< HEAD
-import { logoutSuccess } from '@/store/reducers/authSlice'
-=======
 import { logoutSuccess, workspaceSwitchSuccess } from '@/store/reducers/authSlice'
->>>>>>> da8623d8
 
 /**
  * Checks if a feature flag is enabled
@@ -74,30 +64,19 @@
     const enqueueSnackbar = (...args) => dispatch(enqueueSnackbarAction(...args))
 
     const logoutApi = useApi(accountApi.logout)
-<<<<<<< HEAD
-=======
     const getWorkspaceByUserIdApi = useApi(workspaceUserApi.getWorkspaceByUserId)
     const switchWorkspaceApi = useApi(workspaceApi.switchWorkspace)
->>>>>>> da8623d8
 
     const [showOrgPastDueDialog, setShowOrgPastDueDialog] = useState(false)
     const [isBillingLoading, setIsBillingLoading] = useState(false)
 
     useEffect(() => {
-<<<<<<< HEAD
-        // Only show the suspended dialog for organization admins
-        const isOrgAdmin = currentUser?.isOrganizationAdmin || currentUser?.id === organization?.createdBy
-        if (organization && organization.status === 'past_due' && isOrgAdmin) {
-            setShowOrgPastDueDialog(true)
-        }
-=======
         if (currentUser && currentUser.isOrganizationAdmin === false) {
             handleSwitchWorkspace(currentUser)
         } else if (organization && organization.status === 'past_due') {
             setShowOrgPastDueDialog(true)
         }
         // eslint-disable-next-line react-hooks/exhaustive-deps
->>>>>>> da8623d8
     }, [organization, currentUser])
 
     const handleBillingPortalClick = async () => {
@@ -136,8 +115,6 @@
         })
     }
 
-<<<<<<< HEAD
-=======
     const handleSwitchWorkspace = async (currentUser) => {
         try {
             const resp = await getWorkspaceByUserIdApi.request(currentUser.id)
@@ -171,7 +148,6 @@
         }
     }, [switchWorkspaceApi.data, navigate])
 
->>>>>>> da8623d8
     useEffect(() => {
         try {
             if (logoutApi.data && logoutApi.data.message === 'logged_out') {
