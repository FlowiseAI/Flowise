<!DOCTYPE html>
<html lang="pt-BR">
    <head>
        <title>Flowise - Construa Agentes de IA, Visualmente</title>
        <link rel="icon" href="favicon.ico" />
        <!-- Meta Tags-->
        <meta charset="utf-8" />
        <meta name="viewport" content="width=device-width, initial-scale=1" />
        <meta name="theme-color" content="#2296f3" />
        <meta name="title" content="Flowise - Construa Agentes de IA, Visualmente" />
        <meta
            name="description"
            content="Plataforma de desenvolvimento de IA generativa de código aberto para construir agentes de IA, orquestração de LLM e muito mais"
        />
        <link rel="manifest" href="manifest.json" />
        <link rel="apple-touch-icon" href="logo192.png" />
<<<<<<< HEAD
        <meta name="keywords" content="react, material-ui, automação de fluxo de trabalho, llm, inteligência artificial" />
=======
        <meta name="keywords" content="react, material-ui, automação de fluxo de trabalho, llm, inteligência-artificial" />
>>>>>>> 987b3bae
        <meta name="author" content="FlowiseAI" />
        <!-- Open Graph / Facebook -->
        <meta property="og:locale" content="pt_BR" />
        <meta property="og:type" content="website" />
        <meta property="og:url" content="https://flowiseai.com/" />
        <meta property="og:site_name" content="flowiseai.com" />
        <meta property="og:title" content="Flowise - Build AI Agents, Visually" />
        <meta
            property="og:description"
            content="Open source generative AI development platform for building AI agents, LLM orchestration, and more"
        />
        <!-- Twitter -->
        <meta property="twitter:card" content="summary_large_image" />
        <meta property="twitter:url" content="https://twitter.com/FlowiseAI" />
        <meta property="twitter:title" content="Flowise - Build AI Agents, Visually" />
        <meta
            property="twitter:description"
            content="Open source generative AI development platform for building AI agents, LLM orchestration, and more"
        />
        <meta name="twitter:creator" content="@FlowiseAI" />

        <link rel="preconnect" href="https://fonts.gstatic.com" />
        <link
            href="https://fonts.googleapis.com/css2?family=Inter:wght@400;500;600;700&family=Poppins:wght@400;500;600;700&family=Roboto:wght@400;500;700&display=swap"
            rel="stylesheet"
        />
        <script>
            ;(function (w, r) {
                w._rwq = r
                w[r] =
                    w[r] ||
                    function () {
                        ;(w[r].q = w[r].q || []).push(arguments)
                    }
            })(window, 'rewardful')
        </script>
        <script async src="https://r.wdfl.co/rw.js" data-rewardful="9a3a26"></script>
    </head>

    <body>
        <noscript>Você precisa habilitar o JavaScript para executar este aplicativo.</noscript>
        <div id="root"></div>
        <div id="portal"></div>
        <script type="module" src="src/index.jsx"></script>
        <script>
            if (global === undefined) {
                var global = window
            }
        </script>
    </body>
</html><|MERGE_RESOLUTION|>--- conflicted
+++ resolved
@@ -14,11 +14,7 @@
         />
         <link rel="manifest" href="manifest.json" />
         <link rel="apple-touch-icon" href="logo192.png" />
-<<<<<<< HEAD
-        <meta name="keywords" content="react, material-ui, automação de fluxo de trabalho, llm, inteligência artificial" />
-=======
         <meta name="keywords" content="react, material-ui, automação de fluxo de trabalho, llm, inteligência-artificial" />
->>>>>>> 987b3bae
         <meta name="author" content="FlowiseAI" />
         <!-- Open Graph / Facebook -->
         <meta property="og:locale" content="pt_BR" />
