--- conflicted
+++ resolved
@@ -1,31 +1,15 @@
 <!DOCTYPE html>
 <html lang="en">
     <head>
-<<<<<<< HEAD
         <title>xHeal - AI Dashboard</title>
-=======
-        <title>Flowise - Build AI Agents, Visually</title>
->>>>>>> cd36924b
         <link rel="icon" href="%PUBLIC_URL%/favicon.ico" />
         <!-- Meta Tags-->
         <meta charset="utf-8" />
         <meta name="viewport" content="width=device-width, initial-scale=1" />
         <meta name="theme-color" content="#2296f3" />
-<<<<<<< HEAD
         <meta name="title" content="xHeal - AI Dashboard" />
         <meta name="description" content="Flowise helps you to better integrate Web3 with existing Web2 applications" />
         <meta name="keywords" content="react, material-ui, reactjs, reactjs, workflow automation, web3, web2, blockchain" />
-=======
-        <meta name="title" content="Flowise - Build AI Agents, Visually" />
-        <meta
-            name="description"
-            content="Open source generative AI development platform for building AI agents, LLM orchestration, and more"
-        />
-        <meta
-            name="keywords"
-            content="react, material-ui, reactjs, reactjs, workflow automation, generative AI, AI agents, LLM orchestration"
-        />
->>>>>>> cd36924b
         <meta name="author" content="CodedThemes" />
         <!-- Open Graph / Facebook -->
         <meta property="og:locale" content="en_US" />
@@ -33,11 +17,7 @@
         <meta property="og:url" content="https://xheal.ai/" />
         <meta property="og:site_name" content="xheal.ai" />
         <meta property="article:publisher" content="https://www.facebook.com/codedthemes" />
-<<<<<<< HEAD
         <meta property="og:title" content="xHeal - AI Dashboard" />
-=======
-        <meta property="og:title" content="Flowise - Build AI Agents, Visually" />
->>>>>>> cd36924b
         <meta
             property="og:description"
             content="Open source generative AI development platform for building AI agents, LLM orchestration, and more"
@@ -45,13 +25,8 @@
         <meta property="og:image" content="https://xheal.ai/og-image/og-facebook.png" />
         <!-- Twitter -->
         <meta property="twitter:card" content="summary_large_image" />
-<<<<<<< HEAD
         <meta property="twitter:url" content="https://xheal.ai" />
         <meta property="twitter:title" content="xHeal - AI Dashboard" />
-=======
-        <meta property="twitter:url" content="https://flowiseai.com" />
-        <meta property="twitter:title" content="Flowise - Build AI Agents, Visually" />
->>>>>>> cd36924b
         <meta
             property="twitter:description"
             content="Open source generative AI development platform for building AI agents, LLM orchestration, and more"
