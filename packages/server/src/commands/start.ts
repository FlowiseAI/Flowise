--- conflicted
+++ resolved
@@ -55,16 +55,13 @@
         S3_ENDPOINT_URL: Flags.string(),
         S3_FORCE_PATH_STYLE: Flags.string(),
         SHOW_COMMUNITY_NODES: Flags.string(),
-<<<<<<< HEAD
         SECRETKEY_STORAGE_TYPE: Flags.string(),
         SECRETKEY_PATH: Flags.string(),
         FLOWISE_SECRETKEY_OVERWRITE: Flags.string(),
         SECRETKEY_AWS_ACCESS_KEY: Flags.string(),
         SECRETKEY_AWS_SECRET_KEY: Flags.string(),
-        SECRETKEY_AWS_REGION: Flags.string()
-=======
+        SECRETKEY_AWS_REGION: Flags.string(),
         DISABLED_NODES: Flags.string()
->>>>>>> e429af13
     }
 
     async stopProcess() {
