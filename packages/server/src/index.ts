import cookieParser from 'cookie-parser'
import cors from 'cors'
import express, { Request, Response } from 'express'
import 'global-agent/bootstrap'
import http from 'http'
import path from 'path'
import { DataSource, IsNull } from 'typeorm'
import { AbortControllerPool } from './AbortControllerPool'
import { CachePool } from './CachePool'
import { ChatFlow } from './database/entities/ChatFlow'
import { getDataSource } from './DataSource'
import { Organization, OrganizationStatus } from './enterprise/database/entities/organization.entity'
import { GeneralRole, Role } from './enterprise/database/entities/role.entity'
import { Workspace } from './enterprise/database/entities/workspace.entity'
import { LoggedInUser } from './enterprise/Interface.Enterprise'
import { initializeJwtCookieMiddleware, verifyToken } from './enterprise/middleware/passport'
import { handleStripeWebhook } from './enterprise/webhooks/stripe'
import { IdentityManager } from './IdentityManager'
import { MODE, Platform } from './Interface'
import { IMetricsProvider } from './Interface.Metrics'
import { OpenTelemetry } from './metrics/OpenTelemetry'
import { Prometheus } from './metrics/Prometheus'
import errorHandlerMiddleware from './middlewares/errors'
import { NodesPool } from './NodesPool'
import { QueueManager } from './queue/QueueManager'
import { RedisEventSubscriber } from './queue/RedisEventSubscriber'
import flowiseApiV1Router from './routes'
import { UsageCacheManager } from './UsageCacheManager'
import { getEncryptionKey, getNodeModulesPackagePath } from './utils'
import { migrateApiKeysFromJsonToDb } from './utils/apiKey'
<<<<<<< HEAD
import { WHITELIST_URLS } from './utils/constants'
import logger, { expressRequestLogger } from './utils/logger'
import { RateLimiterManager } from './utils/rateLimit'
import { SSEStreamer } from './utils/SSEStreamer'
import { Telemetry } from './utils/telemetry'
import { getAPIKeyWorkspaceID, validateAPIKey } from './utils/validateKey'
import { getAllowedIframeOrigins, getCorsOptions, sanitizeMiddleware } from './utils/XSS'
=======
import { StripeWebhooks } from './enterprise/webhooks/stripe'
>>>>>>> 407c8bb1

declare global {
    namespace Express {
        interface User extends LoggedInUser {}
        interface Request {
            user?: LoggedInUser
        }
        namespace Multer {
            interface File {
                bucket: string
                key: string
                acl: string
                contentType: string
                contentDisposition: null
                storageClass: string
                serverSideEncryption: null
                metadata: any
                location: string
                etag: string
            }
        }
    }
}

export class App {
    app: express.Application
    nodesPool: NodesPool
    abortControllerPool: AbortControllerPool
    cachePool: CachePool
    telemetry: Telemetry
    rateLimiterManager: RateLimiterManager
    AppDataSource: DataSource = getDataSource()
    sseStreamer: SSEStreamer
    identityManager: IdentityManager
    metricsProvider: IMetricsProvider
    queueManager: QueueManager
    redisSubscriber: RedisEventSubscriber
    usageCacheManager: UsageCacheManager

    constructor() {
        this.app = express()
    }

    async initDatabase() {
        // Initialize database
        try {
            await this.AppDataSource.initialize()
            logger.info('📦 [server]: Data Source initialized successfully')

            // Run Migrations Scripts
            await this.AppDataSource.runMigrations({ transaction: 'each' })
            logger.info('🔄 [server]: Database migrations completed successfully')

            // Initialize Identity Manager
            this.identityManager = await IdentityManager.getInstance()
            logger.info('🔐 [server]: Identity Manager initialized successfully')

            // Initialize nodes pool
            this.nodesPool = new NodesPool()
            await this.nodesPool.initialize()
            logger.info('🔧 [server]: Nodes pool initialized successfully')

            // Initialize abort controllers pool
            this.abortControllerPool = new AbortControllerPool()
            logger.info('⏹️ [server]: Abort controllers pool initialized successfully')

            // Initialize encryption key
            await getEncryptionKey()
            logger.info('🔑 [server]: Encryption key initialized successfully')

            // Initialize Rate Limit
            this.rateLimiterManager = RateLimiterManager.getInstance()
            await this.rateLimiterManager.initializeRateLimiters(await getDataSource().getRepository(ChatFlow).find())
            logger.info('🚦 [server]: Rate limiters initialized successfully')

            // Initialize cache pool
            this.cachePool = new CachePool()
            logger.info('💾 [server]: Cache pool initialized successfully')

            // Initialize usage cache manager
            this.usageCacheManager = await UsageCacheManager.getInstance()
            logger.info('📊 [server]: Usage cache manager initialized successfully')

            // Initialize telemetry
            this.telemetry = new Telemetry()
            logger.info('📈 [server]: Telemetry initialized successfully')

            // Initialize SSE Streamer
            this.sseStreamer = new SSEStreamer()
            logger.info('🌊 [server]: SSE Streamer initialized successfully')

            // Init Queues
            if (process.env.MODE === MODE.QUEUE) {
                this.queueManager = QueueManager.getInstance()
                this.queueManager.setupAllQueues({
                    componentNodes: this.nodesPool.componentNodes,
                    telemetry: this.telemetry,
                    cachePool: this.cachePool,
                    appDataSource: this.AppDataSource,
                    abortControllerPool: this.abortControllerPool,
                    usageCacheManager: this.usageCacheManager
                })
                logger.info('✅ [Queue]: All queues setup successfully')

                this.redisSubscriber = new RedisEventSubscriber(this.sseStreamer)
                await this.redisSubscriber.connect()
                logger.info('🔗 [server]: Redis event subscriber connected successfully')
            }

            // TODO: Remove this by end of 2025
            await migrateApiKeysFromJsonToDb(this.AppDataSource, this.identityManager.getPlatformType())

            logger.info('🎉 [server]: All initialization steps completed successfully!')
        } catch (error) {
            logger.error('❌ [server]: Error during Data Source initialization:', error)
        }
    }

    async config() {
        // Add Stripe webhook route BEFORE global JSON middleware to preserve raw body
        const stripeWebhooks = new StripeWebhooks()
        this.app.post('/api/v1/webhooks/stripe', express.raw({ type: 'application/json' }), stripeWebhooks.handler)

        // Limit is needed to allow sending/receiving base64 encoded string
        const flowise_file_size_limit = process.env.FLOWISE_FILE_SIZE_LIMIT || '50mb'
        this.app.use(express.json({ limit: flowise_file_size_limit }))
        this.app.use(express.urlencoded({ limit: flowise_file_size_limit, extended: true }))

        // Enhanced trust proxy settings for load balancer
        this.app.set('trust proxy', true) // Trust all proxies

        // Allow access from specified domains
        this.app.use(cors(getCorsOptions()))

        // Parse cookies
        this.app.use(cookieParser())

        // Allow embedding from specified domains.
        this.app.use((req, res, next) => {
            const allowedOrigins = getAllowedIframeOrigins()
            if (allowedOrigins == '*') {
                next()
            } else {
                const csp = `frame-ancestors ${allowedOrigins}`
                res.setHeader('Content-Security-Policy', csp)
                next()
            }
        })

        // Switch off the default 'X-Powered-By: Express' header
        this.app.disable('x-powered-by')

        // Add the expressRequestLogger middleware to log all requests
        this.app.use(expressRequestLogger)

        // Add the sanitizeMiddleware to guard against XSS
        this.app.use(sanitizeMiddleware)

        this.app.use((req, res, next) => {
            res.header('Access-Control-Allow-Credentials', 'true') // Allow credentials (cookies, etc.)
            if (next) next()
        })

        const whitelistURLs = WHITELIST_URLS
        const URL_CASE_INSENSITIVE_REGEX: RegExp = /\/api\/v1\//i
        const URL_CASE_SENSITIVE_REGEX: RegExp = /\/api\/v1\//

        await initializeJwtCookieMiddleware(this.app, this.identityManager)

        this.app.use(async (req, res, next) => {
            // Step 1: Check if the req path contains /api/v1 regardless of case
            if (URL_CASE_INSENSITIVE_REGEX.test(req.path)) {
                // Step 2: Check if the req path is casesensitive
                if (URL_CASE_SENSITIVE_REGEX.test(req.path)) {
                    // Step 3: Check if the req path is in the whitelist
                    const isWhitelisted = whitelistURLs.some((url) => req.path.startsWith(url))
                    if (isWhitelisted) {
                        next()
                    } else if (req.headers['x-request-from'] === 'internal') {
                        verifyToken(req, res, next)
                    } else {
                        // Only check license validity for non-open-source platforms
                        if (this.identityManager.getPlatformType() !== Platform.OPEN_SOURCE) {
                            if (!this.identityManager.isLicenseValid()) {
                                return res.status(401).json({ error: 'Unauthorized Access' })
                            }
                        }
                        const isKeyValidated = await validateAPIKey(req)
                        if (!isKeyValidated) {
                            return res.status(401).json({ error: 'Unauthorized Access' })
                        }
                        const apiKeyWorkSpaceId = await getAPIKeyWorkspaceID(req)
                        if (apiKeyWorkSpaceId) {
                            // Find workspace
                            const workspace = await this.AppDataSource.getRepository(Workspace).findOne({
                                where: { id: apiKeyWorkSpaceId }
                            })
                            if (!workspace) {
                                return res.status(401).json({ error: 'Unauthorized Access' })
                            }

                            // Find owner role
                            const ownerRole = await this.AppDataSource.getRepository(Role).findOne({
                                where: { name: GeneralRole.OWNER, organizationId: IsNull() }
                            })
                            if (!ownerRole) {
                                return res.status(401).json({ error: 'Unauthorized Access' })
                            }

                            // Find organization
                            const activeOrganizationId = workspace.organizationId as string
                            const org = await this.AppDataSource.getRepository(Organization).findOne({
                                where: { id: activeOrganizationId }
                            })
                            if (!org) {
                                return res.status(401).json({ error: 'Unauthorized Access' })
                            }
                            if (org.status == OrganizationStatus.PAST_DUE)
                                return res.status(402).json({ error: 'Access denied. Your organization has past due payments.' })
                            if (org.status == OrganizationStatus.UNDER_REVIEW)
                                return res.status(403).json({ error: 'Access denied. Your organization is under review.' })
                            const subscriptionId = org.subscriptionId as string
                            const customerId = org.customerId as string
                            const features = await this.identityManager.getFeaturesByPlan(subscriptionId)
                            const productId = await this.identityManager.getProductIdFromSubscription(subscriptionId)

                            // @ts-ignore
                            req.user = {
                                permissions: [...JSON.parse(ownerRole.permissions)],
                                features,
                                activeOrganizationId: activeOrganizationId,
                                activeOrganizationSubscriptionId: subscriptionId,
                                activeOrganizationCustomerId: customerId,
                                activeOrganizationProductId: productId,
                                isOrganizationAdmin: true,
                                activeWorkspaceId: apiKeyWorkSpaceId,
                                activeWorkspace: workspace.name,
                                isApiKeyValidated: true
                            }
                            next()
                        } else {
                            return res.status(401).json({ error: 'Unauthorized Access' })
                        }
                    }
                } else {
                    return res.status(401).json({ error: 'Unauthorized Access' })
                }
            } else {
                // If the req path does not contain /api/v1, then allow the request to pass through, example: /assets, /canvas
                next()
            }
        })

        // this is for SSO and must be after the JWT cookie middleware
        await this.identityManager.initializeSSO(this.app)

        if (process.env.ENABLE_METRICS === 'true') {
            switch (process.env.METRICS_PROVIDER) {
                // default to prometheus
                case 'prometheus':
                case undefined:
                    this.metricsProvider = new Prometheus(this.app)
                    break
                case 'open_telemetry':
                    this.metricsProvider = new OpenTelemetry(this.app)
                    break
                // add more cases for other metrics providers here
            }
            if (this.metricsProvider) {
                await this.metricsProvider.initializeCounters()
                logger.info(`📊 [server]: Metrics Provider [${this.metricsProvider.getName()}] has been initialized!`)
            } else {
                logger.error(
                    "❌ [server]: Metrics collection is enabled, but failed to initialize provider (valid values are 'prometheus' or 'open_telemetry'."
                )
            }
        }

        this.app.use('/api/v1', flowiseApiV1Router)

        // ----------------------------------------
        // Configure number of proxies in Host Environment
        // ----------------------------------------
        this.app.get('/api/v1/ip', (request, response) => {
            response.send({
                ip: request.ip,
                msg: 'Check returned IP address in the response. If it matches your current IP address ( which you can get by going to http://ip.nfriedly.com/ or https://api.ipify.org/ ), then the number of proxies is correct and the rate limiter should now work correctly. If not, increase the number of proxies by 1 and restart Cloud-Hosted Flowise until the IP address matches your own. Visit https://docs.flowiseai.com/configuration/rate-limit#cloud-hosted-rate-limit-setup-guide for more information.'
            })
        })

        if (process.env.MODE === MODE.QUEUE && process.env.ENABLE_BULLMQ_DASHBOARD === 'true' && !this.identityManager.isCloud()) {
            this.app.use('/admin/queues', this.queueManager.getBullBoardRouter())
        }

        // ----------------------------------------
        // Serve UI static
        // ----------------------------------------

        const packagePath = getNodeModulesPackagePath('flowise-ui')
        const uiBuildPath = path.join(packagePath, 'build')
        const uiHtmlPath = path.join(packagePath, 'build', 'index.html')

        this.app.use('/', express.static(uiBuildPath))

        // All other requests not handled will return React app
        this.app.use((req: Request, res: Response) => {
            res.sendFile(uiHtmlPath)
        })

        // Error handling
        this.app.use(errorHandlerMiddleware)
    }

    async stopApp() {
        try {
            const removePromises: any[] = []
            removePromises.push(this.telemetry.flush())
            if (this.queueManager) {
                removePromises.push(this.redisSubscriber.disconnect())
            }
            await Promise.all(removePromises)
        } catch (e) {
            logger.error(`❌[server]: Flowise Server shut down error: ${e}`)
        }
    }
}

let serverApp: App | undefined

export async function start(): Promise<void> {
    serverApp = new App()

    const host = process.env.HOST
    const port = parseInt(process.env.PORT || '', 10) || 3000
    const server = http.createServer(serverApp.app)

    await serverApp.initDatabase()
    await serverApp.config()

    server.listen(port, host, () => {
        logger.info(`⚡️ [server]: Flowise Server is listening at ${host ? 'http://' + host : ''}:${port}`)
    })
}

export function getInstance(): App | undefined {
    return serverApp
}<|MERGE_RESOLUTION|>--- conflicted
+++ resolved
@@ -28,7 +28,6 @@
 import { UsageCacheManager } from './UsageCacheManager'
 import { getEncryptionKey, getNodeModulesPackagePath } from './utils'
 import { migrateApiKeysFromJsonToDb } from './utils/apiKey'
-<<<<<<< HEAD
 import { WHITELIST_URLS } from './utils/constants'
 import logger, { expressRequestLogger } from './utils/logger'
 import { RateLimiterManager } from './utils/rateLimit'
@@ -36,9 +35,7 @@
 import { Telemetry } from './utils/telemetry'
 import { getAPIKeyWorkspaceID, validateAPIKey } from './utils/validateKey'
 import { getAllowedIframeOrigins, getCorsOptions, sanitizeMiddleware } from './utils/XSS'
-=======
 import { StripeWebhooks } from './enterprise/webhooks/stripe'
->>>>>>> 407c8bb1
 
 declare global {
     namespace Express {
