import axios from 'axios'
import cors from 'cors'
import express, { NextFunction, Request, Response } from 'express'
import basicAuth from 'express-basic-auth'
import { ICommonObject, IMessage, INodeOptionsValue } from 'flowise-components'
import * as fs from 'fs'
import http from 'http'
import { Client } from 'langchainhub'
import { cloneDeep, isEqual, omit, uniqWith } from 'lodash'
import multer from 'multer'
import OpenAI from 'openai'
import path from 'path'
import { Server } from 'socket.io'
import { Between, FindOptionsWhere, IsNull } from 'typeorm'
import { v4 as uuidv4 } from 'uuid'
import { CachePool } from './CachePool'
import { ChatflowPool } from './ChatflowPool'
import { getDataSource } from './DataSource'
import {
    IChatFlow,
    IChatMessage,
    ICredentialReturnResponse,
    INodeData,
    IReactFlowEdge,
    IReactFlowNode,
    IReactFlowObject,
    IncomingInput,
    INodeData,
    ICredentialReturnResponse,
    chatType,
    IChatMessage,
    IDepthQueue,
    INodeDirectedGraph
} from './Interface'
import { NodesPool } from './NodesPool'
import { Assistant } from './database/entities/Assistant'
import { ChatFlow } from './database/entities/ChatFlow'
import { ChatMessage } from './database/entities/ChatMessage'
import { Credential } from './database/entities/Credential'
import { Tool } from './database/entities/Tool'
import {
    buildLangchain,
    checkMemorySessionId,
    clearAllSessionMemory,
    clearSessionMemoryFromViewMessageDialog,
    getEndingNodes,
    constructGraphs,
    databaseEntities,
    decryptCredentialData,
<<<<<<< HEAD
    findAvailableConfigs,
    getAllConnectedNodes,
    getEncryptionKey,
    getEndingNode,
    getNodeModulesPackagePath,
    getStartingNodes,
    getUserHome,
    isFlowValidForStream,
    isSameOverrideConfig,
    isStartNodeDependOnInput,
    mapMimeTypeToInputField,
    replaceChatHistory,
    replaceInputsWithConfig,
    resolveVariables,
    transformToCredentialEntity
=======
    replaceInputsWithConfig,
    getEncryptionKey,
    getMemorySessionId,
    getUserHome,
    getSessionChatHistory,
    getAllConnectedNodes,
    clearSessionMemory,
    findMemoryNode
>>>>>>> 8c1e62be
} from './utils'

import { cloneDeep, omit, uniqWith, isEqual } from 'lodash'
import { getDataSource } from './DataSource'
import { NodesPool } from './NodesPool'
import { ChatFlow } from './database/entities/ChatFlow'
import { ChatMessage } from './database/entities/ChatMessage'
import { Credential } from './database/entities/Credential'
import { Tool } from './database/entities/Tool'
import { Assistant } from './database/entities/Assistant'
import { ChatflowPool } from './ChatflowPool'
import { CachePool } from './CachePool'
import { ICommonObject, IMessage, INodeOptionsValue, handleEscapeCharacters } from 'flowise-components'
import { createRateLimiter, getRateLimiter, initializeRateLimiter } from './utils/rateLimit'
import { addAPIKey, compareKeys, deleteAPIKey, getApiKey, getAPIKeys, updateAPIKey } from './utils/apiKey'
import { sanitizeMiddleware } from './utils/XSS'
import { parsePrompt } from './utils/hub'
import logger, { expressRequestLogger } from './utils/logger'
import { createRateLimiter, getRateLimiter, initializeRateLimiter } from './utils/rateLimit'
import { Variable } from './database/entities/Variable'

export class App {
    app: express.Application
    nodesPool: NodesPool
    chatflowPool: ChatflowPool
    cachePool: CachePool
    AppDataSource = getDataSource()

    constructor() {
        this.app = express()
    }

    async initDatabase() {
        // Initialize database
        this.AppDataSource.initialize()
            .then(async () => {
                logger.info('📦 [server]: Data Source has been initialized!')

                // Run Migrations Scripts
                await this.AppDataSource.runMigrations({ transaction: 'each' })

                // Initialize nodes pool
                this.nodesPool = new NodesPool()
                await this.nodesPool.initialize()

                // Initialize chatflow pool
                this.chatflowPool = new ChatflowPool()

                // Initialize API keys
                await getAPIKeys()

                // Initialize encryption key
                await getEncryptionKey()

                // Initialize Rate Limit
                const AllChatFlow: IChatFlow[] = await getAllChatFlow()
                await initializeRateLimiter(AllChatFlow)

                // Initialize cache pool
                this.cachePool = new CachePool()
            })
            .catch((err) => {
                logger.error('❌ [server]: Error during Data Source initialization:', err)
            })
    }

    async config(socketIO?: Server) {
        // Limit is needed to allow sending/receiving base64 encoded string
        this.app.use(express.json({ limit: '50mb' }))
        this.app.use(express.urlencoded({ limit: '50mb', extended: true }))

        if (process.env.NUMBER_OF_PROXIES && parseInt(process.env.NUMBER_OF_PROXIES) > 0)
            this.app.set('trust proxy', parseInt(process.env.NUMBER_OF_PROXIES))

        // Allow access from *
        this.app.use(cors())

        // Switch off the default 'X-Powered-By: Express' header
        this.app.disable('x-powered-by')

        // Add the expressRequestLogger middleware to log all requests
        this.app.use(expressRequestLogger)

        // Add the sanitizeMiddleware to guard against XSS
        this.app.use(sanitizeMiddleware)

        if (process.env.FLOWISE_USERNAME && process.env.FLOWISE_PASSWORD) {
            const username = process.env.FLOWISE_USERNAME
            const password = process.env.FLOWISE_PASSWORD
            const basicAuthMiddleware = basicAuth({
                users: { [username]: password }
            })
            const whitelistURLs = [
                '/api/v1/verify/apikey/',
                '/api/v1/chatflows/apikey/',
                '/api/v1/public-chatflows',
                '/api/v1/public-chatbotConfig',
                '/api/v1/prediction/',
                '/api/v1/vector/upsert/',
                '/api/v1/node-icon/',
                '/api/v1/components-credentials-icon/',
                '/api/v1/chatflows-streaming',
                '/api/v1/openai-assistants-file',
                '/api/v1/ip'
            ]
            this.app.use((req, res, next) => {
                if (req.url.includes('/api/v1/')) {
                    whitelistURLs.some((url) => req.url.includes(url)) ? next() : basicAuthMiddleware(req, res, next)
                } else next()
            })
        }

        const upload = multer({ dest: `${path.join(__dirname, '..', 'uploads')}/` })

        // ----------------------------------------
        // Configure number of proxies in Host Environment
        // ----------------------------------------
        this.app.get('/api/v1/ip', (request, response) => {
            response.send({
                ip: request.ip,
                msg: 'See the returned IP address in the response. If it matches your current IP address ( which you can get by going to http://ip.nfriedly.com/ or https://api.ipify.org/ ), then the number of proxies is correct and the rate limiter should now work correctly. If not, increase the number of proxies by 1 until the IP address matches your own. Visit https://docs.flowiseai.com/deployment#rate-limit-setup-guide for more information.'
            })
        })

        // ----------------------------------------
        // Components
        // ----------------------------------------

        // Get all component nodes
        this.app.get('/api/v1/nodes', (req: Request, res: Response) => {
            const returnData = []
            for (const nodeName in this.nodesPool.componentNodes) {
                const clonedNode = cloneDeep(this.nodesPool.componentNodes[nodeName])
                returnData.push(clonedNode)
            }
            return res.json(returnData)
        })

        // Get all component credentials
        this.app.get('/api/v1/components-credentials', async (req: Request, res: Response) => {
            const returnData = []
            for (const credName in this.nodesPool.componentCredentials) {
                const clonedCred = cloneDeep(this.nodesPool.componentCredentials[credName])
                returnData.push(clonedCred)
            }
            return res.json(returnData)
        })

        // Get specific component node via name
        this.app.get('/api/v1/nodes/:name', (req: Request, res: Response) => {
            if (Object.prototype.hasOwnProperty.call(this.nodesPool.componentNodes, req.params.name)) {
                return res.json(this.nodesPool.componentNodes[req.params.name])
            } else {
                throw new Error(`Node ${req.params.name} not found`)
            }
        })

        // Get component credential via name
        this.app.get('/api/v1/components-credentials/:name', (req: Request, res: Response) => {
            if (!req.params.name.includes('&amp;')) {
                if (Object.prototype.hasOwnProperty.call(this.nodesPool.componentCredentials, req.params.name)) {
                    return res.json(this.nodesPool.componentCredentials[req.params.name])
                } else {
                    throw new Error(`Credential ${req.params.name} not found`)
                }
            } else {
                const returnResponse = []
                for (const name of req.params.name.split('&amp;')) {
                    if (Object.prototype.hasOwnProperty.call(this.nodesPool.componentCredentials, name)) {
                        returnResponse.push(this.nodesPool.componentCredentials[name])
                    } else {
                        throw new Error(`Credential ${name} not found`)
                    }
                }
                return res.json(returnResponse)
            }
        })

        // Returns specific component node icon via name
        this.app.get('/api/v1/node-icon/:name', (req: Request, res: Response) => {
            if (Object.prototype.hasOwnProperty.call(this.nodesPool.componentNodes, req.params.name)) {
                const nodeInstance = this.nodesPool.componentNodes[req.params.name]
                if (nodeInstance.icon === undefined) {
                    throw new Error(`Node ${req.params.name} icon not found`)
                }

                if (nodeInstance.icon.endsWith('.svg') || nodeInstance.icon.endsWith('.png') || nodeInstance.icon.endsWith('.jpg')) {
                    const filepath = nodeInstance.icon
                    res.sendFile(filepath)
                } else {
                    throw new Error(`Node ${req.params.name} icon is missing icon`)
                }
            } else {
                throw new Error(`Node ${req.params.name} not found`)
            }
        })

        // Returns specific component credential icon via name
        this.app.get('/api/v1/components-credentials-icon/:name', (req: Request, res: Response) => {
            if (Object.prototype.hasOwnProperty.call(this.nodesPool.componentCredentials, req.params.name)) {
                const credInstance = this.nodesPool.componentCredentials[req.params.name]
                if (credInstance.icon === undefined) {
                    throw new Error(`Credential ${req.params.name} icon not found`)
                }

                if (credInstance.icon.endsWith('.svg') || credInstance.icon.endsWith('.png') || credInstance.icon.endsWith('.jpg')) {
                    const filepath = credInstance.icon
                    res.sendFile(filepath)
                } else {
                    throw new Error(`Credential ${req.params.name} icon is missing icon`)
                }
            } else {
                throw new Error(`Credential ${req.params.name} not found`)
            }
        })

        // load async options
        this.app.post('/api/v1/node-load-method/:name', async (req: Request, res: Response) => {
            const nodeData: INodeData = req.body
            if (Object.prototype.hasOwnProperty.call(this.nodesPool.componentNodes, req.params.name)) {
                try {
                    const nodeInstance = this.nodesPool.componentNodes[req.params.name]
                    const methodName = nodeData.loadMethod || ''

                    const returnOptions: INodeOptionsValue[] = await nodeInstance.loadMethods![methodName]!.call(nodeInstance, nodeData, {
                        appDataSource: this.AppDataSource,
                        databaseEntities: databaseEntities
                    })

                    return res.json(returnOptions)
                } catch (error) {
                    return res.json([])
                }
            } else {
                res.status(404).send(`Node ${req.params.name} not found`)
                return
            }
        })

        // execute custom function node
        this.app.post('/api/v1/node-custom-function', async (req: Request, res: Response) => {
            const body = req.body
            const nodeData = { inputs: body }
            if (Object.prototype.hasOwnProperty.call(this.nodesPool.componentNodes, 'customFunction')) {
                try {
                    const nodeInstanceFilePath = this.nodesPool.componentNodes['customFunction'].filePath as string
                    const nodeModule = await import(nodeInstanceFilePath)
                    const newNodeInstance = new nodeModule.nodeClass()

                    const returnData = await newNodeInstance.init(nodeData)
                    const result = typeof returnData === 'string' ? handleEscapeCharacters(returnData, true) : returnData

                    return res.json(result)
                } catch (error) {
                    return res.status(500).send(`Error running custom function: ${error}`)
                }
            } else {
                res.status(404).send(`Node customFunction not found`)
                return
            }
        })

        // ----------------------------------------
        // Chatflows
        // ----------------------------------------

        // Get all chatflows
        this.app.get('/api/v1/chatflows', async (req: Request, res: Response) => {
            const chatflows: IChatFlow[] = await getAllChatFlow()
            return res.json(chatflows)
        })

        // Get specific chatflow via api key
        this.app.get('/api/v1/chatflows/apikey/:apiKey', async (req: Request, res: Response) => {
            try {
                const apiKey = await getApiKey(req.params.apiKey)
                if (!apiKey) return res.status(401).send('Unauthorized')
                const chatflows = await this.AppDataSource.getRepository(ChatFlow)
                    .createQueryBuilder('cf')
                    .where('cf.apikeyid = :apikeyid', { apikeyid: apiKey.id })
                    .orWhere('cf.apikeyid IS NULL')
                    .orWhere('cf.apikeyid = ""')
                    .orderBy('cf.name', 'ASC')
                    .getMany()
                if (chatflows.length >= 1) return res.status(200).send(chatflows)
                return res.status(404).send('Chatflow not found')
            } catch (err: any) {
                return res.status(500).send(err?.message)
            }
        })

        // Get specific chatflow via id
        this.app.get('/api/v1/chatflows/:id', async (req: Request, res: Response) => {
            const chatflow = await this.AppDataSource.getRepository(ChatFlow).findOneBy({
                id: req.params.id
            })
            if (chatflow) return res.json(chatflow)
            return res.status(404).send(`Chatflow ${req.params.id} not found`)
        })

        // Get specific chatflow via id (PUBLIC endpoint, used when sharing chatbot link)
        this.app.get('/api/v1/public-chatflows/:id', async (req: Request, res: Response) => {
            const chatflow = await this.AppDataSource.getRepository(ChatFlow).findOneBy({
                id: req.params.id
            })
            if (chatflow && chatflow.isPublic) return res.json(chatflow)
            else if (chatflow && !chatflow.isPublic) return res.status(401).send(`Unauthorized`)
            return res.status(404).send(`Chatflow ${req.params.id} not found`)
        })

        // Get specific chatflow chatbotConfig via id (PUBLIC endpoint, used to retrieve config for embedded chat)
        // Safe as public endpoint as chatbotConfig doesn't contain sensitive credential
        this.app.get('/api/v1/public-chatbotConfig/:id', async (req: Request, res: Response) => {
            const chatflow = await this.AppDataSource.getRepository(ChatFlow).findOneBy({
                id: req.params.id
            })
            if (!chatflow) return res.status(404).send(`Chatflow ${req.params.id} not found`)
            if (chatflow.chatbotConfig) {
                try {
                    const parsedConfig = JSON.parse(chatflow.chatbotConfig)
                    return res.json(parsedConfig)
                } catch (e) {
                    return res.status(500).send(`Error parsing Chatbot Config for Chatflow ${req.params.id}`)
                }
            }
            return res.status(200).send('OK')
        })

        // Save chatflow
        this.app.post('/api/v1/chatflows', async (req: Request, res: Response) => {
            const body = req.body
            const newChatFlow = new ChatFlow()
            Object.assign(newChatFlow, body)

            const chatflow = this.AppDataSource.getRepository(ChatFlow).create(newChatFlow)
            const results = await this.AppDataSource.getRepository(ChatFlow).save(chatflow)

            return res.json(results)
        })

        // Update chatflow
        this.app.put('/api/v1/chatflows/:id', async (req: Request, res: Response) => {
            const chatflow = await this.AppDataSource.getRepository(ChatFlow).findOneBy({
                id: req.params.id
            })

            if (!chatflow) {
                res.status(404).send(`Chatflow ${req.params.id} not found`)
                return
            }

            const body = req.body
            const updateChatFlow = new ChatFlow()
            Object.assign(updateChatFlow, body)

            updateChatFlow.id = chatflow.id
            createRateLimiter(updateChatFlow)

            this.AppDataSource.getRepository(ChatFlow).merge(chatflow, updateChatFlow)
            const result = await this.AppDataSource.getRepository(ChatFlow).save(chatflow)

            // chatFlowPool is initialized only when a flow is opened
            // if the user attempts to rename/update category without opening any flow, chatFlowPool will be undefined
            if (this.chatflowPool) {
                // Update chatflowpool inSync to false, to build Langchain again because data has been changed
                this.chatflowPool.updateInSync(chatflow.id, false)
            }

            return res.json(result)
        })

        // Delete chatflow via id
        this.app.delete('/api/v1/chatflows/:id', async (req: Request, res: Response) => {
            const results = await this.AppDataSource.getRepository(ChatFlow).delete({ id: req.params.id })
            return res.json(results)
        })

        // Check if chatflow valid for streaming
        this.app.get('/api/v1/chatflows-streaming/:id', async (req: Request, res: Response) => {
            const chatflow = await this.AppDataSource.getRepository(ChatFlow).findOneBy({
                id: req.params.id
            })
            if (!chatflow) return res.status(404).send(`Chatflow ${req.params.id} not found`)

            /*** Get Ending Node with Directed Graph  ***/
            const flowData = chatflow.flowData
            const parsedFlowData: IReactFlowObject = JSON.parse(flowData)
            const nodes = parsedFlowData.nodes
            const edges = parsedFlowData.edges
            const { graph, nodeDependencies } = constructGraphs(nodes, edges)

            const endingNodeIds = getEndingNodes(nodeDependencies, graph)
            if (!endingNodeIds.length) return res.status(500).send(`Ending nodes not found`)

            const endingNodes = nodes.filter((nd) => endingNodeIds.includes(nd.id))

            let isStreaming = false
            for (const endingNode of endingNodes) {
                const endingNodeData = endingNode.data
                if (!endingNodeData) return res.status(500).send(`Ending node ${endingNode.id} data not found`)

                if (endingNodeData && endingNodeData.category !== 'Chains' && endingNodeData.category !== 'Agents') {
                    return res.status(500).send(`Ending node must be either a Chain or Agent`)
                }

                isStreaming = isFlowValidForStream(nodes, endingNodeData)
            }

            const obj = { isStreaming }
            return res.json(obj)
        })

        // ----------------------------------------
        // ChatMessage
        // ----------------------------------------

        // Get all chatmessages from chatflowid
        this.app.get('/api/v1/chatmessage/:id', async (req: Request, res: Response) => {
            const sortOrder = req.query?.order as string | undefined
            const chatId = req.query?.chatId as string | undefined
            const memoryType = req.query?.memoryType as string | undefined
            const sessionId = req.query?.sessionId as string | undefined
            const startDate = req.query?.startDate as string | undefined
            const endDate = req.query?.endDate as string | undefined
            let chatTypeFilter = req.query?.chatType as chatType | undefined

            if (chatTypeFilter) {
                try {
                    const chatTypeFilterArray = JSON.parse(chatTypeFilter)
                    if (chatTypeFilterArray.includes(chatType.EXTERNAL) && chatTypeFilterArray.includes(chatType.INTERNAL)) {
                        chatTypeFilter = undefined
                    } else if (chatTypeFilterArray.includes(chatType.EXTERNAL)) {
                        chatTypeFilter = chatType.EXTERNAL
                    } else if (chatTypeFilterArray.includes(chatType.INTERNAL)) {
                        chatTypeFilter = chatType.INTERNAL
                    }
                } catch (e) {
                    return res.status(500).send(e)
                }
            }

            const chatmessages = await this.getChatMessage(
                req.params.id,
                chatTypeFilter,
                sortOrder,
                chatId,
                memoryType,
                sessionId,
                startDate,
                endDate
            )
            return res.json(chatmessages)
        })

        // Get internal chatmessages from chatflowid
        this.app.get('/api/v1/internal-chatmessage/:id', async (req: Request, res: Response) => {
            const chatmessages = await this.getChatMessage(req.params.id, chatType.INTERNAL)
            return res.json(chatmessages)
        })

        // Add chatmessages for chatflowid
        this.app.post('/api/v1/chatmessage/:id', async (req: Request, res: Response) => {
            const body = req.body
            const results = await this.addChatMessage(body)
            return res.json(results)
        })

        // Delete all chatmessages from chatId
        this.app.delete('/api/v1/chatmessage/:id', async (req: Request, res: Response) => {
            const chatflowid = req.params.id
            const chatflow = await this.AppDataSource.getRepository(ChatFlow).findOneBy({
                id: chatflowid
            })
            if (!chatflow) {
                res.status(404).send(`Chatflow ${chatflowid} not found`)
                return
            }
            const chatId = req.query?.chatId as string
            const memoryType = req.query?.memoryType as string | undefined
            const sessionId = req.query?.sessionId as string | undefined
            const chatType = req.query?.chatType as string | undefined
            const isClearFromViewMessageDialog = req.query?.isClearFromViewMessageDialog as string | undefined

            const flowData = chatflow.flowData
            const parsedFlowData: IReactFlowObject = JSON.parse(flowData)
            const nodes = parsedFlowData.nodes

            try {
                await clearSessionMemory(
                    nodes,
                    this.nodesPool.componentNodes,
                    chatId,
                    this.AppDataSource,
                    sessionId,
                    memoryType,
                    isClearFromViewMessageDialog
                )
            } catch (e) {
                return res.status(500).send('Error clearing chat messages')
            }

            const deleteOptions: FindOptionsWhere<ChatMessage> = { chatflowid }
            if (chatId) deleteOptions.chatId = chatId
            if (memoryType) deleteOptions.memoryType = memoryType
            if (sessionId) deleteOptions.sessionId = sessionId
            if (chatType) deleteOptions.chatType = chatType

            const results = await this.AppDataSource.getRepository(ChatMessage).delete(deleteOptions)
            return res.json(results)
        })

        // ----------------------------------------
        // Credentials
        // ----------------------------------------

        // Create new credential
        this.app.post('/api/v1/credentials', async (req: Request, res: Response) => {
            const body = req.body
            const newCredential = await transformToCredentialEntity(body)
            const credential = this.AppDataSource.getRepository(Credential).create(newCredential)
            const results = await this.AppDataSource.getRepository(Credential).save(credential)
            return res.json(results)
        })

        // Get all credentials
        this.app.get('/api/v1/credentials', async (req: Request, res: Response) => {
            if (req.query.credentialName) {
                let returnCredentials = []
                if (Array.isArray(req.query.credentialName)) {
                    for (let i = 0; i < req.query.credentialName.length; i += 1) {
                        const name = req.query.credentialName[i] as string
                        const credentials = await this.AppDataSource.getRepository(Credential).findBy({
                            credentialName: name
                        })
                        returnCredentials.push(...credentials)
                    }
                } else {
                    const credentials = await this.AppDataSource.getRepository(Credential).findBy({
                        credentialName: req.query.credentialName as string
                    })
                    returnCredentials = [...credentials]
                }
                return res.json(returnCredentials)
            } else {
                const credentials = await this.AppDataSource.getRepository(Credential).find()
                const returnCredentials = []
                for (const credential of credentials) {
                    returnCredentials.push(omit(credential, ['encryptedData']))
                }
                return res.json(returnCredentials)
            }
        })

        // Get specific credential
        this.app.get('/api/v1/credentials/:id', async (req: Request, res: Response) => {
            const credential = await this.AppDataSource.getRepository(Credential).findOneBy({
                id: req.params.id
            })

            if (!credential) return res.status(404).send(`Credential ${req.params.id} not found`)

            // Decrpyt credentialData
            const decryptedCredentialData = await decryptCredentialData(
                credential.encryptedData,
                credential.credentialName,
                this.nodesPool.componentCredentials
            )
            const returnCredential: ICredentialReturnResponse = {
                ...credential,
                plainDataObj: decryptedCredentialData
            }
            return res.json(omit(returnCredential, ['encryptedData']))
        })

        // Update credential
        this.app.put('/api/v1/credentials/:id', async (req: Request, res: Response) => {
            const credential = await this.AppDataSource.getRepository(Credential).findOneBy({
                id: req.params.id
            })

            if (!credential) return res.status(404).send(`Credential ${req.params.id} not found`)

            const body = req.body
            const updateCredential = await transformToCredentialEntity(body)
            this.AppDataSource.getRepository(Credential).merge(credential, updateCredential)
            const result = await this.AppDataSource.getRepository(Credential).save(credential)

            return res.json(result)
        })

        // Delete all credentials from chatflowid
        this.app.delete('/api/v1/credentials/:id', async (req: Request, res: Response) => {
            const results = await this.AppDataSource.getRepository(Credential).delete({ id: req.params.id })
            return res.json(results)
        })

        // ----------------------------------------
        // Tools
        // ----------------------------------------

        // Get all tools
        this.app.get('/api/v1/tools', async (req: Request, res: Response) => {
            const tools = await this.AppDataSource.getRepository(Tool).find()
            return res.json(tools)
        })

        // Get specific tool
        this.app.get('/api/v1/tools/:id', async (req: Request, res: Response) => {
            const tool = await this.AppDataSource.getRepository(Tool).findOneBy({
                id: req.params.id
            })
            return res.json(tool)
        })

        // Add tool
        this.app.post('/api/v1/tools', async (req: Request, res: Response) => {
            const body = req.body
            const newTool = new Tool()
            Object.assign(newTool, body)

            const tool = this.AppDataSource.getRepository(Tool).create(newTool)
            const results = await this.AppDataSource.getRepository(Tool).save(tool)

            return res.json(results)
        })

        // Update tool
        this.app.put('/api/v1/tools/:id', async (req: Request, res: Response) => {
            const tool = await this.AppDataSource.getRepository(Tool).findOneBy({
                id: req.params.id
            })

            if (!tool) {
                res.status(404).send(`Tool ${req.params.id} not found`)
                return
            }

            const body = req.body
            const updateTool = new Tool()
            Object.assign(updateTool, body)

            this.AppDataSource.getRepository(Tool).merge(tool, updateTool)
            const result = await this.AppDataSource.getRepository(Tool).save(tool)

            return res.json(result)
        })

        // Delete tool
        this.app.delete('/api/v1/tools/:id', async (req: Request, res: Response) => {
            const results = await this.AppDataSource.getRepository(Tool).delete({ id: req.params.id })
            return res.json(results)
        })

        // ----------------------------------------
        // Assistant
        // ----------------------------------------

        // Get all assistants
        this.app.get('/api/v1/assistants', async (req: Request, res: Response) => {
            const assistants = await this.AppDataSource.getRepository(Assistant).find()
            return res.json(assistants)
        })

        // Get specific assistant
        this.app.get('/api/v1/assistants/:id', async (req: Request, res: Response) => {
            const assistant = await this.AppDataSource.getRepository(Assistant).findOneBy({
                id: req.params.id
            })
            return res.json(assistant)
        })

        // Get assistant object
        this.app.get('/api/v1/openai-assistants/:id', async (req: Request, res: Response) => {
            const credentialId = req.query.credential as string
            const credential = await this.AppDataSource.getRepository(Credential).findOneBy({
                id: credentialId
            })

            if (!credential) return res.status(404).send(`Credential ${credentialId} not found`)

            // Decrpyt credentialData
            const decryptedCredentialData = await decryptCredentialData(credential.encryptedData)
            const openAIApiKey = decryptedCredentialData['openAIApiKey']
            if (!openAIApiKey) return res.status(404).send(`OpenAI ApiKey not found`)

            const openai = new OpenAI({ apiKey: openAIApiKey })
            const retrievedAssistant = await openai.beta.assistants.retrieve(req.params.id)
            const resp = await openai.files.list()
            const existingFiles = resp.data ?? []

            if (retrievedAssistant.file_ids && retrievedAssistant.file_ids.length) {
                ;(retrievedAssistant as any).files = existingFiles.filter((file) => retrievedAssistant.file_ids.includes(file.id))
            }

            return res.json(retrievedAssistant)
        })

        // List available assistants
        this.app.get('/api/v1/openai-assistants', async (req: Request, res: Response) => {
            const credentialId = req.query.credential as string
            const credential = await this.AppDataSource.getRepository(Credential).findOneBy({
                id: credentialId
            })

            if (!credential) return res.status(404).send(`Credential ${credentialId} not found`)

            // Decrpyt credentialData
            const decryptedCredentialData = await decryptCredentialData(credential.encryptedData)
            const openAIApiKey = decryptedCredentialData['openAIApiKey']
            if (!openAIApiKey) return res.status(404).send(`OpenAI ApiKey not found`)

            const openai = new OpenAI({ apiKey: openAIApiKey })
            const retrievedAssistants = await openai.beta.assistants.list()

            return res.json(retrievedAssistants.data)
        })

        // Add assistant
        this.app.post('/api/v1/assistants', async (req: Request, res: Response) => {
            const body = req.body

            if (!body.details) return res.status(500).send(`Invalid request body`)

            const assistantDetails = JSON.parse(body.details)

            try {
                const credential = await this.AppDataSource.getRepository(Credential).findOneBy({
                    id: body.credential
                })

                if (!credential) return res.status(404).send(`Credential ${body.credential} not found`)

                // Decrpyt credentialData
                const decryptedCredentialData = await decryptCredentialData(credential.encryptedData)
                const openAIApiKey = decryptedCredentialData['openAIApiKey']
                if (!openAIApiKey) return res.status(404).send(`OpenAI ApiKey not found`)

                const openai = new OpenAI({ apiKey: openAIApiKey })

                let tools = []
                if (assistantDetails.tools) {
                    for (const tool of assistantDetails.tools ?? []) {
                        tools.push({
                            type: tool
                        })
                    }
                }

                if (assistantDetails.uploadFiles) {
                    // Base64 strings
                    let files: string[] = []
                    const fileBase64 = assistantDetails.uploadFiles
                    if (fileBase64.startsWith('[') && fileBase64.endsWith(']')) {
                        files = JSON.parse(fileBase64)
                    } else {
                        files = [fileBase64]
                    }

                    const uploadedFiles = []
                    for (const file of files) {
                        const splitDataURI = file.split(',')
                        const filename = splitDataURI.pop()?.split(':')[1] ?? ''
                        const bf = Buffer.from(splitDataURI.pop() || '', 'base64')
                        const filePath = path.join(getUserHome(), '.flowise', 'openai-assistant', filename)
                        if (!fs.existsSync(path.join(getUserHome(), '.flowise', 'openai-assistant'))) {
                            fs.mkdirSync(path.dirname(filePath), { recursive: true })
                        }
                        if (!fs.existsSync(filePath)) {
                            fs.writeFileSync(filePath, bf)
                        }

                        const createdFile = await openai.files.create({
                            file: fs.createReadStream(filePath),
                            purpose: 'assistants'
                        })
                        uploadedFiles.push(createdFile)

                        fs.unlinkSync(filePath)
                    }
                    assistantDetails.files = [...assistantDetails.files, ...uploadedFiles]
                }

                if (!assistantDetails.id) {
                    const newAssistant = await openai.beta.assistants.create({
                        name: assistantDetails.name,
                        description: assistantDetails.description,
                        instructions: assistantDetails.instructions,
                        model: assistantDetails.model,
                        tools,
                        file_ids: (assistantDetails.files ?? []).map((file: OpenAI.Files.FileObject) => file.id)
                    })
                    assistantDetails.id = newAssistant.id
                } else {
                    const retrievedAssistant = await openai.beta.assistants.retrieve(assistantDetails.id)
                    let filteredTools = uniqWith([...retrievedAssistant.tools, ...tools], isEqual)
                    filteredTools = filteredTools.filter((tool) => !(tool.type === 'function' && !(tool as any).function))

                    await openai.beta.assistants.update(assistantDetails.id, {
                        name: assistantDetails.name,
                        description: assistantDetails.description ?? '',
                        instructions: assistantDetails.instructions ?? '',
                        model: assistantDetails.model,
                        tools: filteredTools,
                        file_ids: uniqWith(
                            [
                                ...retrievedAssistant.file_ids,
                                ...(assistantDetails.files ?? []).map((file: OpenAI.Files.FileObject) => file.id)
                            ],
                            isEqual
                        )
                    })
                }

                const newAssistantDetails = {
                    ...assistantDetails
                }
                if (newAssistantDetails.uploadFiles) delete newAssistantDetails.uploadFiles

                body.details = JSON.stringify(newAssistantDetails)
            } catch (error) {
                return res.status(500).send(`Error creating new assistant: ${error}`)
            }

            const newAssistant = new Assistant()
            Object.assign(newAssistant, body)

            const assistant = this.AppDataSource.getRepository(Assistant).create(newAssistant)
            const results = await this.AppDataSource.getRepository(Assistant).save(assistant)

            return res.json(results)
        })

        // Update assistant
        this.app.put('/api/v1/assistants/:id', async (req: Request, res: Response) => {
            const assistant = await this.AppDataSource.getRepository(Assistant).findOneBy({
                id: req.params.id
            })

            if (!assistant) {
                res.status(404).send(`Assistant ${req.params.id} not found`)
                return
            }

            try {
                const openAIAssistantId = JSON.parse(assistant.details)?.id

                const body = req.body
                const assistantDetails = JSON.parse(body.details)

                const credential = await this.AppDataSource.getRepository(Credential).findOneBy({
                    id: body.credential
                })

                if (!credential) return res.status(404).send(`Credential ${body.credential} not found`)

                // Decrpyt credentialData
                const decryptedCredentialData = await decryptCredentialData(credential.encryptedData)
                const openAIApiKey = decryptedCredentialData['openAIApiKey']
                if (!openAIApiKey) return res.status(404).send(`OpenAI ApiKey not found`)

                const openai = new OpenAI({ apiKey: openAIApiKey })

                let tools = []
                if (assistantDetails.tools) {
                    for (const tool of assistantDetails.tools ?? []) {
                        tools.push({
                            type: tool
                        })
                    }
                }

                if (assistantDetails.uploadFiles) {
                    // Base64 strings
                    let files: string[] = []
                    const fileBase64 = assistantDetails.uploadFiles
                    if (fileBase64.startsWith('[') && fileBase64.endsWith(']')) {
                        files = JSON.parse(fileBase64)
                    } else {
                        files = [fileBase64]
                    }

                    const uploadedFiles = []
                    for (const file of files) {
                        const splitDataURI = file.split(',')
                        const filename = splitDataURI.pop()?.split(':')[1] ?? ''
                        const bf = Buffer.from(splitDataURI.pop() || '', 'base64')
                        const filePath = path.join(getUserHome(), '.flowise', 'openai-assistant', filename)
                        if (!fs.existsSync(path.join(getUserHome(), '.flowise', 'openai-assistant'))) {
                            fs.mkdirSync(path.dirname(filePath), { recursive: true })
                        }
                        if (!fs.existsSync(filePath)) {
                            fs.writeFileSync(filePath, bf)
                        }

                        const createdFile = await openai.files.create({
                            file: fs.createReadStream(filePath),
                            purpose: 'assistants'
                        })
                        uploadedFiles.push(createdFile)

                        fs.unlinkSync(filePath)
                    }
                    assistantDetails.files = [...assistantDetails.files, ...uploadedFiles]
                }

                const retrievedAssistant = await openai.beta.assistants.retrieve(openAIAssistantId)
                let filteredTools = uniqWith([...retrievedAssistant.tools, ...tools], isEqual)
                filteredTools = filteredTools.filter((tool) => !(tool.type === 'function' && !(tool as any).function))

                await openai.beta.assistants.update(openAIAssistantId, {
                    name: assistantDetails.name,
                    description: assistantDetails.description,
                    instructions: assistantDetails.instructions,
                    model: assistantDetails.model,
                    tools: filteredTools,
                    file_ids: uniqWith(
                        [...retrievedAssistant.file_ids, ...(assistantDetails.files ?? []).map((file: OpenAI.Files.FileObject) => file.id)],
                        isEqual
                    )
                })

                const newAssistantDetails = {
                    ...assistantDetails,
                    id: openAIAssistantId
                }
                if (newAssistantDetails.uploadFiles) delete newAssistantDetails.uploadFiles

                const updateAssistant = new Assistant()
                body.details = JSON.stringify(newAssistantDetails)
                Object.assign(updateAssistant, body)

                this.AppDataSource.getRepository(Assistant).merge(assistant, updateAssistant)
                const result = await this.AppDataSource.getRepository(Assistant).save(assistant)

                return res.json(result)
            } catch (error) {
                return res.status(500).send(`Error updating assistant: ${error}`)
            }
        })

        // Delete assistant
        this.app.delete('/api/v1/assistants/:id', async (req: Request, res: Response) => {
            const assistant = await this.AppDataSource.getRepository(Assistant).findOneBy({
                id: req.params.id
            })

            if (!assistant) {
                res.status(404).send(`Assistant ${req.params.id} not found`)
                return
            }

            try {
                const assistantDetails = JSON.parse(assistant.details)

                const credential = await this.AppDataSource.getRepository(Credential).findOneBy({
                    id: assistant.credential
                })

                if (!credential) return res.status(404).send(`Credential ${assistant.credential} not found`)

                // Decrpyt credentialData
                const decryptedCredentialData = await decryptCredentialData(credential.encryptedData)
                const openAIApiKey = decryptedCredentialData['openAIApiKey']
                if (!openAIApiKey) return res.status(404).send(`OpenAI ApiKey not found`)

                const openai = new OpenAI({ apiKey: openAIApiKey })

                const results = await this.AppDataSource.getRepository(Assistant).delete({ id: req.params.id })

                if (req.query.isDeleteBoth) await openai.beta.assistants.del(assistantDetails.id)

                return res.json(results)
            } catch (error: any) {
                if (error.status === 404 && error.type === 'invalid_request_error') return res.send('OK')
                return res.status(500).send(`Error deleting assistant: ${error}`)
            }
        })

        // Download file from assistant
        this.app.post('/api/v1/openai-assistants-file', async (req: Request, res: Response) => {
            const filePath = path.join(getUserHome(), '.flowise', 'openai-assistant', req.body.fileName)
            //raise error if file path is not absolute
            if (!path.isAbsolute(filePath)) return res.status(500).send(`Invalid file path`)
            //raise error if file path contains '..'
            if (filePath.includes('..')) return res.status(500).send(`Invalid file path`)
            //only return from the .flowise openai-assistant folder
            if (!(filePath.includes('.flowise') && filePath.includes('openai-assistant'))) return res.status(500).send(`Invalid file path`)
            res.setHeader('Content-Disposition', 'attachment; filename=' + path.basename(filePath))
            const fileStream = fs.createReadStream(filePath)
            fileStream.pipe(res)
        })

        // ----------------------------------------
        // Configuration
        // ----------------------------------------

        this.app.get('/api/v1/flow-config/:id', async (req: Request, res: Response) => {
            const chatflow = await this.AppDataSource.getRepository(ChatFlow).findOneBy({
                id: req.params.id
            })
            if (!chatflow) return res.status(404).send(`Chatflow ${req.params.id} not found`)
            const flowData = chatflow.flowData
            const parsedFlowData: IReactFlowObject = JSON.parse(flowData)
            const nodes = parsedFlowData.nodes
            const availableConfigs = findAvailableConfigs(nodes, this.nodesPool.componentCredentials)
            return res.json(availableConfigs)
        })

        this.app.post('/api/v1/node-config', async (req: Request, res: Response) => {
            const nodes = [{ data: req.body }] as IReactFlowNode[]
            const availableConfigs = findAvailableConfigs(nodes, this.nodesPool.componentCredentials)
            return res.json(availableConfigs)
        })

        this.app.get('/api/v1/version', async (req: Request, res: Response) => {
            const getPackageJsonPath = (): string => {
                const checkPaths = [
                    path.join(__dirname, '..', 'package.json'),
                    path.join(__dirname, '..', '..', 'package.json'),
                    path.join(__dirname, '..', '..', '..', 'package.json'),
                    path.join(__dirname, '..', '..', '..', '..', 'package.json'),
                    path.join(__dirname, '..', '..', '..', '..', '..', 'package.json')
                ]
                for (const checkPath of checkPaths) {
                    if (fs.existsSync(checkPath)) {
                        return checkPath
                    }
                }
                return ''
            }

            const packagejsonPath = getPackageJsonPath()
            if (!packagejsonPath) return res.status(404).send('Version not found')
            try {
                const content = await fs.promises.readFile(packagejsonPath, 'utf8')
                const parsedContent = JSON.parse(content)
                return res.json({ version: parsedContent.version })
            } catch (error) {
                return res.status(500).send(`Version not found: ${error}`)
            }
        })

        // ----------------------------------------
        // Upsert
        // ----------------------------------------

        this.app.post(
            '/api/v1/vector/upsert/:id',
            upload.array('files'),
            (req: Request, res: Response, next: NextFunction) => getRateLimiter(req, res, next),
            async (req: Request, res: Response) => {
                await this.upsertVector(req, res)
            }
        )

        this.app.post('/api/v1/vector/internal-upsert/:id', async (req: Request, res: Response) => {
            await this.upsertVector(req, res, true)
        })

        // ----------------------------------------
        // Prompt from Hub
        // ----------------------------------------
        this.app.post('/api/v1/load-prompt', async (req: Request, res: Response) => {
            try {
                let hub = new Client()
                const prompt = await hub.pull(req.body.promptName)
                const templates = parsePrompt(prompt)
                return res.json({ status: 'OK', prompt: req.body.promptName, templates: templates })
            } catch (e: any) {
                return res.json({ status: 'ERROR', prompt: req.body.promptName, error: e?.message })
            }
        })

        this.app.post('/api/v1/prompts-list', async (req: Request, res: Response) => {
            try {
                const tags = req.body.tags ? `tags=${req.body.tags}` : ''
                // Default to 100, TODO: add pagination and use offset & limit
                const url = `https://api.hub.langchain.com/repos/?limit=100&${tags}has_commits=true&sort_field=num_likes&sort_direction=desc&is_archived=false`
                axios.get(url).then((response) => {
                    if (response.data.repos) {
                        return res.json({ status: 'OK', repos: response.data.repos })
                    }
                })
            } catch (e: any) {
                return res.json({ status: 'ERROR', repos: [] })
            }
        })

        // ----------------------------------------
        // Prediction
        // ----------------------------------------

        // Send input message and get prediction result (External)
        this.app.post(
            '/api/v1/prediction/:id',
            upload.array('files'),
            (req: Request, res: Response, next: NextFunction) => getRateLimiter(req, res, next),
            async (req: Request, res: Response) => {
                await this.buildChatflow(req, res, socketIO)
            }
        )

        // Send input message and get prediction result (Internal)
        this.app.post('/api/v1/internal-prediction/:id', async (req: Request, res: Response) => {
            await this.buildChatflow(req, res, socketIO, true)
        })

        // ----------------------------------------
        // Marketplaces
        // ----------------------------------------

        // Get all chatflows for marketplaces
        this.app.get('/api/v1/marketplaces/chatflows', async (req: Request, res: Response) => {
            const marketplaceDir = path.join(__dirname, '..', 'marketplaces', 'chatflows')
            const jsonsInDir = fs.readdirSync(marketplaceDir).filter((file) => path.extname(file) === '.json')
            const templates: any[] = []
            jsonsInDir.forEach((file, index) => {
                const filePath = path.join(__dirname, '..', 'marketplaces', 'chatflows', file)
                const fileData = fs.readFileSync(filePath)
                const fileDataObj = JSON.parse(fileData.toString())
                const template = {
                    id: index,
                    name: file.split('.json')[0],
                    flowData: fileData.toString(),
                    badge: fileDataObj?.badge,
                    description: fileDataObj?.description || ''
                }
                templates.push(template)
            })
            const FlowiseDocsQnA = templates.find((tmp) => tmp.name === 'Flowise Docs QnA')
            const FlowiseDocsQnAIndex = templates.findIndex((tmp) => tmp.name === 'Flowise Docs QnA')
            if (FlowiseDocsQnA && FlowiseDocsQnAIndex > 0) {
                templates.splice(FlowiseDocsQnAIndex, 1)
                templates.unshift(FlowiseDocsQnA)
            }
            return res.json(templates)
        })

        // Get all tools for marketplaces
        this.app.get('/api/v1/marketplaces/tools', async (req: Request, res: Response) => {
            const marketplaceDir = path.join(__dirname, '..', 'marketplaces', 'tools')
            const jsonsInDir = fs.readdirSync(marketplaceDir).filter((file) => path.extname(file) === '.json')
            const templates: any[] = []
            jsonsInDir.forEach((file, index) => {
                const filePath = path.join(__dirname, '..', 'marketplaces', 'tools', file)
                const fileData = fs.readFileSync(filePath)
                const fileDataObj = JSON.parse(fileData.toString())
                const template = {
                    ...fileDataObj,
                    id: index,
                    templateName: file.split('.json')[0]
                }
                templates.push(template)
            })
            return res.json(templates)
        })

        // ----------------------------------------
        // Variables
        // ----------------------------------------
        this.app.get('/api/v1/variables', async (req: Request, res: Response) => {
            const variables = await getDataSource().getRepository(Variable).find()
            return res.json(variables)
        })

        // Create new variable
        this.app.post('/api/v1/variables', async (req: Request, res: Response) => {
            const body = req.body
            const newVariable = new Variable()
            Object.assign(newVariable, body)
            const variable = this.AppDataSource.getRepository(Variable).create(newVariable)
            const results = await this.AppDataSource.getRepository(Variable).save(variable)
            return res.json(results)
        })

        // Update variable
        this.app.put('/api/v1/variables/:id', async (req: Request, res: Response) => {
            const variable = await this.AppDataSource.getRepository(Variable).findOneBy({
                id: req.params.id
            })

            if (!variable) return res.status(404).send(`Variable ${req.params.id} not found`)

            const body = req.body
            const updateVariable = new Variable()
            Object.assign(updateVariable, body)
            this.AppDataSource.getRepository(Variable).merge(variable, updateVariable)
            const result = await this.AppDataSource.getRepository(Variable).save(variable)

            return res.json(result)
        })

        // Delete variable via id
        this.app.delete('/api/v1/variables/:id', async (req: Request, res: Response) => {
            const results = await this.AppDataSource.getRepository(Variable).delete({ id: req.params.id })
            return res.json(results)
        })

        // ----------------------------------------
        // API Keys
        // ----------------------------------------

        const addChatflowsCount = async (keys: any, res: Response) => {
            if (keys) {
                const updatedKeys: any[] = []
                //iterate through keys and get chatflows
                for (const key of keys) {
                    const chatflows = await this.AppDataSource.getRepository(ChatFlow)
                        .createQueryBuilder('cf')
                        .where('cf.apikeyid = :apikeyid', { apikeyid: key.id })
                        .getMany()
                    const linkedChatFlows: any[] = []
                    chatflows.map((cf) => {
                        linkedChatFlows.push({
                            flowName: cf.name,
                            category: cf.category,
                            updatedDate: cf.updatedDate
                        })
                    })
                    key.chatFlows = linkedChatFlows
                    updatedKeys.push(key)
                }
                return res.json(updatedKeys)
            }
            return res.json(keys)
        }
        // Get api keys
        this.app.get('/api/v1/apikey', async (req: Request, res: Response) => {
            const keys = await getAPIKeys()
            return addChatflowsCount(keys, res)
        })

        // Add new api key
        this.app.post('/api/v1/apikey', async (req: Request, res: Response) => {
            const keys = await addAPIKey(req.body.keyName)
            return addChatflowsCount(keys, res)
        })

        // Update api key
        this.app.put('/api/v1/apikey/:id', async (req: Request, res: Response) => {
            const keys = await updateAPIKey(req.params.id, req.body.keyName)
            return addChatflowsCount(keys, res)
        })

        // Delete new api key
        this.app.delete('/api/v1/apikey/:id', async (req: Request, res: Response) => {
            const keys = await deleteAPIKey(req.params.id)
            return addChatflowsCount(keys, res)
        })

        // Verify api key
        this.app.get('/api/v1/verify/apikey/:apiKey', async (req: Request, res: Response) => {
            try {
                const apiKey = await getApiKey(req.params.apiKey)
                if (!apiKey) return res.status(401).send('Unauthorized')
                return res.status(200).send('OK')
            } catch (err: any) {
                return res.status(500).send(err?.message)
            }
        })

        // ----------------------------------------
        // Serve UI static
        // ----------------------------------------

        const packagePath = getNodeModulesPackagePath('flowise-ui')
        const uiBuildPath = path.join(packagePath, 'build')
        const uiHtmlPath = path.join(packagePath, 'build', 'index.html')

        this.app.use('/', express.static(uiBuildPath))

        // All other requests not handled will return React app
        this.app.use((req, res) => {
            res.sendFile(uiHtmlPath)
        })
    }

    /**
     * Validate API Key
     * @param {Request} req
     * @param {Response} res
     * @param {ChatFlow} chatflow
     */
    async validateKey(req: Request, chatflow: ChatFlow) {
        const chatFlowApiKeyId = chatflow.apikeyid
        if (!chatFlowApiKeyId) return true

        const authorizationHeader = (req.headers['Authorization'] as string) ?? (req.headers['authorization'] as string) ?? ''
        if (chatFlowApiKeyId && !authorizationHeader) return false

        const suppliedKey = authorizationHeader.split(`Bearer `).pop()
        if (suppliedKey) {
            const keys = await getAPIKeys()
            const apiSecret = keys.find((key) => key.id === chatFlowApiKeyId)?.apiSecret
            if (!compareKeys(apiSecret, suppliedKey)) return false
            return true
        }
        return false
    }

    /**
     * Method that get chat messages.
     * @param {string} chatflowid
     * @param {chatType} chatType
     * @param {string} sortOrder
     * @param {string} chatId
     * @param {string} memoryType
     * @param {string} sessionId
     * @param {string} startDate
     * @param {string} endDate
     */
    async getChatMessage(
        chatflowid: string,
        chatType: chatType | undefined,
        sortOrder: string = 'ASC',
        chatId?: string,
        memoryType?: string,
        sessionId?: string,
        startDate?: string,
        endDate?: string
    ): Promise<ChatMessage[]> {
        let fromDate
        if (startDate) fromDate = new Date(startDate)

        let toDate
        if (endDate) toDate = new Date(endDate)

        return await this.AppDataSource.getRepository(ChatMessage).find({
            where: {
                chatflowid,
                chatType,
                chatId,
                memoryType: memoryType ?? (chatId ? IsNull() : undefined),
                sessionId: sessionId ?? (chatId ? IsNull() : undefined),
                createdDate: toDate && fromDate ? Between(fromDate, toDate) : undefined
            },
            order: {
                createdDate: sortOrder === 'DESC' ? 'DESC' : 'ASC'
            }
        })
    }

    /**
     * Method that add chat messages.
     * @param {Partial<IChatMessage>} chatMessage
     */
    async addChatMessage(chatMessage: Partial<IChatMessage>): Promise<ChatMessage> {
        const newChatMessage = new ChatMessage()
        Object.assign(newChatMessage, chatMessage)

        const chatmessage = this.AppDataSource.getRepository(ChatMessage).create(newChatMessage)
        return await this.AppDataSource.getRepository(ChatMessage).save(chatmessage)
    }

    async upsertVector(req: Request, res: Response, isInternal: boolean = false) {
        try {
            const chatflowid = req.params.id
            let incomingInput: IncomingInput = req.body

            const chatflow = await this.AppDataSource.getRepository(ChatFlow).findOneBy({
                id: chatflowid
            })
            if (!chatflow) return res.status(404).send(`Chatflow ${chatflowid} not found`)

            if (!isInternal) {
                const isKeyValidated = await this.validateKey(req, chatflow)
                if (!isKeyValidated) return res.status(401).send('Unauthorized')
            }

            const files = (req.files as any[]) || []

            if (files.length) {
                const overrideConfig: ICommonObject = { ...req.body }
                for (const file of files) {
                    const fileData = fs.readFileSync(file.path, { encoding: 'base64' })
                    const dataBase64String = `data:${file.mimetype};base64,${fileData},filename:${file.filename}`

                    const fileInputField = mapMimeTypeToInputField(file.mimetype)
                    if (overrideConfig[fileInputField]) {
                        overrideConfig[fileInputField] = JSON.stringify([...JSON.parse(overrideConfig[fileInputField]), dataBase64String])
                    } else {
                        overrideConfig[fileInputField] = JSON.stringify([dataBase64String])
                    }
                }
                incomingInput = {
                    question: req.body.question ?? 'hello',
                    overrideConfig,
                    history: [],
                    stopNodeId: req.body.stopNodeId
                }
            }

            /*** Get chatflows and prepare data  ***/
            const flowData = chatflow.flowData
            const parsedFlowData: IReactFlowObject = JSON.parse(flowData)
            const nodes = parsedFlowData.nodes
            const edges = parsedFlowData.edges

            let stopNodeId = incomingInput?.stopNodeId ?? ''
            let chatHistory = incomingInput?.history
            let chatId = incomingInput.chatId ?? ''
            let isUpsert = true

            const vsNodes = nodes.filter(
                (node) =>
                    node.data.category === 'Vector Stores' &&
                    !node.data.label.includes('Upsert') &&
                    !node.data.label.includes('Load Existing')
            )
            if (vsNodes.length > 1 && !stopNodeId) {
                return res.status(500).send('There are multiple vector nodes, please provide stopNodeId in body request')
            } else if (vsNodes.length === 1 && !stopNodeId) {
                stopNodeId = vsNodes[0].data.id
            } else if (!vsNodes.length && !stopNodeId) {
                return res.status(500).send('No vector node found')
            }

            const { graph } = constructGraphs(nodes, edges, { isReversed: true })

            const nodeIds = getAllConnectedNodes(graph, stopNodeId)

            const filteredGraph: INodeDirectedGraph = {}
            for (const key of nodeIds) {
                if (Object.prototype.hasOwnProperty.call(graph, key)) {
                    filteredGraph[key] = graph[key]
                }
            }

            const { startingNodeIds, depthQueue } = getStartingNodes(filteredGraph, stopNodeId)

            await buildLangchain(
                startingNodeIds,
                nodes,
                edges,
                filteredGraph,
                depthQueue,
                this.nodesPool.componentNodes,
                incomingInput.question,
                chatHistory,
                chatId,
                chatflowid,
                this.AppDataSource,
                incomingInput?.overrideConfig,
                this.cachePool,
                isUpsert,
                stopNodeId
            )

            const startingNodes = nodes.filter((nd) => startingNodeIds.includes(nd.data.id))

            this.chatflowPool.add(chatflowid, undefined, startingNodes, incomingInput?.overrideConfig)
            return res.status(201).send('Successfully Upserted')
        } catch (e: any) {
            logger.error('[server]: Error:', e)
            return res.status(500).send(e.message)
        }
    }

    /**
     * Build Chatflow
     * @param {Request} req
     * @param {Response} res
     * @param {Server} socketIO
     * @param {boolean} isInternal
     * @param {boolean} isUpsert
     */
    async buildChatflow(req: Request, res: Response, socketIO?: Server, isInternal: boolean = false) {
        try {
            const chatflowid = req.params.id
            let incomingInput: IncomingInput = req.body

            let nodeToExecuteData: INodeData

            const chatflow = await this.AppDataSource.getRepository(ChatFlow).findOneBy({
                id: chatflowid
            })
            if (!chatflow) return res.status(404).send(`Chatflow ${chatflowid} not found`)

            const chatId = incomingInput.chatId ?? incomingInput.overrideConfig?.sessionId ?? uuidv4()
            const userMessageDateTime = new Date()

            if (!isInternal) {
                const isKeyValidated = await this.validateKey(req, chatflow)
                if (!isKeyValidated) return res.status(401).send('Unauthorized')
            }

            let isStreamValid = false

            const files = (req.files as any[]) || []

            if (files.length) {
                const overrideConfig: ICommonObject = { ...req.body }
                for (const file of files) {
                    const fileData = fs.readFileSync(file.path, { encoding: 'base64' })
                    const dataBase64String = `data:${file.mimetype};base64,${fileData},filename:${file.filename}`

                    const fileInputField = mapMimeTypeToInputField(file.mimetype)
                    if (overrideConfig[fileInputField]) {
                        overrideConfig[fileInputField] = JSON.stringify([...JSON.parse(overrideConfig[fileInputField]), dataBase64String])
                    } else {
                        overrideConfig[fileInputField] = JSON.stringify([dataBase64String])
                    }
                }
                incomingInput = {
                    question: req.body.question ?? 'hello',
                    overrideConfig,
                    history: [],
                    socketIOClientId: req.body.socketIOClientId
                }
            }

            /*** Get chatflows and prepare data  ***/
            const flowData = chatflow.flowData
            const parsedFlowData: IReactFlowObject = JSON.parse(flowData)
            const nodes = parsedFlowData.nodes
            const edges = parsedFlowData.edges

            /*   Reuse the flow without having to rebuild (to avoid duplicated upsert, recomputation, reinitialization of memory) when all these conditions met:
             * - Node Data already exists in pool
             * - Still in sync (i.e the flow has not been modified since)
             * - Existing overrideConfig and new overrideConfig are the same
             * - Flow doesn't start with/contain nodes that depend on incomingInput.question
             * TODO: convert overrideConfig to hash when we no longer store base64 string but filepath
             ***/
            const isFlowReusable = () => {
                return (
                    Object.prototype.hasOwnProperty.call(this.chatflowPool.activeChatflows, chatflowid) &&
                    this.chatflowPool.activeChatflows[chatflowid].inSync &&
                    this.chatflowPool.activeChatflows[chatflowid].endingNodeData &&
                    isSameOverrideConfig(
                        isInternal,
                        this.chatflowPool.activeChatflows[chatflowid].overrideConfig,
                        incomingInput.overrideConfig
                    ) &&
                    !isStartNodeDependOnInput(this.chatflowPool.activeChatflows[chatflowid].startingNodes, nodes)
                )
            }

            if (isFlowReusable()) {
                nodeToExecuteData = this.chatflowPool.activeChatflows[chatflowid].endingNodeData as INodeData
                isStreamValid = isFlowValidForStream(nodes, nodeToExecuteData)
                logger.debug(
                    `[server]: Reuse existing chatflow ${chatflowid} with ending node ${nodeToExecuteData.label} (${nodeToExecuteData.id})`
                )
            } else {
                /*** Get Ending Node with Directed Graph  ***/
                const { graph, nodeDependencies } = constructGraphs(nodes, edges)
                const directedGraph = graph
                const endingNodeIds = getEndingNodes(nodeDependencies, directedGraph)
                if (!endingNodeIds.length) return res.status(500).send(`Ending nodes not found`)

                const endingNodes = nodes.filter((nd) => endingNodeIds.includes(nd.id))
                for (const endingNode of endingNodes) {
                    const endingNodeData = endingNode.data
                    if (!endingNodeData) return res.status(500).send(`Ending node ${endingNode.id} data not found`)

                    if (endingNodeData && endingNodeData.category !== 'Chains' && endingNodeData.category !== 'Agents') {
                        return res.status(500).send(`Ending node must be either a Chain or Agent`)
                    }

                    if (
                        endingNodeData.outputs &&
                        Object.keys(endingNodeData.outputs).length &&
                        !Object.values(endingNodeData.outputs).includes(endingNodeData.name)
                    ) {
                        return res
                            .status(500)
                            .send(
                                `Output of ${endingNodeData.label} (${endingNodeData.id}) must be ${endingNodeData.label}, can't be an Output Prediction`
                            )
                    }

                    isStreamValid = isFlowValidForStream(nodes, endingNodeData)
                }

                let chatHistory: IMessage[] = incomingInput.history ?? []

                // When {{chat_history}} is used in Prompt Template, fetch the chat conversations from memory node
                for (const endingNode of endingNodes) {
                    const endingNodeData = endingNode.data

                    if (!endingNodeData.inputs?.memory) continue

                    const memoryNodeId = endingNodeData.inputs?.memory.split('.')[0].replace('{{', '')
                    const memoryNode = nodes.find((node) => node.data.id === memoryNodeId)

                    if (!memoryNode) continue

                    if (!chatHistory.length && (incomingInput.chatId || incomingInput.overrideConfig?.sessionId)) {
                        chatHistory = await getSessionChatHistory(
                            memoryNode,
                            this.nodesPool.componentNodes,
                            incomingInput,
                            this.AppDataSource,
                            databaseEntities,
                            logger
                        )
                    }
                }

                /*** Get Starting Nodes with Reversed Graph ***/
                const constructedObj = constructGraphs(nodes, edges, { isReversed: true })
                const nonDirectedGraph = constructedObj.graph
                let startingNodeIds: string[] = []
                let depthQueue: IDepthQueue = {}
                for (const endingNodeId of endingNodeIds) {
                    const res = getStartingNodes(nonDirectedGraph, endingNodeId)
                    startingNodeIds.push(...res.startingNodeIds)
                    depthQueue = Object.assign(depthQueue, res.depthQueue)
                }
                startingNodeIds = [...new Set(startingNodeIds)]

                const startingNodes = nodes.filter((nd) => startingNodeIds.includes(nd.id))

                logger.debug(`[server]: Start building chatflow ${chatflowid}`)
                /*** BFS to traverse from Starting Nodes to Ending Node ***/
                const reactFlowNodes = await buildLangchain(
                    startingNodeIds,
                    nodes,
                    edges,
                    graph,
                    depthQueue,
                    this.nodesPool.componentNodes,
                    incomingInput.question,
                    chatHistory,
                    chatId,
                    chatflowid,
                    this.AppDataSource,
                    incomingInput?.overrideConfig,
                    this.cachePool
                )

                const nodeToExecute =
                    endingNodeIds.length === 1
                        ? reactFlowNodes.find((node: IReactFlowNode) => endingNodeIds[0] === node.id)
                        : reactFlowNodes[reactFlowNodes.length - 1]
                if (!nodeToExecute) return res.status(404).send(`Node not found`)

                if (incomingInput.overrideConfig) {
                    nodeToExecute.data = replaceInputsWithConfig(nodeToExecute.data, incomingInput.overrideConfig)
                }

                const reactFlowNodeData: INodeData = resolveVariables(
                    nodeToExecute.data,
                    reactFlowNodes,
                    incomingInput.question,
                    chatHistory
                )
                nodeToExecuteData = reactFlowNodeData

                this.chatflowPool.add(chatflowid, nodeToExecuteData, startingNodes, incomingInput?.overrideConfig)
            }

            logger.debug(`[server]: Running ${nodeToExecuteData.label} (${nodeToExecuteData.id})`)

            const memoryNode = findMemoryNode(nodes, edges)
            const memoryType = memoryNode?.data.label

            let sessionId = undefined
            if (memoryNode) sessionId = getMemorySessionId(memoryNode, incomingInput, chatId, isInternal)

            const nodeInstanceFilePath = this.nodesPool.componentNodes[nodeToExecuteData.name].filePath as string
            const nodeModule = await import(nodeInstanceFilePath)
            const nodeInstance = new nodeModule.nodeClass({ sessionId })

            let result = isStreamValid
                ? await nodeInstance.run(nodeToExecuteData, incomingInput.question, {
                      chatId,
                      chatflowid,
                      chatHistory: incomingInput.history,
                      logger,
                      appDataSource: this.AppDataSource,
                      databaseEntities,
                      analytic: chatflow.analytic,
                      socketIO,
                      socketIOClientId: incomingInput.socketIOClientId
                  })
                : await nodeInstance.run(nodeToExecuteData, incomingInput.question, {
                      chatId,
                      chatflowid,
                      chatHistory: incomingInput.history,
                      logger,
                      appDataSource: this.AppDataSource,
                      databaseEntities,
                      analytic: chatflow.analytic
                  })

            result = typeof result === 'string' ? { text: result } : result

            // Retrieve threadId from assistant if exists
            if (typeof result === 'object' && result.assistant) {
                sessionId = result.assistant.threadId
            }

            const userMessage: Omit<IChatMessage, 'id'> = {
                role: 'userMessage',
                content: incomingInput.question,
                chatflowid,
                chatType: isInternal ? chatType.INTERNAL : chatType.EXTERNAL,
                chatId,
                memoryType,
                sessionId,
                createdDate: userMessageDateTime
            }
            await this.addChatMessage(userMessage)

            let resultText = ''
            if (result.text) resultText = result.text
            else if (result.json) resultText = '```json\n' + JSON.stringify(result.json, null, 2)
            else resultText = JSON.stringify(result, null, 2)

            const apiMessage: Omit<IChatMessage, 'id' | 'createdDate'> = {
                role: 'apiMessage',
                content: resultText,
                chatflowid,
                chatType: isInternal ? chatType.INTERNAL : chatType.EXTERNAL,
                chatId,
                memoryType,
                sessionId
            }
            if (result?.sourceDocuments) apiMessage.sourceDocuments = JSON.stringify(result.sourceDocuments)
            if (result?.usedTools) apiMessage.usedTools = JSON.stringify(result.usedTools)
            if (result?.fileAnnotations) apiMessage.fileAnnotations = JSON.stringify(result.fileAnnotations)
            await this.addChatMessage(apiMessage)

            logger.debug(`[server]: Finished running ${nodeToExecuteData.label} (${nodeToExecuteData.id})`)

            // Only return ChatId when its Internal OR incoming input has ChatId, to avoid confusion when calling API
            if (incomingInput.chatId || isInternal) result.chatId = chatId

            return res.json(result)
        } catch (e: any) {
            logger.error('[server]: Error:', e)
            return res.status(500).send(e.message)
        }
    }

    async stopApp() {
        try {
            const removePromises: any[] = []
            await Promise.all(removePromises)
        } catch (e) {
            logger.error(`❌[server]: Flowise Server shut down error: ${e}`)
        }
    }
}

let serverApp: App | undefined

export async function getAllChatFlow(): Promise<IChatFlow[]> {
    return await getDataSource().getRepository(ChatFlow).find()
}

export async function start(): Promise<void> {
    serverApp = new App()

    const port = parseInt(process.env.PORT || '', 10) || 3000
    const server = http.createServer(serverApp.app)

    const io = new Server(server, {
        cors: {
            origin: '*'
        }
    })

    await serverApp.initDatabase()
    await serverApp.config(io)

    server.listen(port, () => {
        logger.info(`⚡️ [server]: Flowise Server is listening at ${port}`)
    })
}

export function getInstance(): App | undefined {
    return serverApp
}<|MERGE_RESOLUTION|>--- conflicted
+++ resolved
@@ -47,14 +47,10 @@
     constructGraphs,
     databaseEntities,
     decryptCredentialData,
-<<<<<<< HEAD
     findAvailableConfigs,
-    getAllConnectedNodes,
-    getEncryptionKey,
     getEndingNode,
     getNodeModulesPackagePath,
     getStartingNodes,
-    getUserHome,
     isFlowValidForStream,
     isSameOverrideConfig,
     isStartNodeDependOnInput,
@@ -62,8 +58,7 @@
     replaceChatHistory,
     replaceInputsWithConfig,
     resolveVariables,
-    transformToCredentialEntity
-=======
+    transformToCredentialEntity,
     replaceInputsWithConfig,
     getEncryptionKey,
     getMemorySessionId,
@@ -72,7 +67,6 @@
     getAllConnectedNodes,
     clearSessionMemory,
     findMemoryNode
->>>>>>> 8c1e62be
 } from './utils'
 
 import { cloneDeep, omit, uniqWith, isEqual } from 'lodash'
