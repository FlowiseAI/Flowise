import express, { Request, Response } from 'express'
import multer from 'multer'
import path from 'path'
import cors from 'cors'
import http from 'http'
import * as fs from 'fs'
import basicAuth from 'express-basic-auth'
import { Server } from 'socket.io'
import logger from './utils/logger'
import { expressRequestLogger } from './utils/logger'

import {
    IChatFlow,
    IncomingInput,
    IReactFlowNode,
    IReactFlowObject,
    INodeData,
    IDatabaseExport,
    IRunChatflowMessageValue,
    IChildProcessMessage
} from './Interface'
import {
    getNodeModulesPackagePath,
    getStartingNodes,
    buildLangchain,
    getEndingNode,
    constructGraphs,
    resolveVariables,
    isStartNodeDependOnInput,
    getAPIKeys,
    addAPIKey,
    updateAPIKey,
    deleteAPIKey,
    compareKeys,
    mapMimeTypeToInputField,
    findAvailableConfigs,
    isSameOverrideConfig,
    replaceAllAPIKeys,
    isFlowValidForStream,
    isVectorStoreFaiss,
    databaseEntities
} from './utils'
import { cloneDeep } from 'lodash'
import { getDataSource } from './DataSource'
import { NodesPool } from './NodesPool'
import { ChatFlow } from './entity/ChatFlow'
import { ChatMessage } from './entity/ChatMessage'
import { ChatflowPool } from './ChatflowPool'
import { ICommonObject, INodeOptionsValue } from 'flowise-components'
import { fork } from 'child_process'
import { Tool } from './entity/Tool'

export class App {
    app: express.Application
    nodesPool: NodesPool
    chatflowPool: ChatflowPool
    AppDataSource = getDataSource()

    constructor() {
        this.app = express()

        // Add the expressRequestLogger middleware to log all requests
        this.app.use(expressRequestLogger)
    }

    async initDatabase() {
        // Initialize database
        this.AppDataSource.initialize()
            .then(async () => {
                logger.info('📦 [server]: Data Source has been initialized!')

                // Initialize pools
                this.nodesPool = new NodesPool()
                await this.nodesPool.initialize()

                this.chatflowPool = new ChatflowPool()

                // Initialize API keys
                await getAPIKeys()
            })
            .catch((err) => {
                logger.error('❌ [server]: Error during Data Source initialization:', err)
            })
    }

    async config(socketIO?: Server) {
        // Limit is needed to allow sending/receiving base64 encoded string
        this.app.use(express.json({ limit: '50mb' }))
        this.app.use(express.urlencoded({ limit: '50mb', extended: true }))

        // Allow access from *
        this.app.use(cors())

        if (process.env.FLOWISE_USERNAME && process.env.FLOWISE_PASSWORD) {
            const username = process.env.FLOWISE_USERNAME
            const password = process.env.FLOWISE_PASSWORD
            const basicAuthMiddleware = basicAuth({
                users: { [username]: password }
            })
<<<<<<< HEAD
            const whitelistURLs = ['/api/v1/prediction/', '/api/v1/node-icon/', '/api/v1/chatflows-streaming']
=======
            const whitelistURLs = [
                '/api/v1/verify/apikey/',
                '/api/v1/chatflows/apikey/',
                '/api/v1/public-chatflows',
                '/api/v1/prediction/',
                '/api/v1/node-icon/',
                '/api/v1/chatflows-streaming'
            ]
>>>>>>> 13ad030e
            this.app.use((req, res, next) => {
                if (req.url.includes('/api/v1/')) {
                    whitelistURLs.some((url) => req.url.includes(url)) ? next() : basicAuthMiddleware(req, res, next)
                } else next()
            })
        }

        const upload = multer({ dest: `${path.join(__dirname, '..', 'uploads')}/` })

        // ----------------------------------------
        // Nodes
        // ----------------------------------------

        // Get all component nodes
        this.app.get('/api/v1/nodes', (req: Request, res: Response) => {
            const returnData = []
            for (const nodeName in this.nodesPool.componentNodes) {
                const clonedNode = cloneDeep(this.nodesPool.componentNodes[nodeName])
                returnData.push(clonedNode)
            }
            return res.json(returnData)
        })

        // Get specific component node via name
        this.app.get('/api/v1/nodes/:name', (req: Request, res: Response) => {
            if (Object.prototype.hasOwnProperty.call(this.nodesPool.componentNodes, req.params.name)) {
                return res.json(this.nodesPool.componentNodes[req.params.name])
            } else {
                throw new Error(`Node ${req.params.name} not found`)
            }
        })

        // Returns specific component node icon via name
        this.app.get('/api/v1/node-icon/:name', (req: Request, res: Response) => {
            if (Object.prototype.hasOwnProperty.call(this.nodesPool.componentNodes, req.params.name)) {
                const nodeInstance = this.nodesPool.componentNodes[req.params.name]
                if (nodeInstance.icon === undefined) {
                    throw new Error(`Node ${req.params.name} icon not found`)
                }

                if (nodeInstance.icon.endsWith('.svg') || nodeInstance.icon.endsWith('.png') || nodeInstance.icon.endsWith('.jpg')) {
                    const filepath = nodeInstance.icon
                    res.sendFile(filepath)
                } else {
                    throw new Error(`Node ${req.params.name} icon is missing icon`)
                }
            } else {
                throw new Error(`Node ${req.params.name} not found`)
            }
        })

        // load async options
        this.app.post('/api/v1/node-load-method/:name', async (req: Request, res: Response) => {
            const nodeData: INodeData = req.body
            if (Object.prototype.hasOwnProperty.call(this.nodesPool.componentNodes, req.params.name)) {
                try {
                    const nodeInstance = this.nodesPool.componentNodes[req.params.name]
                    const methodName = nodeData.loadMethod || ''

                    const returnOptions: INodeOptionsValue[] = await nodeInstance.loadMethods![methodName]!.call(nodeInstance, nodeData, {
                        appDataSource: this.AppDataSource,
                        databaseEntities: databaseEntities
                    })

                    return res.json(returnOptions)
                } catch (error) {
                    return res.json([])
                }
            } else {
                res.status(404).send(`Node ${req.params.name} not found`)
                return
            }
        })

        // ----------------------------------------
        // Chatflows
        // ----------------------------------------

        // Get all chatflows
        this.app.get('/api/v1/chatflows', async (req: Request, res: Response) => {
            const chatflows: IChatFlow[] = await this.AppDataSource.getRepository(ChatFlow).find()
            return res.json(chatflows)
        })

<<<<<<< HEAD
=======
        // Get specific chatflow via api key
        this.app.get('/api/v1/chatflows/apikey/:apiKey', async (req: Request, res: Response) => {
            try {
                const apiKey = await getApiKey(req.params.apiKey)
                if (!apiKey) return res.status(401).send('Unauthorized')
                const chatflows = await this.AppDataSource.getRepository(ChatFlow)
                    .createQueryBuilder('cf')
                    .where('cf.apikeyid = :apikeyid', { apikeyid: apiKey.id })
                    .orWhere('cf.apikeyid IS NULL')
                    .orWhere('cf.apikeyid = ""')
                    .orderBy('cf.name', 'ASC')
                    .getMany()
                if (chatflows.length >= 1) return res.status(200).send(chatflows)
                return res.status(404).send('Chatflow not found')
            } catch (err: any) {
                return res.status(500).send(err?.message)
            }
        })

>>>>>>> 13ad030e
        // Get specific chatflow via id
        this.app.get('/api/v1/chatflows/:id', async (req: Request, res: Response) => {
            const chatflow = await this.AppDataSource.getRepository(ChatFlow).findOneBy({
                id: req.params.id
            })
            if (chatflow) return res.json(chatflow)
            return res.status(404).send(`Chatflow ${req.params.id} not found`)
        })

        // Save chatflow
        this.app.post('/api/v1/chatflows', async (req: Request, res: Response) => {
            const body = req.body
            const newChatFlow = new ChatFlow()
            Object.assign(newChatFlow, body)

            const chatflow = this.AppDataSource.getRepository(ChatFlow).create(newChatFlow)
            const results = await this.AppDataSource.getRepository(ChatFlow).save(chatflow)

            return res.json(results)
        })

        // Update chatflow
        this.app.put('/api/v1/chatflows/:id', async (req: Request, res: Response) => {
            const chatflow = await this.AppDataSource.getRepository(ChatFlow).findOneBy({
                id: req.params.id
            })

            if (!chatflow) {
                res.status(404).send(`Chatflow ${req.params.id} not found`)
                return
            }

            const body = req.body
            const updateChatFlow = new ChatFlow()
            Object.assign(updateChatFlow, body)

            this.AppDataSource.getRepository(ChatFlow).merge(chatflow, updateChatFlow)
            const result = await this.AppDataSource.getRepository(ChatFlow).save(chatflow)

            // Update chatflowpool inSync to false, to build Langchain again because data has been changed
            this.chatflowPool.updateInSync(chatflow.id, false)

            return res.json(result)
        })

        // Delete chatflow via id
        this.app.delete('/api/v1/chatflows/:id', async (req: Request, res: Response) => {
            const results = await this.AppDataSource.getRepository(ChatFlow).delete({ id: req.params.id })
            return res.json(results)
        })

        // Check if chatflow valid for streaming
        this.app.get('/api/v1/chatflows-streaming/:id', async (req: Request, res: Response) => {
            const chatflow = await this.AppDataSource.getRepository(ChatFlow).findOneBy({
                id: req.params.id
            })
            if (!chatflow) return res.status(404).send(`Chatflow ${req.params.id} not found`)

            /*** Get Ending Node with Directed Graph  ***/
            const flowData = chatflow.flowData
            const parsedFlowData: IReactFlowObject = JSON.parse(flowData)
            const nodes = parsedFlowData.nodes
            const edges = parsedFlowData.edges
            const { graph, nodeDependencies } = constructGraphs(nodes, edges)
            const endingNodeId = getEndingNode(nodeDependencies, graph)
            if (!endingNodeId) return res.status(500).send(`Ending node must be either a Chain or Agent`)
            const endingNodeData = nodes.find((nd) => nd.id === endingNodeId)?.data
            if (!endingNodeData) return res.status(500).send(`Ending node must be either a Chain or Agent`)

            const obj = {
                isStreaming: isFlowValidForStream(nodes, endingNodeData)
            }
            return res.json(obj)
        })

        // ----------------------------------------
        // ChatMessage
        // ----------------------------------------

        // Get all chatmessages from chatflowid
        this.app.get('/api/v1/chatmessage/:id', async (req: Request, res: Response) => {
            const chatmessages = await this.AppDataSource.getRepository(ChatMessage).findBy({
                chatflowid: req.params.id
            })
            return res.json(chatmessages)
        })

        // Add chatmessages for chatflowid
        this.app.post('/api/v1/chatmessage/:id', async (req: Request, res: Response) => {
            const body = req.body
            const newChatMessage = new ChatMessage()
            Object.assign(newChatMessage, body)

            const chatmessage = this.AppDataSource.getRepository(ChatMessage).create(newChatMessage)
            const results = await this.AppDataSource.getRepository(ChatMessage).save(chatmessage)

            return res.json(results)
        })

        // Delete all chatmessages from chatflowid
        this.app.delete('/api/v1/chatmessage/:id', async (req: Request, res: Response) => {
            const results = await this.AppDataSource.getRepository(ChatMessage).delete({ chatflowid: req.params.id })
            return res.json(results)
        })

        // ----------------------------------------
        // Tools
        // ----------------------------------------

        // Get all tools
        this.app.get('/api/v1/tools', async (req: Request, res: Response) => {
            const tools = await this.AppDataSource.getRepository(Tool).find()
            return res.json(tools)
        })

        // Get specific tool
        this.app.get('/api/v1/tools/:id', async (req: Request, res: Response) => {
            const tool = await this.AppDataSource.getRepository(Tool).findOneBy({
                id: req.params.id
            })
            return res.json(tool)
        })

        // Add tool
        this.app.post('/api/v1/tools', async (req: Request, res: Response) => {
            const body = req.body
            const newTool = new Tool()
            Object.assign(newTool, body)

            const tool = this.AppDataSource.getRepository(Tool).create(newTool)
            const results = await this.AppDataSource.getRepository(Tool).save(tool)

            return res.json(results)
        })

        // Update tool
        this.app.put('/api/v1/tools/:id', async (req: Request, res: Response) => {
            const tool = await this.AppDataSource.getRepository(Tool).findOneBy({
                id: req.params.id
            })

            if (!tool) {
                res.status(404).send(`Tool ${req.params.id} not found`)
                return
            }

            const body = req.body
            const updateTool = new Tool()
            Object.assign(updateTool, body)

            this.AppDataSource.getRepository(Tool).merge(tool, updateTool)
            const result = await this.AppDataSource.getRepository(Tool).save(tool)

            return res.json(result)
        })

        // Delete tool
        this.app.delete('/api/v1/tools/:id', async (req: Request, res: Response) => {
            const results = await this.AppDataSource.getRepository(Tool).delete({ id: req.params.id })
            return res.json(results)
        })

        // ----------------------------------------
        // Configuration
        // ----------------------------------------

        this.app.get('/api/v1/flow-config/:id', async (req: Request, res: Response) => {
            const chatflow = await this.AppDataSource.getRepository(ChatFlow).findOneBy({
                id: req.params.id
            })
            if (!chatflow) return res.status(404).send(`Chatflow ${req.params.id} not found`)
            const flowData = chatflow.flowData
            const parsedFlowData: IReactFlowObject = JSON.parse(flowData)
            const nodes = parsedFlowData.nodes
            const availableConfigs = findAvailableConfigs(nodes)
            return res.json(availableConfigs)
        })

        // ----------------------------------------
        // Export Load Chatflow & ChatMessage & Apikeys
        // ----------------------------------------

        this.app.get('/api/v1/database/export', async (req: Request, res: Response) => {
            const chatmessages = await this.AppDataSource.getRepository(ChatMessage).find()
            const chatflows = await this.AppDataSource.getRepository(ChatFlow).find()
            const apikeys = await getAPIKeys()
            const result: IDatabaseExport = {
                chatmessages,
                chatflows,
                apikeys
            }
            return res.json(result)
        })

        this.app.post('/api/v1/database/load', async (req: Request, res: Response) => {
            const databaseItems: IDatabaseExport = req.body

            await this.AppDataSource.getRepository(ChatFlow).delete({})
            await this.AppDataSource.getRepository(ChatMessage).delete({})

            let error = ''

            // Get a new query runner instance
            const queryRunner = this.AppDataSource.createQueryRunner()

            // Start a new transaction
            await queryRunner.startTransaction()

            try {
                const chatflows: ChatFlow[] = databaseItems.chatflows
                const chatmessages: ChatMessage[] = databaseItems.chatmessages

                await queryRunner.manager.insert(ChatFlow, chatflows)
                await queryRunner.manager.insert(ChatMessage, chatmessages)

                await queryRunner.commitTransaction()
            } catch (err: any) {
                error = err?.message ?? 'Error loading database'
                await queryRunner.rollbackTransaction()
            } finally {
                await queryRunner.release()
            }

            await replaceAllAPIKeys(databaseItems.apikeys)

            if (error) return res.status(500).send(error)
            return res.status(201).send('OK')
        })

        // ----------------------------------------
        // Prediction
        // ----------------------------------------

        // Send input message and get prediction result (External)
        this.app.post('/api/v1/prediction/:id', upload.array('files'), async (req: Request, res: Response) => {
            await this.processPrediction(req, res, socketIO)
        })

        // Send input message and get prediction result (Internal)
        this.app.post('/api/v1/internal-prediction/:id', async (req: Request, res: Response) => {
            await this.processPrediction(req, res, socketIO, true)
        })

        // ----------------------------------------
        // Marketplaces
        // ----------------------------------------

        // Get all chatflows for marketplaces
        this.app.get('/api/v1/marketplaces', async (req: Request, res: Response) => {
            const marketplaceDir = path.join(__dirname, '..', 'marketplaces')
            const jsonsInDir = fs.readdirSync(marketplaceDir).filter((file) => path.extname(file) === '.json')
            const templates: any[] = []
            jsonsInDir.forEach((file, index) => {
                const filePath = path.join(__dirname, '..', 'marketplaces', file)
                const fileData = fs.readFileSync(filePath)
                const fileDataObj = JSON.parse(fileData.toString())
                const template = {
                    id: index,
                    name: file.split('.json')[0],
                    flowData: fileData.toString(),
                    description: fileDataObj?.description || ''
                }
                templates.push(template)
            })
            return res.json(templates)
        })

        // ----------------------------------------
        // API Keys
        // ----------------------------------------

        // Get api keys
        this.app.get('/api/v1/apikey', async (req: Request, res: Response) => {
            const keys = await getAPIKeys()
            return res.json(keys)
        })

        // Add new api key
        this.app.post('/api/v1/apikey', async (req: Request, res: Response) => {
            const keys = await addAPIKey(req.body.keyName)
            return res.json(keys)
        })

        // Update api key
        this.app.put('/api/v1/apikey/:id', async (req: Request, res: Response) => {
            const keys = await updateAPIKey(req.params.id, req.body.keyName)
            return res.json(keys)
        })

        // Delete new api key
        this.app.delete('/api/v1/apikey/:id', async (req: Request, res: Response) => {
            const keys = await deleteAPIKey(req.params.id)
            return res.json(keys)
        })

<<<<<<< HEAD
=======
        // Verify api key
        this.app.get('/api/v1/verify/apikey/:apiKey', async (req: Request, res: Response) => {
            try {
                const apiKey = await getApiKey(req.params.apiKey)
                if (!apiKey) return res.status(401).send('Unauthorized')
                return res.status(200).send('OK')
            } catch (err: any) {
                return res.status(500).send(err?.message)
            }
        })

>>>>>>> 13ad030e
        // ----------------------------------------
        // Serve UI static
        // ----------------------------------------

        const packagePath = getNodeModulesPackagePath('flowise-ui')
        const uiBuildPath = path.join(packagePath, 'build')
        const uiHtmlPath = path.join(packagePath, 'build', 'index.html')

        this.app.use('/', express.static(uiBuildPath))

        // All other requests not handled will return React app
        this.app.use((req, res) => {
            res.sendFile(uiHtmlPath)
        })
    }

    /**
     * Validate API Key
     * @param {Request} req
     * @param {Response} res
     * @param {ChatFlow} chatflow
     */
    async validateKey(req: Request, res: Response, chatflow: ChatFlow) {
        const chatFlowApiKeyId = chatflow.apikeyid
        const authorizationHeader = (req.headers['Authorization'] as string) ?? (req.headers['authorization'] as string) ?? ''

        if (chatFlowApiKeyId && !authorizationHeader) return res.status(401).send(`Unauthorized`)

        const suppliedKey = authorizationHeader.split(`Bearer `).pop()
        if (chatFlowApiKeyId && suppliedKey) {
            const keys = await getAPIKeys()
            const apiSecret = keys.find((key) => key.id === chatFlowApiKeyId)?.apiSecret
            if (!compareKeys(apiSecret, suppliedKey)) return res.status(401).send(`Unauthorized`)
        }
    }

    /**
     * Start child process
     * @param {ChatFlow} chatflow
     * @param {IncomingInput} incomingInput
     * @param {INodeData} endingNodeData
     */
    async startChildProcess(chatflow: ChatFlow, chatId: string, incomingInput: IncomingInput, endingNodeData?: INodeData) {
        try {
            const controller = new AbortController()
            const { signal } = controller

            let childpath = path.join(__dirname, '..', 'dist', 'ChildProcess.js')
            if (!fs.existsSync(childpath)) childpath = 'ChildProcess.ts'

            const childProcess = fork(childpath, [], { signal })

            const value = {
                chatflow,
                chatId,
                incomingInput,
                componentNodes: cloneDeep(this.nodesPool.componentNodes),
                endingNodeData
            } as IRunChatflowMessageValue
            childProcess.send({ key: 'start', value } as IChildProcessMessage)

            let childProcessTimeout: NodeJS.Timeout

            return new Promise((resolve, reject) => {
                childProcess.on('message', async (message: IChildProcessMessage) => {
                    if (message.key === 'finish') {
                        const { result, addToChatFlowPool } = message.value as ICommonObject
                        if (childProcessTimeout) {
                            clearTimeout(childProcessTimeout)
                        }
                        if (Object.keys(addToChatFlowPool).length) {
                            const { chatflowid, nodeToExecuteData, startingNodes, overrideConfig } = addToChatFlowPool
                            this.chatflowPool.add(chatflowid, nodeToExecuteData, startingNodes, overrideConfig)
                        }
                        resolve(result)
                    }
                    if (message.key === 'start') {
                        if (process.env.EXECUTION_TIMEOUT) {
                            childProcessTimeout = setTimeout(async () => {
                                childProcess.kill()
                                resolve(undefined)
                            }, parseInt(process.env.EXECUTION_TIMEOUT, 10))
                        }
                    }
                    if (message.key === 'error') {
                        let errMessage = message.value as string
                        if (childProcessTimeout) {
                            clearTimeout(childProcessTimeout)
                        }
                        reject(errMessage)
                    }
                })
            })
        } catch (err) {
            logger.error(err)
        }
    }

    /**
     * Process Prediction
     * @param {Request} req
     * @param {Response} res
     * @param {Server} socketIO
     * @param {boolean} isInternal
     */
    async processPrediction(req: Request, res: Response, socketIO?: Server, isInternal = false) {
        try {
            const chatflowid = req.params.id
            let incomingInput: IncomingInput = req.body

            let nodeToExecuteData: INodeData

            const chatflow = await this.AppDataSource.getRepository(ChatFlow).findOneBy({
                id: chatflowid
            })
            if (!chatflow) return res.status(404).send(`Chatflow ${chatflowid} not found`)

            let chatId = await getChatId(chatflow.id)
            if (!chatId) chatId = Date.now().toString()

            if (!isInternal) {
                await this.validateKey(req, res, chatflow)
            }

            let isStreamValid = false

            const files = (req.files as any[]) || []

            if (files.length) {
                const overrideConfig: ICommonObject = { ...req.body }
                for (const file of files) {
                    const fileData = fs.readFileSync(file.path, { encoding: 'base64' })
                    const dataBase64String = `data:${file.mimetype};base64,${fileData},filename:${file.filename}`

                    const fileInputField = mapMimeTypeToInputField(file.mimetype)
                    if (overrideConfig[fileInputField]) {
                        overrideConfig[fileInputField] = JSON.stringify([...JSON.parse(overrideConfig[fileInputField]), dataBase64String])
                    } else {
                        overrideConfig[fileInputField] = JSON.stringify([dataBase64String])
                    }
                }
                incomingInput = {
                    question: req.body.question ?? 'hello',
                    overrideConfig,
                    history: []
                }
            }

            /* Don't rebuild the flow (to avoid duplicated upsert, recomputation) when all these conditions met:
             * - Node Data already exists in pool
             * - Still in sync (i.e the flow has not been modified since)
             * - Existing overrideConfig and new overrideConfig are the same
             * - Flow doesn't start with nodes that depend on incomingInput.question
             ***/
            const isRebuildNeeded = () => {
                return (
                    Object.prototype.hasOwnProperty.call(this.chatflowPool.activeChatflows, chatflowid) &&
                    this.chatflowPool.activeChatflows[chatflowid].inSync &&
                    isSameOverrideConfig(
                        isInternal,
                        this.chatflowPool.activeChatflows[chatflowid].overrideConfig,
                        incomingInput.overrideConfig
                    ) &&
                    !isStartNodeDependOnInput(this.chatflowPool.activeChatflows[chatflowid].startingNodes)
                )
            }

            if (process.env.EXECUTION_MODE === 'child') {
                if (isRebuildNeeded()) {
                    nodeToExecuteData = this.chatflowPool.activeChatflows[chatflowid].endingNodeData
                    try {
                        const result = await this.startChildProcess(chatflow, chatId, incomingInput, nodeToExecuteData)

                        return res.json(result)
                    } catch (error) {
                        return res.status(500).send(error)
                    }
                } else {
                    try {
                        const result = await this.startChildProcess(chatflow, chatId, incomingInput)
                        return res.json(result)
                    } catch (error) {
                        return res.status(500).send(error)
                    }
                }
            } else {
                /*** Get chatflows and prepare data  ***/
                const flowData = chatflow.flowData
                const parsedFlowData: IReactFlowObject = JSON.parse(flowData)
                const nodes = parsedFlowData.nodes
                const edges = parsedFlowData.edges

                if (isRebuildNeeded()) {
                    nodeToExecuteData = this.chatflowPool.activeChatflows[chatflowid].endingNodeData
                    isStreamValid = isFlowValidForStream(nodes, nodeToExecuteData)
                } else {
                    /*** Get Ending Node with Directed Graph  ***/
                    const { graph, nodeDependencies } = constructGraphs(nodes, edges)
                    const directedGraph = graph
                    const endingNodeId = getEndingNode(nodeDependencies, directedGraph)
                    if (!endingNodeId) return res.status(500).send(`Ending node must be either a Chain or Agent`)

                    const endingNodeData = nodes.find((nd) => nd.id === endingNodeId)?.data
                    if (!endingNodeData) return res.status(500).send(`Ending node must be either a Chain or Agent`)

                    if (
                        endingNodeData.outputs &&
                        Object.keys(endingNodeData.outputs).length &&
                        !Object.values(endingNodeData.outputs).includes(endingNodeData.name)
                    ) {
                        return res
                            .status(500)
                            .send(
                                `Output of ${endingNodeData.label} (${endingNodeData.id}) must be ${endingNodeData.label}, can't be an Output Prediction`
                            )
                    }

                    isStreamValid = isFlowValidForStream(nodes, endingNodeData)

                    /*** Get Starting Nodes with Non-Directed Graph ***/
                    const constructedObj = constructGraphs(nodes, edges, true)
                    const nonDirectedGraph = constructedObj.graph
                    const { startingNodeIds, depthQueue } = getStartingNodes(nonDirectedGraph, endingNodeId)

                    /*** BFS to traverse from Starting Nodes to Ending Node ***/
                    const reactFlowNodes = await buildLangchain(
                        startingNodeIds,
                        nodes,
                        graph,
                        depthQueue,
                        this.nodesPool.componentNodes,
                        incomingInput.question,
                        chatId,
                        this.AppDataSource,
                        incomingInput?.overrideConfig
                    )

                    const nodeToExecute = reactFlowNodes.find((node: IReactFlowNode) => node.id === endingNodeId)
                    if (!nodeToExecute) return res.status(404).send(`Node ${endingNodeId} not found`)

                    const reactFlowNodeData: INodeData = resolveVariables(nodeToExecute.data, reactFlowNodes, incomingInput.question)
                    nodeToExecuteData = reactFlowNodeData

                    const startingNodes = nodes.filter((nd) => startingNodeIds.includes(nd.id))
                    this.chatflowPool.add(chatflowid, nodeToExecuteData, startingNodes, incomingInput?.overrideConfig)
                }

                const nodeInstanceFilePath = this.nodesPool.componentNodes[nodeToExecuteData.name].filePath as string
                const nodeModule = await import(nodeInstanceFilePath)
                const nodeInstance = new nodeModule.nodeClass()

                isStreamValid = isStreamValid && !isVectorStoreFaiss(nodeToExecuteData)
                const result = isStreamValid
                    ? await nodeInstance.run(nodeToExecuteData, incomingInput.question, {
                          chatHistory: incomingInput.history,
                          socketIO,
                          socketIOClientId: incomingInput.socketIOClientId
                      })
                    : await nodeInstance.run(nodeToExecuteData, incomingInput.question, { chatHistory: incomingInput.history })

                return res.json(result)
            }
        } catch (e: any) {
            return res.status(500).send(e.message)
        }
    }

    async stopApp() {
        try {
            const removePromises: any[] = []
            await Promise.all(removePromises)
        } catch (e) {
            logger.error(`❌[server]: Flowise Server shut down error: ${e}`)
        }
    }
}

/**
 * Get first chat message id
 * @param {string} chatflowid
 * @returns {string}
 */
export async function getChatId(chatflowid: string) {
    // first chatmessage id as the unique chat id
    const firstChatMessage = await getDataSource()
        .getRepository(ChatMessage)
        .createQueryBuilder('cm')
        .select('cm.id')
        .where('chatflowid = :chatflowid', { chatflowid })
        .orderBy('cm.createdDate', 'ASC')
        .getOne()
    return firstChatMessage ? firstChatMessage.id : ''
}

let serverApp: App | undefined

export async function start(): Promise<void> {
    serverApp = new App()

    const port = parseInt(process.env.PORT || '', 10) || 3000
    const server = http.createServer(serverApp.app)

    const io = new Server(server, {
        cors: {
            origin: '*'
        }
    })

    await serverApp.initDatabase()
    await serverApp.config(io)

    server.listen(port, () => {
        logger.info(`⚡️ [server]: Flowise Server is listening at ${port}`)
    })
}

export function getInstance(): App | undefined {
    return serverApp
}<|MERGE_RESOLUTION|>--- conflicted
+++ resolved
@@ -97,9 +97,6 @@
             const basicAuthMiddleware = basicAuth({
                 users: { [username]: password }
             })
-<<<<<<< HEAD
-            const whitelistURLs = ['/api/v1/prediction/', '/api/v1/node-icon/', '/api/v1/chatflows-streaming']
-=======
             const whitelistURLs = [
                 '/api/v1/verify/apikey/',
                 '/api/v1/chatflows/apikey/',
@@ -108,7 +105,6 @@
                 '/api/v1/node-icon/',
                 '/api/v1/chatflows-streaming'
             ]
->>>>>>> 13ad030e
             this.app.use((req, res, next) => {
                 if (req.url.includes('/api/v1/')) {
                     whitelistURLs.some((url) => req.url.includes(url)) ? next() : basicAuthMiddleware(req, res, next)
@@ -193,8 +189,6 @@
             return res.json(chatflows)
         })
 
-<<<<<<< HEAD
-=======
         // Get specific chatflow via api key
         this.app.get('/api/v1/chatflows/apikey/:apiKey', async (req: Request, res: Response) => {
             try {
@@ -214,7 +208,6 @@
             }
         })
 
->>>>>>> 13ad030e
         // Get specific chatflow via id
         this.app.get('/api/v1/chatflows/:id', async (req: Request, res: Response) => {
             const chatflow = await this.AppDataSource.getRepository(ChatFlow).findOneBy({
@@ -510,8 +503,6 @@
             return res.json(keys)
         })
 
-<<<<<<< HEAD
-=======
         // Verify api key
         this.app.get('/api/v1/verify/apikey/:apiKey', async (req: Request, res: Response) => {
             try {
@@ -523,7 +514,6 @@
             }
         })
 
->>>>>>> 13ad030e
         // ----------------------------------------
         // Serve UI static
         // ----------------------------------------
