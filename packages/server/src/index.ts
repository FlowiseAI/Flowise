--- conflicted
+++ resolved
@@ -29,13 +29,8 @@
 import { WHITELIST_URLS } from './utils/constants'
 import 'global-agent/bootstrap'
 
-<<<<<<< HEAD
-=======
 declare global {
     namespace Express {
-        interface Request {
-            io?: Server
-        }
         namespace Multer {
             interface File {
                 bucket: string
@@ -53,7 +48,6 @@
     }
 }
 
->>>>>>> 5cc0e986
 export class App {
     app: express.Application
     nodesPool: NodesPool
