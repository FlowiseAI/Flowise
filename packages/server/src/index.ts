--- conflicted
+++ resolved
@@ -5,88 +5,16 @@
 import http from 'http'
 import basicAuth from 'express-basic-auth'
 import { Server } from 'socket.io'
-<<<<<<< HEAD
-import logger, { expressRequestLogger } from './utils/logger'
-import { v4 as uuidv4 } from 'uuid'
-import OpenAI from 'openai'
-import { Between, DataSource, FindOptionsWhere, LessThanOrEqual, MoreThanOrEqual } from 'typeorm'
-import {
-    chatType,
-    IChatFlow,
-    IChatMessage,
-    IChatMessageFeedback,
-    ICredentialReturnResponse,
-    IDepthQueue,
-    IncomingInput,
-    INodeData,
-    INodeDirectedGraph,
-    IReactFlowNode,
-    IReactFlowObject,
-    IUploadFileSizeAndTypes
-} from './Interface'
-import {
-    buildFlow,
-    clearSessionMemory,
-    constructGraphs,
-    databaseEntities,
-    decryptCredentialData,
-    deleteFolderRecursive,
-    findAvailableConfigs,
-    findMemoryNode,
-    getAllConnectedNodes,
-    getAppVersion,
-    getEncryptionKey,
-    getEndingNodes,
-    getMemorySessionId,
-    getNodeModulesPackagePath,
-    getSessionChatHistory,
-    getStartingNodes,
-    getTelemetryFlowObj,
-    getUserHome,
-    isFlowValidForStream,
-    isSameOverrideConfig,
-    isStartNodeDependOnInput,
-    mapMimeTypeToInputField,
-    replaceInputsWithConfig,
-    resolveVariables,
-    transformToCredentialEntity
-} from './utils'
-import { cloneDeep, isEqual, omit, uniqWith } from 'lodash'
-=======
 import logger from './utils/logger'
 import { expressRequestLogger } from './utils/logger'
 import { DataSource } from 'typeorm'
 import { IChatFlow } from './Interface'
 import { getNodeModulesPackagePath, getEncryptionKey } from './utils'
->>>>>>> e422ce28
 import { getDataSource } from './DataSource'
 import { NodesPool } from './NodesPool'
 import { ChatFlow } from './database/entities/ChatFlow'
 import { ChatflowPool } from './ChatflowPool'
 import { CachePool } from './CachePool'
-<<<<<<< HEAD
-import {
-    convertSpeechToText,
-    getStoragePath,
-    handleEscapeCharacters,
-    ICommonObject,
-    IFileUpload,
-    IMessage,
-    INodeOptionsValue,
-    INodeParams,
-    webCrawl,
-    xmlScrape
-} from 'flowise-components'
-import { createRateLimiter, getRateLimiter, initializeRateLimiter } from './utils/rateLimit'
-import { addAPIKey, compareKeys, deleteAPIKey, getApiKey, getAPIKeys, updateAPIKey } from './utils/apiKey'
-import { getAllowedIframeOrigins, getCorsOptions, sanitizeMiddleware } from './utils/XSS'
-import axios from 'axios'
-import { Client } from 'langchainhub'
-import { parsePrompt } from './utils/hub'
-import { Telemetry } from './utils/telemetry'
-import { Variable } from './database/entities/Variable'
-import { containsBase64File, updateFlowDataWithFilePaths } from './utils/FileRepository'
-=======
 import { initializeRateLimiter } from './utils/rateLimit'
 import { getAPIKeys } from './utils/apiKey'
 import { sanitizeMiddleware, getCorsOptions, getAllowedIframeOrigins } from './utils/XSS'
@@ -101,7 +29,6 @@
         }
     }
 }
->>>>>>> e422ce28
 
 export class App {
     app: express.Application
@@ -220,755 +147,7 @@
             })
         }
 
-<<<<<<< HEAD
-        const upload = multer({ dest: `${path.join(__dirname, '..', 'uploads')}/` })
-
-        // ----------------------------------------
-        // Configure number of proxies in Host Environment
-        // ----------------------------------------
-        this.app.get('/api/v1/ip', (request, response) => {
-            response.send({
-                ip: request.ip,
-                msg: 'Check returned IP address in the response. If it matches your current IP address ( which you can get by going to http://ip.nfriedly.com/ or https://api.ipify.org/ ), then the number of proxies is correct and the rate limiter should now work correctly. If not, increase the number of proxies by 1 and restart Cloud-Hosted Flowise until the IP address matches your own. Visit https://docs.flowiseai.com/configuration/rate-limit#cloud-hosted-rate-limit-setup-guide for more information.'
-            })
-        })
-
-        // ----------------------------------------
-        // Components
-        // ----------------------------------------
-
-        // Get all component nodes
-        this.app.get('/api/v1/nodes', (req: Request, res: Response) => {
-            const returnData = []
-            for (const nodeName in this.nodesPool.componentNodes) {
-                const clonedNode = cloneDeep(this.nodesPool.componentNodes[nodeName])
-                // if (process.env.FILE_DATASOURCE_ENABLED === 'true') {
-                //     if (clonedNode.inputs) {
-                //         for (const inputName in clonedNode.inputs) {
-                //             if (clonedNode.inputs[inputName].type === 'file') {
-                //                 clonedNode.inputs[inputName].hidden = true
-                //             }
-                //         }
-                //     }
-                // }
-                returnData.push(clonedNode)
-            }
-            return res.json(returnData)
-        })
-
-        // Get all component credentials
-        this.app.get('/api/v1/components-credentials', async (req: Request, res: Response) => {
-            const returnData = []
-            for (const credName in this.nodesPool.componentCredentials) {
-                const clonedCred = cloneDeep(this.nodesPool.componentCredentials[credName])
-                returnData.push(clonedCred)
-            }
-            return res.json(returnData)
-        })
-
-        // Get specific component node via name
-        this.app.get('/api/v1/nodes/:name', (req: Request, res: Response) => {
-            if (Object.prototype.hasOwnProperty.call(this.nodesPool.componentNodes, req.params.name)) {
-                const componentNode = this.nodesPool.componentNodes[req.params.name]
-                return res.json(componentNode)
-            } else {
-                throw new Error(`Node ${req.params.name} not found`)
-            }
-        })
-
-        // Get component credential via name
-        this.app.get('/api/v1/components-credentials/:name', (req: Request, res: Response) => {
-            if (!req.params.name.includes('&amp;')) {
-                if (Object.prototype.hasOwnProperty.call(this.nodesPool.componentCredentials, req.params.name)) {
-                    return res.json(this.nodesPool.componentCredentials[req.params.name])
-                } else {
-                    throw new Error(`Credential ${req.params.name} not found`)
-                }
-            } else {
-                const returnResponse = []
-                for (const name of req.params.name.split('&amp;')) {
-                    if (Object.prototype.hasOwnProperty.call(this.nodesPool.componentCredentials, name)) {
-                        returnResponse.push(this.nodesPool.componentCredentials[name])
-                    } else {
-                        throw new Error(`Credential ${name} not found`)
-                    }
-                }
-                return res.json(returnResponse)
-            }
-        })
-
-        // Returns specific component node icon via name
-        this.app.get('/api/v1/node-icon/:name', (req: Request, res: Response) => {
-            if (Object.prototype.hasOwnProperty.call(this.nodesPool.componentNodes, req.params.name)) {
-                const nodeInstance = this.nodesPool.componentNodes[req.params.name]
-                if (nodeInstance.icon === undefined) {
-                    throw new Error(`Node ${req.params.name} icon not found`)
-                }
-
-                if (nodeInstance.icon.endsWith('.svg') || nodeInstance.icon.endsWith('.png') || nodeInstance.icon.endsWith('.jpg')) {
-                    const filepath = nodeInstance.icon
-                    res.sendFile(filepath)
-                } else {
-                    throw new Error(`Node ${req.params.name} icon is missing icon`)
-                }
-            } else {
-                throw new Error(`Node ${req.params.name} not found`)
-            }
-        })
-
-        // Returns specific component credential icon via name
-        this.app.get('/api/v1/components-credentials-icon/:name', (req: Request, res: Response) => {
-            if (Object.prototype.hasOwnProperty.call(this.nodesPool.componentCredentials, req.params.name)) {
-                const credInstance = this.nodesPool.componentCredentials[req.params.name]
-                if (credInstance.icon === undefined) {
-                    throw new Error(`Credential ${req.params.name} icon not found`)
-                }
-
-                if (credInstance.icon.endsWith('.svg') || credInstance.icon.endsWith('.png') || credInstance.icon.endsWith('.jpg')) {
-                    const filepath = credInstance.icon
-                    res.sendFile(filepath)
-                } else {
-                    throw new Error(`Credential ${req.params.name} icon is missing icon`)
-                }
-            } else {
-                throw new Error(`Credential ${req.params.name} not found`)
-            }
-        })
-
-        // load async options
-        this.app.post('/api/v1/node-load-method/:name', async (req: Request, res: Response) => {
-            const nodeData: INodeData = req.body
-            if (Object.prototype.hasOwnProperty.call(this.nodesPool.componentNodes, req.params.name)) {
-                try {
-                    const nodeInstance = this.nodesPool.componentNodes[req.params.name]
-                    const methodName = nodeData.loadMethod || ''
-
-                    const returnOptions: INodeOptionsValue[] = await nodeInstance.loadMethods![methodName]!.call(nodeInstance, nodeData, {
-                        appDataSource: this.AppDataSource,
-                        databaseEntities: databaseEntities
-                    })
-
-                    return res.json(returnOptions)
-                } catch (error) {
-                    return res.json([])
-                }
-            } else {
-                res.status(404).send(`Node ${req.params.name} not found`)
-                return
-            }
-        })
-
-        // execute custom function node
-        this.app.post('/api/v1/node-custom-function', async (req: Request, res: Response) => {
-            const body = req.body
-            const functionInputVariables = Object.fromEntries(
-                [...(body?.javascriptFunction ?? '').matchAll(/\$([a-zA-Z0-9_]+)/g)].map((g) => [g[1], undefined])
-            )
-            const nodeData = { inputs: { functionInputVariables, ...body } }
-            if (Object.prototype.hasOwnProperty.call(this.nodesPool.componentNodes, 'customFunction')) {
-                try {
-                    const nodeInstanceFilePath = this.nodesPool.componentNodes['customFunction'].filePath as string
-                    const nodeModule = await import(nodeInstanceFilePath)
-                    const newNodeInstance = new nodeModule.nodeClass()
-
-                    const options: ICommonObject = {
-                        appDataSource: this.AppDataSource,
-                        databaseEntities,
-                        logger
-                    }
-
-                    const returnData = await newNodeInstance.init(nodeData, '', options)
-                    const result = typeof returnData === 'string' ? handleEscapeCharacters(returnData, true) : returnData
-
-                    return res.json(result)
-                } catch (error) {
-                    return res.status(500).send(`Error running custom function: ${error}`)
-                }
-            } else {
-                res.status(404).send(`Node customFunction not found`)
-                return
-            }
-        })
-
-        // ----------------------------------------
-        // Chatflows
-        // ----------------------------------------
-
-        // Get all chatflows
-        this.app.get('/api/v1/chatflows', async (req: Request, res: Response) => {
-            const chatflows: IChatFlow[] = await getAllChatFlow()
-            return res.json(chatflows)
-        })
-
-        // Get specific chatflow via api key
-        this.app.get('/api/v1/chatflows/apikey/:apiKey', async (req: Request, res: Response) => {
-            try {
-                const apiKey = await getApiKey(req.params.apiKey)
-                if (!apiKey) return res.status(401).send('Unauthorized')
-                const chatflows = await this.AppDataSource.getRepository(ChatFlow)
-                    .createQueryBuilder('cf')
-                    .where('cf.apikeyid = :apikeyid', { apikeyid: apiKey.id })
-                    .orWhere('cf.apikeyid IS NULL')
-                    .orWhere('cf.apikeyid = ""')
-                    .orderBy('cf.name', 'ASC')
-                    .getMany()
-                if (chatflows.length >= 1) return res.status(200).send(chatflows)
-                return res.status(404).send('Chatflow not found')
-            } catch (err: any) {
-                return res.status(500).send(err?.message)
-            }
-        })
-
-        // Get specific chatflow via id
-        this.app.get('/api/v1/chatflows/:id', async (req: Request, res: Response) => {
-            const chatflow = await this.AppDataSource.getRepository(ChatFlow).findOneBy({
-                id: req.params.id
-            })
-            if (chatflow) return res.json(chatflow)
-            return res.status(404).send(`Chatflow ${req.params.id} not found`)
-        })
-
-        // Get specific chatflow via id (PUBLIC endpoint, used when sharing chatbot link)
-        this.app.get('/api/v1/public-chatflows/:id', async (req: Request, res: Response) => {
-            const chatflow = await this.AppDataSource.getRepository(ChatFlow).findOneBy({
-                id: req.params.id
-            })
-            if (chatflow && chatflow.isPublic) return res.json(chatflow)
-            else if (chatflow && !chatflow.isPublic) return res.status(401).send(`Unauthorized`)
-            return res.status(404).send(`Chatflow ${req.params.id} not found`)
-        })
-
-        // Get specific chatflow chatbotConfig via id (PUBLIC endpoint, used to retrieve config for embedded chat)
-        // Safe as public endpoint as chatbotConfig doesn't contain sensitive credential
-        this.app.get('/api/v1/public-chatbotConfig/:id', async (req: Request, res: Response) => {
-            const chatflow = await this.AppDataSource.getRepository(ChatFlow).findOneBy({
-                id: req.params.id
-            })
-            if (!chatflow) return res.status(404).send(`Chatflow ${req.params.id} not found`)
-            const uploadsConfig = await this.getUploadsConfig(req.params.id)
-            // even if chatbotConfig is not set but uploads are enabled
-            // send uploadsConfig to the chatbot
-            if (chatflow.chatbotConfig || uploadsConfig) {
-                try {
-                    const parsedConfig = chatflow.chatbotConfig ? JSON.parse(chatflow.chatbotConfig) : {}
-                    return res.json({ ...parsedConfig, uploads: uploadsConfig })
-                } catch (e) {
-                    return res.status(500).send(`Error parsing Chatbot Config for Chatflow ${req.params.id}`)
-                }
-            }
-            return res.status(200).send('OK')
-        })
-
-        // Save chatflow
-        this.app.post('/api/v1/chatflows', async (req: Request, res: Response) => {
-            const body = req.body
-            const newChatFlow = new ChatFlow()
-            Object.assign(newChatFlow, body)
-            let results: ChatFlow
-            if (containsBase64File(newChatFlow)) {
-                // we need a 2-step process, as we need to save the chatflow first and then update the file paths
-                // this is because we need the chatflow id to create the file paths
-
-                // step 1 - save with empty flowData
-                const incomingFlowData = newChatFlow.flowData
-                newChatFlow.flowData = JSON.stringify({})
-                const chatflow = this.AppDataSource.getRepository(ChatFlow).create(newChatFlow)
-                const step1Results = await this.AppDataSource.getRepository(ChatFlow).save(chatflow)
-
-                // step 2 - convert base64 to file paths and update the chatflow
-                step1Results.flowData = updateFlowDataWithFilePaths(step1Results.id, incomingFlowData)
-                results = await this.AppDataSource.getRepository(ChatFlow).save(step1Results)
-            } else {
-                const chatflow = this.AppDataSource.getRepository(ChatFlow).create(newChatFlow)
-                results = await this.AppDataSource.getRepository(ChatFlow).save(chatflow)
-            }
-
-            await this.telemetry.sendTelemetry('chatflow_created', {
-                version: await getAppVersion(),
-                chatflowId: results.id,
-                flowGraph: getTelemetryFlowObj(JSON.parse(results.flowData)?.nodes, JSON.parse(results.flowData)?.edges)
-            })
-
-            return res.json(results)
-        })
-
-        // Update chatflow
-        this.app.put('/api/v1/chatflows/:id', async (req: Request, res: Response) => {
-            const chatflow = await this.AppDataSource.getRepository(ChatFlow).findOneBy({
-                id: req.params.id
-            })
-
-            if (!chatflow) {
-                res.status(404).send(`Chatflow ${req.params.id} not found`)
-                return
-            }
-
-            const body = req.body
-            const updateChatFlow = new ChatFlow()
-            Object.assign(updateChatFlow, body)
-            if (containsBase64File(updateChatFlow)) {
-                updateChatFlow.flowData = updateFlowDataWithFilePaths(req.params.id, updateChatFlow.flowData)
-            }
-
-            updateChatFlow.id = chatflow.id
-            createRateLimiter(updateChatFlow)
-
-            this.AppDataSource.getRepository(ChatFlow).merge(chatflow, updateChatFlow)
-            const result = await this.AppDataSource.getRepository(ChatFlow).save(chatflow)
-
-            // chatFlowPool is initialized only when a flow is opened
-            // if the user attempts to rename/update category without opening any flow, chatFlowPool will be undefined
-            if (this.chatflowPool) {
-                // Update chatflowpool inSync to false, to build flow from scratch again because data has been changed
-                this.chatflowPool.updateInSync(chatflow.id, false)
-            }
-
-            return res.json(result)
-        })
-
-        // Delete chatflow via id
-        this.app.delete('/api/v1/chatflows/:id', async (req: Request, res: Response) => {
-            const results = await this.AppDataSource.getRepository(ChatFlow).delete({ id: req.params.id })
-
-            try {
-                // Delete all  uploads corresponding to this chatflow
-                const directory = path.join(getStoragePath(), req.params.id)
-                deleteFolderRecursive(directory)
-            } catch (e) {
-                logger.error(`[server]: Error deleting file storage for chatflow ${req.params.id}: ${e}`)
-            }
-
-            return res.json(results)
-        })
-
-        // Check if chatflow valid for streaming
-        this.app.get('/api/v1/chatflows-streaming/:id', async (req: Request, res: Response) => {
-            const chatflow = await this.AppDataSource.getRepository(ChatFlow).findOneBy({
-                id: req.params.id
-            })
-            if (!chatflow) return res.status(404).send(`Chatflow ${req.params.id} not found`)
-
-            /*** Get Ending Node with Directed Graph  ***/
-            const flowData = chatflow.flowData
-            const parsedFlowData: IReactFlowObject = JSON.parse(flowData)
-            const nodes = parsedFlowData.nodes
-            const edges = parsedFlowData.edges
-            const { graph, nodeDependencies } = constructGraphs(nodes, edges)
-
-            const endingNodeIds = getEndingNodes(nodeDependencies, graph)
-            if (!endingNodeIds.length) return res.status(500).send(`Ending nodes not found`)
-
-            const endingNodes = nodes.filter((nd) => endingNodeIds.includes(nd.id))
-
-            let isStreaming = false
-            let isEndingNodeExists = endingNodes.find((node) => node.data?.outputs?.output === 'EndingNode')
-
-            for (const endingNode of endingNodes) {
-                const endingNodeData = endingNode.data
-                if (!endingNodeData) return res.status(500).send(`Ending node ${endingNode.id} data not found`)
-
-                const isEndingNode = endingNodeData?.outputs?.output === 'EndingNode'
-
-                if (!isEndingNode) {
-                    if (
-                        endingNodeData &&
-                        endingNodeData.category !== 'Chains' &&
-                        endingNodeData.category !== 'Agents' &&
-                        endingNodeData.category !== 'Engine'
-                    ) {
-                        return res.status(500).send(`Ending node must be either a Chain or Agent`)
-                    }
-                }
-
-                isStreaming = isEndingNode ? false : isFlowValidForStream(nodes, endingNodeData)
-            }
-
-            // Once custom function ending node exists, flow is always unavailable to stream
-            const obj = { isStreaming: isEndingNodeExists ? false : isStreaming }
-            return res.json(obj)
-        })
-
-        // Check if chatflow valid for uploads
-        this.app.get('/api/v1/chatflows-uploads/:id', async (req: Request, res: Response) => {
-            try {
-                const uploadsConfig = await this.getUploadsConfig(req.params.id)
-                return res.json(uploadsConfig)
-            } catch (e) {
-                return res.status(500).send(e)
-            }
-        })
-
-        // ----------------------------------------
-        // ChatMessage
-        // ----------------------------------------
-
-        // Get all chatmessages from chatflowid
-        this.app.get('/api/v1/chatmessage/:id', async (req: Request, res: Response) => {
-            const sortOrder = req.query?.order as string | undefined
-            const chatId = req.query?.chatId as string | undefined
-            const memoryType = req.query?.memoryType as string | undefined
-            const sessionId = req.query?.sessionId as string | undefined
-            const messageId = req.query?.messageId as string | undefined
-            const startDate = req.query?.startDate as string | undefined
-            const endDate = req.query?.endDate as string | undefined
-            const feedback = req.query?.feedback as boolean | undefined
-            let chatTypeFilter = req.query?.chatType as chatType | undefined
-
-            if (chatTypeFilter) {
-                try {
-                    const chatTypeFilterArray = JSON.parse(chatTypeFilter)
-                    if (chatTypeFilterArray.includes(chatType.EXTERNAL) && chatTypeFilterArray.includes(chatType.INTERNAL)) {
-                        chatTypeFilter = undefined
-                    } else if (chatTypeFilterArray.includes(chatType.EXTERNAL)) {
-                        chatTypeFilter = chatType.EXTERNAL
-                    } else if (chatTypeFilterArray.includes(chatType.INTERNAL)) {
-                        chatTypeFilter = chatType.INTERNAL
-                    }
-                } catch (e) {
-                    return res.status(500).send(e)
-                }
-            }
-
-            const chatmessages = await this.getChatMessage(
-                req.params.id,
-                chatTypeFilter,
-                sortOrder,
-                chatId,
-                memoryType,
-                sessionId,
-                startDate,
-                endDate,
-                messageId,
-                feedback
-            )
-            return res.json(chatmessages)
-        })
-
-        // Get internal chatmessages from chatflowid
-        this.app.get('/api/v1/internal-chatmessage/:id', async (req: Request, res: Response) => {
-            const sortOrder = req.query?.order as string | undefined
-            const chatId = req.query?.chatId as string | undefined
-            const memoryType = req.query?.memoryType as string | undefined
-            const sessionId = req.query?.sessionId as string | undefined
-            const messageId = req.query?.messageId as string | undefined
-            const startDate = req.query?.startDate as string | undefined
-            const endDate = req.query?.endDate as string | undefined
-            const feedback = req.query?.feedback as boolean | undefined
-
-            const chatmessages = await this.getChatMessage(
-                req.params.id,
-                chatType.INTERNAL,
-                sortOrder,
-                chatId,
-                memoryType,
-                sessionId,
-                startDate,
-                endDate,
-                messageId,
-                feedback
-            )
-            return res.json(chatmessages)
-        })
-
-        // Add chatmessages for chatflowid
-        this.app.post('/api/v1/chatmessage/:id', async (req: Request, res: Response) => {
-            const body = req.body
-            const results = await this.addChatMessage(body)
-            return res.json(results)
-        })
-
-        // Delete all chatmessages from chatId
-        this.app.delete('/api/v1/chatmessage/:id', async (req: Request, res: Response) => {
-            const chatflowid = req.params.id
-            const chatflow = await this.AppDataSource.getRepository(ChatFlow).findOneBy({
-                id: chatflowid
-            })
-            if (!chatflow) {
-                res.status(404).send(`Chatflow ${chatflowid} not found`)
-                return
-            }
-            const chatId = req.query?.chatId as string
-            const memoryType = req.query?.memoryType as string | undefined
-            const sessionId = req.query?.sessionId as string | undefined
-            const chatType = req.query?.chatType as string | undefined
-            const isClearFromViewMessageDialog = req.query?.isClearFromViewMessageDialog as string | undefined
-
-            const flowData = chatflow.flowData
-            const parsedFlowData: IReactFlowObject = JSON.parse(flowData)
-            const nodes = parsedFlowData.nodes
-
-            try {
-                await clearSessionMemory(
-                    nodes,
-                    this.nodesPool.componentNodes,
-                    chatId,
-                    this.AppDataSource,
-                    sessionId,
-                    memoryType,
-                    isClearFromViewMessageDialog
-                )
-            } catch (e) {
-                return res.status(500).send('Error clearing chat messages')
-            }
-
-            const deleteOptions: FindOptionsWhere<ChatMessage> = { chatflowid }
-            if (chatId) deleteOptions.chatId = chatId
-            if (memoryType) deleteOptions.memoryType = memoryType
-            if (sessionId) deleteOptions.sessionId = sessionId
-            if (chatType) deleteOptions.chatType = chatType
-
-            // remove all related feedback records
-            const feedbackDeleteOptions: FindOptionsWhere<ChatMessageFeedback> = { chatId }
-            await this.AppDataSource.getRepository(ChatMessageFeedback).delete(feedbackDeleteOptions)
-
-            // Delete all uploads corresponding to this chatflow/chatId
-            if (chatId) {
-                try {
-                    const directory = path.join(getStoragePath(), chatflowid, chatId)
-                    deleteFolderRecursive(directory)
-                } catch (e) {
-                    logger.error(`[server]: Error deleting file storage for chatflow ${chatflowid}, chatId ${chatId}: ${e}`)
-                }
-            }
-
-            const results = await this.AppDataSource.getRepository(ChatMessage).delete(deleteOptions)
-            return res.json(results)
-        })
-
-        // ----------------------------------------
-        // Chat Message Feedback
-        // ----------------------------------------
-
-        // Get all chatmessage feedback from chatflowid
-        this.app.get('/api/v1/feedback/:id', async (req: Request, res: Response) => {
-            const chatflowid = req.params.id
-            const chatId = req.query?.chatId as string | undefined
-            const sortOrder = req.query?.order as string | undefined
-            const startDate = req.query?.startDate as string | undefined
-            const endDate = req.query?.endDate as string | undefined
-
-            const feedback = await this.getChatMessageFeedback(chatflowid, chatId, sortOrder, startDate, endDate)
-
-            return res.json(feedback)
-        })
-
-        // Add chatmessage feedback for chatflowid
-        this.app.post('/api/v1/feedback/:id', async (req: Request, res: Response) => {
-            const body = req.body
-            const results = await this.addChatMessageFeedback(body)
-            return res.json(results)
-        })
-
-        // Update chatmessage feedback for id
-        this.app.put('/api/v1/feedback/:id', async (req: Request, res: Response) => {
-            const id = req.params.id
-            const body = req.body
-            await this.updateChatMessageFeedback(id, body)
-            return res.json({ status: 'OK' })
-        })
-
-        // ----------------------------------------
-        // stats
-        // ----------------------------------------
-        //
-        // get stats for showing in chatflow
-        this.app.get('/api/v1/stats/:id', async (req: Request, res: Response) => {
-            const chatflowid = req.params.id
-            let chatTypeFilter = req.query?.chatType as chatType | undefined
-            const startDate = req.query?.startDate as string | undefined
-            const endDate = req.query?.endDate as string | undefined
-
-            if (chatTypeFilter) {
-                try {
-                    const chatTypeFilterArray = JSON.parse(chatTypeFilter)
-                    if (chatTypeFilterArray.includes(chatType.EXTERNAL) && chatTypeFilterArray.includes(chatType.INTERNAL)) {
-                        chatTypeFilter = undefined
-                    } else if (chatTypeFilterArray.includes(chatType.EXTERNAL)) {
-                        chatTypeFilter = chatType.EXTERNAL
-                    } else if (chatTypeFilterArray.includes(chatType.INTERNAL)) {
-                        chatTypeFilter = chatType.INTERNAL
-                    }
-                } catch (e) {
-                    return res.status(500).send(e)
-                }
-            }
-
-            const chatmessages = (await this.getChatMessage(
-                chatflowid,
-                chatTypeFilter,
-                undefined,
-                undefined,
-                undefined,
-                undefined,
-                startDate,
-                endDate,
-                '',
-                true
-            )) as Array<ChatMessage & { feedback?: ChatMessageFeedback }>
-            const totalMessages = chatmessages.length
-
-            const totalFeedback = chatmessages.filter((message) => message?.feedback).length
-            const positiveFeedback = chatmessages.filter((message) => message?.feedback?.rating === 'THUMBS_UP').length
-
-            const results = {
-                totalMessages,
-                totalFeedback,
-                positiveFeedback
-            }
-
-            res.json(results)
-        })
-
-        // ----------------------------------------
-        // Credentials
-        // ----------------------------------------
-
-        // Create new credential
-        this.app.post('/api/v1/credentials', async (req: Request, res: Response) => {
-            const body = req.body
-            const newCredential = await transformToCredentialEntity(body)
-            const credential = this.AppDataSource.getRepository(Credential).create(newCredential)
-            const results = await this.AppDataSource.getRepository(Credential).save(credential)
-            return res.json(results)
-        })
-
-        // Get all credentials
-        this.app.get('/api/v1/credentials', async (req: Request, res: Response) => {
-            if (req.query.credentialName) {
-                let returnCredentials = []
-                if (Array.isArray(req.query.credentialName)) {
-                    for (let i = 0; i < req.query.credentialName.length; i += 1) {
-                        const name = req.query.credentialName[i] as string
-                        const credentials = await this.AppDataSource.getRepository(Credential).findBy({
-                            credentialName: name
-                        })
-                        returnCredentials.push(...credentials)
-                    }
-                } else {
-                    const credentials = await this.AppDataSource.getRepository(Credential).findBy({
-                        credentialName: req.query.credentialName as string
-                    })
-                    returnCredentials = [...credentials]
-                }
-                return res.json(returnCredentials)
-            } else {
-                const credentials = await this.AppDataSource.getRepository(Credential).find()
-                const returnCredentials = []
-                for (const credential of credentials) {
-                    returnCredentials.push(omit(credential, ['encryptedData']))
-                }
-                return res.json(returnCredentials)
-            }
-        })
-
-        // Get specific credential
-        this.app.get('/api/v1/credentials/:id', async (req: Request, res: Response) => {
-            const credential = await this.AppDataSource.getRepository(Credential).findOneBy({
-                id: req.params.id
-            })
-
-            if (!credential) return res.status(404).send(`Credential ${req.params.id} not found`)
-
-            // Decrpyt credentialData
-            const decryptedCredentialData = await decryptCredentialData(
-                credential.encryptedData,
-                credential.credentialName,
-                this.nodesPool.componentCredentials
-            )
-            const returnCredential: ICredentialReturnResponse = {
-                ...credential,
-                plainDataObj: decryptedCredentialData
-            }
-            return res.json(omit(returnCredential, ['encryptedData']))
-        })
-
-        // Update credential
-        this.app.put('/api/v1/credentials/:id', async (req: Request, res: Response) => {
-            const credential = await this.AppDataSource.getRepository(Credential).findOneBy({
-                id: req.params.id
-            })
-
-            if (!credential) return res.status(404).send(`Credential ${req.params.id} not found`)
-
-            const body = req.body
-            const updateCredential = await transformToCredentialEntity(body)
-            this.AppDataSource.getRepository(Credential).merge(credential, updateCredential)
-            const result = await this.AppDataSource.getRepository(Credential).save(credential)
-
-            return res.json(result)
-        })
-
-        // Delete all credentials from chatflowid
-        this.app.delete('/api/v1/credentials/:id', async (req: Request, res: Response) => {
-            const results = await this.AppDataSource.getRepository(Credential).delete({ id: req.params.id })
-            return res.json(results)
-        })
-
-        // ----------------------------------------
-        // Tools
-        // ----------------------------------------
-
-        // Get all tools
-        this.app.get('/api/v1/tools', async (req: Request, res: Response) => {
-            const tools = await this.AppDataSource.getRepository(Tool).find()
-            return res.json(tools)
-        })
-
-        // Get specific tool
-        this.app.get('/api/v1/tools/:id', async (req: Request, res: Response) => {
-            const tool = await this.AppDataSource.getRepository(Tool).findOneBy({
-                id: req.params.id
-            })
-            return res.json(tool)
-        })
-
-        // Add tool
-        this.app.post('/api/v1/tools', async (req: Request, res: Response) => {
-            const body = req.body
-            const newTool = new Tool()
-            Object.assign(newTool, body)
-
-            const tool = this.AppDataSource.getRepository(Tool).create(newTool)
-            const results = await this.AppDataSource.getRepository(Tool).save(tool)
-
-            await this.telemetry.sendTelemetry('tool_created', {
-                version: await getAppVersion(),
-                toolId: results.id,
-                toolName: results.name
-            })
-
-            return res.json(results)
-        })
-
-        // Update tool
-        this.app.put('/api/v1/tools/:id', async (req: Request, res: Response) => {
-            const tool = await this.AppDataSource.getRepository(Tool).findOneBy({
-                id: req.params.id
-            })
-
-            if (!tool) {
-                res.status(404).send(`Tool ${req.params.id} not found`)
-                return
-            }
-
-            const body = req.body
-            const updateTool = new Tool()
-            Object.assign(updateTool, body)
-
-            this.AppDataSource.getRepository(Tool).merge(tool, updateTool)
-            const result = await this.AppDataSource.getRepository(Tool).save(tool)
-
-            return res.json(result)
-        })
-
-        // Delete tool
-        this.app.delete('/api/v1/tools/:id', async (req: Request, res: Response) => {
-            const results = await this.AppDataSource.getRepository(Tool).delete({ id: req.params.id })
-            return res.json(results)
-        })
-=======
         this.app.use('/api/v1', flowiseApiV1Router)
->>>>>>> e422ce28
 
         // ----------------------------------------
         // Serve UI static
