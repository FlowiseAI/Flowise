import express from 'express'
import { Request, Response } from 'express'
import path from 'path'
import cors from 'cors'
import http from 'http'
import basicAuth from 'express-basic-auth'
import { Server } from 'socket.io'
import { DataSource } from 'typeorm'
import { IChatFlow } from './Interface'
import { getNodeModulesPackagePath, getEncryptionKey } from './utils'
import logger, { expressRequestLogger } from './utils/logger'
import { getDataSource } from './DataSource'
import { NodesPool } from './NodesPool'
import { ChatFlow } from './database/entities/ChatFlow'
import { ChatflowPool } from './ChatflowPool'
import { CachePool } from './CachePool'
import { initializeRateLimiter } from './utils/rateLimit'
import { getAPIKeys } from './utils/apiKey'
import { sanitizeMiddleware, getCorsOptions, getAllowedIframeOrigins } from './utils/XSS'
import { Telemetry } from './utils/telemetry'
import flowiseApiV1Router from './routes'
import errorHandlerMiddleware from './middlewares/errors'

declare global {
    namespace Express {
        interface Request {
            io?: Server
        }
    }
}

export class App {
    app: express.Application
    nodesPool: NodesPool
    chatflowPool: ChatflowPool
    cachePool: CachePool
    telemetry: Telemetry
    AppDataSource: DataSource = getDataSource()

    constructor() {
        this.app = express()
    }

    async initDatabase() {
        // Initialize database
        try {
            await this.AppDataSource.initialize()
            logger.info('📦 [server]: Data Source is initializing...')

            // Run Migrations Scripts
            await this.AppDataSource.runMigrations({ transaction: 'each' })

            // Initialize nodes pool
            this.nodesPool = new NodesPool()
            await this.nodesPool.initialize()

            // Initialize chatflow pool
            this.chatflowPool = new ChatflowPool()

            // Initialize API keys
            await getAPIKeys()

            // Initialize encryption key
            await getEncryptionKey()

            // Initialize Rate Limit
            const AllChatFlow: IChatFlow[] = await getAllChatFlow()
            await initializeRateLimiter(AllChatFlow)

            // Initialize cache pool
            this.cachePool = new CachePool()

            // Initialize telemetry
            this.telemetry = new Telemetry()
            logger.info('📦 [server]: Data Source has been initialized!')
        } catch (error) {
            logger.error('❌ [server]: Error during Data Source initialization:', error)
        }
    }

    async config(socketIO?: Server) {
        // Limit is needed to allow sending/receiving base64 encoded string
        const flowise_file_size_limit = process.env.FLOWISE_FILE_SIZE_LIMIT || '50mb'
        this.app.use(express.json({ limit: flowise_file_size_limit }))
        this.app.use(express.urlencoded({ limit: flowise_file_size_limit, extended: true }))
        if (process.env.NUMBER_OF_PROXIES && parseInt(process.env.NUMBER_OF_PROXIES) > 0)
            this.app.set('trust proxy', parseInt(process.env.NUMBER_OF_PROXIES))

        // Allow access from specified domains
        this.app.use(cors(getCorsOptions()))

        // Allow embedding from specified domains.
        this.app.use((req, res, next) => {
            const allowedOrigins = getAllowedIframeOrigins()
            if (allowedOrigins == '*') {
                next()
            } else {
                const csp = `frame-ancestors ${allowedOrigins}`
                res.setHeader('Content-Security-Policy', csp)
                next()
            }
        })

        // Switch off the default 'X-Powered-By: Express' header
        this.app.disable('x-powered-by')

        // Add the expressRequestLogger middleware to log all requests
        this.app.use(expressRequestLogger)

        // Add the sanitizeMiddleware to guard against XSS
        this.app.use(sanitizeMiddleware)

        // Make io accessible to our router on req.io
        this.app.use((req, res, next) => {
            req.io = socketIO
            next()
        })

        if (process.env.FLOWISE_USERNAME && process.env.FLOWISE_PASSWORD) {
            const username = process.env.FLOWISE_USERNAME
            const password = process.env.FLOWISE_PASSWORD
            const basicAuthMiddleware = basicAuth({
                users: { [username]: password }
            })
            const whitelistURLs = [
                '/api/v1/verify/apikey/',
                '/api/v1/chatflows/apikey/',
                '/api/v1/public-chatflows',
                '/api/v1/public-chatbotConfig',
                '/api/v1/prediction/',
                '/api/v1/vector/upsert/',
                '/api/v1/node-icon/',
                '/api/v1/components-credentials-icon/',
                '/api/v1/chatflows-streaming',
                '/api/v1/chatflows-uploads',
                '/api/v1/openai-assistants-file/download',
                '/api/v1/feedback',
                '/api/v1/leads',
                '/api/v1/get-upload-file',
                '/api/v1/ip',
                '/api/v1/ping'
            ]
            this.app.use((req, res, next) => {
                if (/\/api\/v1\//i.test(req.url)) {
                    whitelistURLs.some((url) => new RegExp(url, 'i').test(req.url)) ? next() : basicAuthMiddleware(req, res, next)
                } else next()
            })
        }

        this.app.use('/api/v1', flowiseApiV1Router)

        // ----------------------------------------
        // Configure number of proxies in Host Environment
        // ----------------------------------------
        this.app.get('/api/v1/ip', (request, response) => {
            response.send({
                ip: request.ip,
                msg: 'Check returned IP address in the response. If it matches your current IP address ( which you can get by going to http://ip.nfriedly.com/ or https://api.ipify.org/ ), then the number of proxies is correct and the rate limiter should now work correctly. If not, increase the number of proxies by 1 and restart Cloud-Hosted Flowise until the IP address matches your own. Visit https://docs.flowiseai.com/configuration/rate-limit#cloud-hosted-rate-limit-setup-guide for more information.'
            })
        })

        // ----------------------------------------
        // Serve UI static
        // ----------------------------------------

        const packagePath = getNodeModulesPackagePath('flowise-ui')
        const uiBuildPath = path.join(packagePath, 'build')
        const uiHtmlPath = path.join(packagePath, 'build', 'index.html')

        this.app.use('/', express.static(uiBuildPath))

        // All other requests not handled will return React app
        this.app.use((req: Request, res: Response) => {
            res.sendFile(uiHtmlPath)
        })

        // Error handling
        this.app.use(errorHandlerMiddleware)
    }

    async stopApp() {
        try {
            const removePromises: any[] = []
            removePromises.push(this.telemetry.flush())
            await Promise.all(removePromises)
        } catch (e) {
            logger.error(`❌[server]: Flowise Server shut down error: ${e}`)
        }
    }
}

let serverApp: App | undefined

export async function getAllChatFlow(): Promise<IChatFlow[]> {
    return await getDataSource().getRepository(ChatFlow).find()
}

export async function start(): Promise<void> {
    serverApp = new App()

<<<<<<< HEAD
    let port = parseInt(process.env.PORT || '', 10) || 3000

    switch (process.env.NODE_ENV) {
        case 'STARTAI_DEFAULT':
            port = parseInt(process.env.PORT || '', 10) || 3000
            break
        case 'STARTAI_ONE':
            port = parseInt(process.env.PORT_ONE || '', 10) || 3021
            break
        case 'STARTAI_TWO':
            port = parseInt(process.env.PORT_TWO || '', 10) || 3022
            break
        case 'STARTAI_THREE':
            port = parseInt(process.env.PORT_THREE || '', 10) || 3023
            break
        case 'STARTAI_FOUR':
            port = parseInt(process.env.PORT_FOUR || '', 10) || 3024
            break
        case 'STARTAI_FIVE':
            port = parseInt(process.env.PORT_FIVE || '', 10) || 3025
            break
        case 'STARTAI_TEST':
            port = parseInt(process.env.PORT_TEST || '', 10) || 3026
            break
        case 'STARTAI_SIX':
            port = parseInt(process.env.PORT_SIX || '', 10) || 3027
            break
        case 'STARTAI_SEVEN':
            port = parseInt(process.env.PORT_SEVEN || '', 10) || 3028
            break
        case 'STARTAI_EIGHT':
            port = parseInt(process.env.PORT_EIGHT || '', 10) || 3029
            break
        case 'STARTAI_NINE':
            port = parseInt(process.env.PORT_NINE || '', 10) || 3030
            break
        case 'STARTAI_TEN':
            port = parseInt(process.env.PORT_TEN || '', 10) || 3031
            break
        case 'STARTAI_ELEVEN':
            port = parseInt(process.env.PORT_ELEVEN || '', 10) || 3032
            break
        case 'STARTAI_TWELVE':
            port = parseInt(process.env.PORT_TWELVE || '', 10) || 3033
            break
        case 'STARTAI_DEV':
            port = parseInt(process.env.PORT_DEV || '', 10) || 10004
            break
        default:
            // Действия по умолчанию, если NODE_ENV не соответствует ни одному из условий
            break
    }
=======
    const host = process.env.HOST
    const port = parseInt(process.env.PORT || '', 10) || 3000
>>>>>>> 2dadf2e4
    const server = http.createServer(serverApp.app)

    const io = new Server(server, {
        cors: getCorsOptions()
    })

    await serverApp.initDatabase()
    await serverApp.config(io)

    server.listen(port, host, () => {
        logger.info(`⚡️ [server]: Flowise Server is listening at ${host ? 'http://' + host : ''}:${port}`)
    })
}

export function getInstance(): App | undefined {
    return serverApp
}<|MERGE_RESOLUTION|>--- conflicted
+++ resolved
@@ -198,7 +198,6 @@
 export async function start(): Promise<void> {
     serverApp = new App()
 
-<<<<<<< HEAD
     let port = parseInt(process.env.PORT || '', 10) || 3000
 
     switch (process.env.NODE_ENV) {
@@ -251,10 +250,6 @@
             // Действия по умолчанию, если NODE_ENV не соответствует ни одному из условий
             break
     }
-=======
-    const host = process.env.HOST
-    const port = parseInt(process.env.PORT || '', 10) || 3000
->>>>>>> 2dadf2e4
     const server = http.createServer(serverApp.app)
 
     const io = new Server(server, {
