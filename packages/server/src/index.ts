import axios from 'axios'
import cors from 'cors'
import express, { NextFunction, Request, Response } from 'express'
import basicAuth from 'express-basic-auth'
import { ICommonObject, IMessage, INodeOptionsValue } from 'flowise-components'
import * as fs from 'fs'
import http from 'http'
import { Client } from 'langchainhub'
import { cloneDeep, isEqual, omit, uniqWith } from 'lodash'
import multer from 'multer'
import OpenAI from 'openai'
import path from 'path'
import { Server } from 'socket.io'
import { Between, FindOptionsWhere, IsNull } from 'typeorm'
import { v4 as uuidv4 } from 'uuid'
import { CachePool } from './CachePool'
import { ChatflowPool } from './ChatflowPool'
import { getDataSource } from './DataSource'
import {
    IChatFlow,
    IChatMessage,
    ICredentialReturnResponse,
    INodeData,
    IReactFlowEdge,
    IReactFlowNode,
    IReactFlowObject,
<<<<<<< HEAD
    IncomingInput,
    chatType
=======
    INodeData,
    ICredentialReturnResponse,
    chatType,
    IChatMessage,
    IReactFlowEdge,
    IDepthQueue,
    INodeDirectedGraph
>>>>>>> 1d8d97c7
} from './Interface'
import { NodesPool } from './NodesPool'
import { Assistant } from './database/entities/Assistant'
import { ChatFlow } from './database/entities/ChatFlow'
import { ChatMessage } from './database/entities/ChatMessage'
import { Credential } from './database/entities/Credential'
import { Tool } from './database/entities/Tool'
import {
    buildLangchain,
<<<<<<< HEAD
    checkMemorySessionId,
    clearAllSessionMemory,
    clearSessionMemoryFromViewMessageDialog,
=======
    getEndingNodes,
>>>>>>> 1d8d97c7
    constructGraphs,
    databaseEntities,
    decryptCredentialData,
    findAvailableConfigs,
    getEncryptionKey,
    getEndingNode,
    getNodeModulesPackagePath,
    getStartingNodes,
    getUserHome,
<<<<<<< HEAD
    isFlowValidForStream,
    isSameOverrideConfig,
    isStartNodeDependOnInput,
    mapMimeTypeToInputField,
    replaceChatHistory,
    replaceInputsWithConfig,
    resolveVariables,
    transformToCredentialEntity
} from './utils'
=======
    replaceChatHistory,
    getAllConnectedNodes
} from './utils'
import { cloneDeep, omit, uniqWith, isEqual } from 'lodash'
import { getDataSource } from './DataSource'
import { NodesPool } from './NodesPool'
import { ChatFlow } from './database/entities/ChatFlow'
import { ChatMessage } from './database/entities/ChatMessage'
import { Credential } from './database/entities/Credential'
import { Tool } from './database/entities/Tool'
import { Assistant } from './database/entities/Assistant'
import { ChatflowPool } from './ChatflowPool'
import { CachePool } from './CachePool'
import { ICommonObject, IMessage, INodeOptionsValue, handleEscapeCharacters } from 'flowise-components'
import { createRateLimiter, getRateLimiter, initializeRateLimiter } from './utils/rateLimit'
import { addAPIKey, compareKeys, deleteAPIKey, getApiKey, getAPIKeys, updateAPIKey } from './utils/apiKey'
>>>>>>> 1d8d97c7
import { sanitizeMiddleware } from './utils/XSS'
import { addAPIKey, compareKeys, deleteAPIKey, getAPIKeys, getApiKey, updateAPIKey } from './utils/apiKey'
import { parsePrompt } from './utils/hub'
<<<<<<< HEAD
import logger, { expressRequestLogger } from './utils/logger'
import { createRateLimiter, getRateLimiter, initializeRateLimiter } from './utils/rateLimit'
=======
import { Variable } from './database/entities/Variable'
>>>>>>> 1d8d97c7

export class App {
    app: express.Application
    nodesPool: NodesPool
    chatflowPool: ChatflowPool
    cachePool: CachePool
    AppDataSource = getDataSource()

    constructor() {
        this.app = express()
    }

    async initDatabase() {
        // Initialize database
        this.AppDataSource.initialize()
            .then(async () => {
                logger.info('📦 [server]: Data Source has been initialized!')

                // Run Migrations Scripts
                await this.AppDataSource.runMigrations({ transaction: 'each' })

                // Initialize nodes pool
                this.nodesPool = new NodesPool()
                await this.nodesPool.initialize()

                // Initialize chatflow pool
                this.chatflowPool = new ChatflowPool()

                // Initialize API keys
                await getAPIKeys()

                // Initialize encryption key
                await getEncryptionKey()

                // Initialize Rate Limit
                const AllChatFlow: IChatFlow[] = await getAllChatFlow()
                await initializeRateLimiter(AllChatFlow)

                // Initialize cache pool
                this.cachePool = new CachePool()
            })
            .catch((err) => {
                logger.error('❌ [server]: Error during Data Source initialization:', err)
            })
    }

    async config(socketIO?: Server) {
        // Limit is needed to allow sending/receiving base64 encoded string
        this.app.use(express.json({ limit: '50mb' }))
        this.app.use(express.urlencoded({ limit: '50mb', extended: true }))

        if (process.env.NUMBER_OF_PROXIES && parseInt(process.env.NUMBER_OF_PROXIES) > 0)
            this.app.set('trust proxy', parseInt(process.env.NUMBER_OF_PROXIES))

        // Allow access from *
        this.app.use(cors())

        // Switch off the default 'X-Powered-By: Express' header
        this.app.disable('x-powered-by')

        // Add the expressRequestLogger middleware to log all requests
        this.app.use(expressRequestLogger)

        // Add the sanitizeMiddleware to guard against XSS
        this.app.use(sanitizeMiddleware)

        if (process.env.FLOWISE_USERNAME && process.env.FLOWISE_PASSWORD) {
            const username = process.env.FLOWISE_USERNAME
            const password = process.env.FLOWISE_PASSWORD
            const basicAuthMiddleware = basicAuth({
                users: { [username]: password }
            })
            const whitelistURLs = [
                '/api/v1/verify/apikey/',
                '/api/v1/chatflows/apikey/',
                '/api/v1/public-chatflows',
                '/api/v1/public-chatbotConfig',
                '/api/v1/prediction/',
                '/api/v1/vector/upsert/',
                '/api/v1/node-icon/',
                '/api/v1/components-credentials-icon/',
                '/api/v1/chatflows-streaming',
                '/api/v1/openai-assistants-file',
                '/api/v1/ip'
            ]
            this.app.use((req, res, next) => {
                if (req.url.includes('/api/v1/')) {
                    whitelistURLs.some((url) => req.url.includes(url)) ? next() : basicAuthMiddleware(req, res, next)
                } else next()
            })
        }

        const upload = multer({ dest: `${path.join(__dirname, '..', 'uploads')}/` })

        // ----------------------------------------
        // Configure number of proxies in Host Environment
        // ----------------------------------------
        this.app.get('/api/v1/ip', (request, response) => {
            response.send({
                ip: request.ip,
                msg: 'See the returned IP address in the response. If it matches your current IP address ( which you can get by going to http://ip.nfriedly.com/ or https://api.ipify.org/ ), then the number of proxies is correct and the rate limiter should now work correctly. If not, increase the number of proxies by 1 until the IP address matches your own. Visit https://docs.flowiseai.com/deployment#rate-limit-setup-guide for more information.'
            })
        })

        // ----------------------------------------
        // Components
        // ----------------------------------------

        // Get all component nodes
        this.app.get('/api/v1/nodes', (req: Request, res: Response) => {
            const returnData = []
            for (const nodeName in this.nodesPool.componentNodes) {
                const clonedNode = cloneDeep(this.nodesPool.componentNodes[nodeName])
                returnData.push(clonedNode)
            }
            return res.json(returnData)
        })

        // Get all component credentials
        this.app.get('/api/v1/components-credentials', async (req: Request, res: Response) => {
            const returnData = []
            for (const credName in this.nodesPool.componentCredentials) {
                const clonedCred = cloneDeep(this.nodesPool.componentCredentials[credName])
                returnData.push(clonedCred)
            }
            return res.json(returnData)
        })

        // Get specific component node via name
        this.app.get('/api/v1/nodes/:name', (req: Request, res: Response) => {
            if (Object.prototype.hasOwnProperty.call(this.nodesPool.componentNodes, req.params.name)) {
                return res.json(this.nodesPool.componentNodes[req.params.name])
            } else {
                throw new Error(`Node ${req.params.name} not found`)
            }
        })

        // Get component credential via name
        this.app.get('/api/v1/components-credentials/:name', (req: Request, res: Response) => {
            if (!req.params.name.includes('&amp;')) {
                if (Object.prototype.hasOwnProperty.call(this.nodesPool.componentCredentials, req.params.name)) {
                    return res.json(this.nodesPool.componentCredentials[req.params.name])
                } else {
                    throw new Error(`Credential ${req.params.name} not found`)
                }
            } else {
                const returnResponse = []
                for (const name of req.params.name.split('&amp;')) {
                    if (Object.prototype.hasOwnProperty.call(this.nodesPool.componentCredentials, name)) {
                        returnResponse.push(this.nodesPool.componentCredentials[name])
                    } else {
                        throw new Error(`Credential ${name} not found`)
                    }
                }
                return res.json(returnResponse)
            }
        })

        // Returns specific component node icon via name
        this.app.get('/api/v1/node-icon/:name', (req: Request, res: Response) => {
            if (Object.prototype.hasOwnProperty.call(this.nodesPool.componentNodes, req.params.name)) {
                const nodeInstance = this.nodesPool.componentNodes[req.params.name]
                if (nodeInstance.icon === undefined) {
                    throw new Error(`Node ${req.params.name} icon not found`)
                }

                if (nodeInstance.icon.endsWith('.svg') || nodeInstance.icon.endsWith('.png') || nodeInstance.icon.endsWith('.jpg')) {
                    const filepath = nodeInstance.icon
                    res.sendFile(filepath)
                } else {
                    throw new Error(`Node ${req.params.name} icon is missing icon`)
                }
            } else {
                throw new Error(`Node ${req.params.name} not found`)
            }
        })

        // Returns specific component credential icon via name
        this.app.get('/api/v1/components-credentials-icon/:name', (req: Request, res: Response) => {
            if (Object.prototype.hasOwnProperty.call(this.nodesPool.componentCredentials, req.params.name)) {
                const credInstance = this.nodesPool.componentCredentials[req.params.name]
                if (credInstance.icon === undefined) {
                    throw new Error(`Credential ${req.params.name} icon not found`)
                }

                if (credInstance.icon.endsWith('.svg') || credInstance.icon.endsWith('.png') || credInstance.icon.endsWith('.jpg')) {
                    const filepath = credInstance.icon
                    res.sendFile(filepath)
                } else {
                    throw new Error(`Credential ${req.params.name} icon is missing icon`)
                }
            } else {
                throw new Error(`Credential ${req.params.name} not found`)
            }
        })

        // load async options
        this.app.post('/api/v1/node-load-method/:name', async (req: Request, res: Response) => {
            const nodeData: INodeData = req.body
            if (Object.prototype.hasOwnProperty.call(this.nodesPool.componentNodes, req.params.name)) {
                try {
                    const nodeInstance = this.nodesPool.componentNodes[req.params.name]
                    const methodName = nodeData.loadMethod || ''

                    const returnOptions: INodeOptionsValue[] = await nodeInstance.loadMethods![methodName]!.call(nodeInstance, nodeData, {
                        appDataSource: this.AppDataSource,
                        databaseEntities: databaseEntities
                    })

                    return res.json(returnOptions)
                } catch (error) {
                    return res.json([])
                }
            } else {
                res.status(404).send(`Node ${req.params.name} not found`)
                return
            }
        })

        // execute custom function node
        this.app.post('/api/v1/node-custom-function', async (req: Request, res: Response) => {
            const body = req.body
            const nodeData = { inputs: body }
            if (Object.prototype.hasOwnProperty.call(this.nodesPool.componentNodes, 'customFunction')) {
                try {
                    const nodeInstanceFilePath = this.nodesPool.componentNodes['customFunction'].filePath as string
                    const nodeModule = await import(nodeInstanceFilePath)
                    const newNodeInstance = new nodeModule.nodeClass()

                    const returnData = await newNodeInstance.init(nodeData)
                    const result = typeof returnData === 'string' ? handleEscapeCharacters(returnData, true) : returnData

                    return res.json(result)
                } catch (error) {
                    return res.status(500).send(`Error running custom function: ${error}`)
                }
            } else {
                res.status(404).send(`Node customFunction not found`)
                return
            }
        })

        // ----------------------------------------
        // Chatflows
        // ----------------------------------------

        // Get all chatflows
        this.app.get('/api/v1/chatflows', async (req: Request, res: Response) => {
            const chatflows: IChatFlow[] = await getAllChatFlow()
            return res.json(chatflows)
        })

        // Get specific chatflow via api key
        this.app.get('/api/v1/chatflows/apikey/:apiKey', async (req: Request, res: Response) => {
            try {
                const apiKey = await getApiKey(req.params.apiKey)
                if (!apiKey) return res.status(401).send('Unauthorized')
                const chatflows = await this.AppDataSource.getRepository(ChatFlow)
                    .createQueryBuilder('cf')
                    .where('cf.apikeyid = :apikeyid', { apikeyid: apiKey.id })
                    .orWhere('cf.apikeyid IS NULL')
                    .orWhere('cf.apikeyid = ""')
                    .orderBy('cf.name', 'ASC')
                    .getMany()
                if (chatflows.length >= 1) return res.status(200).send(chatflows)
                return res.status(404).send('Chatflow not found')
            } catch (err: any) {
                return res.status(500).send(err?.message)
            }
        })

        // Get specific chatflow via id
        this.app.get('/api/v1/chatflows/:id', async (req: Request, res: Response) => {
            const chatflow = await this.AppDataSource.getRepository(ChatFlow).findOneBy({
                id: req.params.id
            })
            if (chatflow) return res.json(chatflow)
            return res.status(404).send(`Chatflow ${req.params.id} not found`)
        })

        // Get specific chatflow via id (PUBLIC endpoint, used when sharing chatbot link)
        this.app.get('/api/v1/public-chatflows/:id', async (req: Request, res: Response) => {
            const chatflow = await this.AppDataSource.getRepository(ChatFlow).findOneBy({
                id: req.params.id
            })
            if (chatflow && chatflow.isPublic) return res.json(chatflow)
            else if (chatflow && !chatflow.isPublic) return res.status(401).send(`Unauthorized`)
            return res.status(404).send(`Chatflow ${req.params.id} not found`)
        })

        // Get specific chatflow chatbotConfig via id (PUBLIC endpoint, used to retrieve config for embedded chat)
        // Safe as public endpoint as chatbotConfig doesn't contain sensitive credential
        this.app.get('/api/v1/public-chatbotConfig/:id', async (req: Request, res: Response) => {
            const chatflow = await this.AppDataSource.getRepository(ChatFlow).findOneBy({
                id: req.params.id
            })
            if (!chatflow) return res.status(404).send(`Chatflow ${req.params.id} not found`)
            if (chatflow.chatbotConfig) {
                try {
                    const parsedConfig = JSON.parse(chatflow.chatbotConfig)
                    return res.json(parsedConfig)
                } catch (e) {
                    return res.status(500).send(`Error parsing Chatbot Config for Chatflow ${req.params.id}`)
                }
            }
            return res.status(200).send('OK')
        })

        // Save chatflow
        this.app.post('/api/v1/chatflows', async (req: Request, res: Response) => {
            const body = req.body
            const newChatFlow = new ChatFlow()
            Object.assign(newChatFlow, body)

            const chatflow = this.AppDataSource.getRepository(ChatFlow).create(newChatFlow)
            const results = await this.AppDataSource.getRepository(ChatFlow).save(chatflow)

            return res.json(results)
        })

        // Update chatflow
        this.app.put('/api/v1/chatflows/:id', async (req: Request, res: Response) => {
            const chatflow = await this.AppDataSource.getRepository(ChatFlow).findOneBy({
                id: req.params.id
            })

            if (!chatflow) {
                res.status(404).send(`Chatflow ${req.params.id} not found`)
                return
            }

            const body = req.body
            const updateChatFlow = new ChatFlow()
            Object.assign(updateChatFlow, body)

            updateChatFlow.id = chatflow.id
            createRateLimiter(updateChatFlow)

            this.AppDataSource.getRepository(ChatFlow).merge(chatflow, updateChatFlow)
            const result = await this.AppDataSource.getRepository(ChatFlow).save(chatflow)

            // chatFlowPool is initialized only when a flow is opened
            // if the user attempts to rename/update category without opening any flow, chatFlowPool will be undefined
            if (this.chatflowPool) {
                // Update chatflowpool inSync to false, to build Langchain again because data has been changed
                this.chatflowPool.updateInSync(chatflow.id, false)
            }

            return res.json(result)
        })

        // Delete chatflow via id
        this.app.delete('/api/v1/chatflows/:id', async (req: Request, res: Response) => {
            const results = await this.AppDataSource.getRepository(ChatFlow).delete({ id: req.params.id })
            return res.json(results)
        })

        // Check if chatflow valid for streaming
        this.app.get('/api/v1/chatflows-streaming/:id', async (req: Request, res: Response) => {
            const chatflow = await this.AppDataSource.getRepository(ChatFlow).findOneBy({
                id: req.params.id
            })
            if (!chatflow) return res.status(404).send(`Chatflow ${req.params.id} not found`)

            /*** Get Ending Node with Directed Graph  ***/
            const flowData = chatflow.flowData
            const parsedFlowData: IReactFlowObject = JSON.parse(flowData)
            const nodes = parsedFlowData.nodes
            const edges = parsedFlowData.edges
            const { graph, nodeDependencies } = constructGraphs(nodes, edges)

            const endingNodeIds = getEndingNodes(nodeDependencies, graph)
            if (!endingNodeIds.length) return res.status(500).send(`Ending nodes not found`)

            const endingNodes = nodes.filter((nd) => endingNodeIds.includes(nd.id))

            let isStreaming = false
            for (const endingNode of endingNodes) {
                const endingNodeData = endingNode.data
                if (!endingNodeData) return res.status(500).send(`Ending node ${endingNode.id} data not found`)

                if (endingNodeData && endingNodeData.category !== 'Chains' && endingNodeData.category !== 'Agents') {
                    return res.status(500).send(`Ending node must be either a Chain or Agent`)
                }

                isStreaming = isFlowValidForStream(nodes, endingNodeData)
            }

            const obj = { isStreaming }
            return res.json(obj)
        })

        // ----------------------------------------
        // ChatMessage
        // ----------------------------------------

        // Get all chatmessages from chatflowid
        this.app.get('/api/v1/chatmessage/:id', async (req: Request, res: Response) => {
            const sortOrder = req.query?.order as string | undefined
            const chatId = req.query?.chatId as string | undefined
            const memoryType = req.query?.memoryType as string | undefined
            const sessionId = req.query?.sessionId as string | undefined
            const startDate = req.query?.startDate as string | undefined
            const endDate = req.query?.endDate as string | undefined
            let chatTypeFilter = req.query?.chatType as chatType | undefined

            if (chatTypeFilter) {
                try {
                    const chatTypeFilterArray = JSON.parse(chatTypeFilter)
                    if (chatTypeFilterArray.includes(chatType.EXTERNAL) && chatTypeFilterArray.includes(chatType.INTERNAL)) {
                        chatTypeFilter = undefined
                    } else if (chatTypeFilterArray.includes(chatType.EXTERNAL)) {
                        chatTypeFilter = chatType.EXTERNAL
                    } else if (chatTypeFilterArray.includes(chatType.INTERNAL)) {
                        chatTypeFilter = chatType.INTERNAL
                    }
                } catch (e) {
                    return res.status(500).send(e)
                }
            }

            const chatmessages = await this.getChatMessage(
                req.params.id,
                chatTypeFilter,
                sortOrder,
                chatId,
                memoryType,
                sessionId,
                startDate,
                endDate
            )
            return res.json(chatmessages)
        })

        // Get internal chatmessages from chatflowid
        this.app.get('/api/v1/internal-chatmessage/:id', async (req: Request, res: Response) => {
            const chatmessages = await this.getChatMessage(req.params.id, chatType.INTERNAL)
            return res.json(chatmessages)
        })

        // Add chatmessages for chatflowid
        this.app.post('/api/v1/chatmessage/:id', async (req: Request, res: Response) => {
            const body = req.body
            const results = await this.addChatMessage(body)
            return res.json(results)
        })

        // Delete all chatmessages from chatId
        this.app.delete('/api/v1/chatmessage/:id', async (req: Request, res: Response) => {
            const chatflowid = req.params.id
            const chatflow = await this.AppDataSource.getRepository(ChatFlow).findOneBy({
                id: chatflowid
            })
            if (!chatflow) {
                res.status(404).send(`Chatflow ${chatflowid} not found`)
                return
            }
            const chatId = (req.query?.chatId as string) ?? (await getChatId(chatflowid))
            const memoryType = req.query?.memoryType as string | undefined
            const sessionId = req.query?.sessionId as string | undefined
            const chatType = req.query?.chatType as string | undefined
            const isClearFromViewMessageDialog = req.query?.isClearFromViewMessageDialog as string | undefined

            const flowData = chatflow.flowData
            const parsedFlowData: IReactFlowObject = JSON.parse(flowData)
            const nodes = parsedFlowData.nodes

            if (isClearFromViewMessageDialog) {
                await clearSessionMemoryFromViewMessageDialog(
                    nodes,
                    this.nodesPool.componentNodes,
                    chatId,
                    this.AppDataSource,
                    sessionId,
                    memoryType
                )
            } else {
                await clearAllSessionMemory(nodes, this.nodesPool.componentNodes, chatId, this.AppDataSource, sessionId)
            }

            const deleteOptions: FindOptionsWhere<ChatMessage> = { chatflowid, chatId }
            if (memoryType) deleteOptions.memoryType = memoryType
            if (sessionId) deleteOptions.sessionId = sessionId
            if (chatType) deleteOptions.chatType = chatType

            const results = await this.AppDataSource.getRepository(ChatMessage).delete(deleteOptions)
            return res.json(results)
        })

        // ----------------------------------------
        // Credentials
        // ----------------------------------------

        // Create new credential
        this.app.post('/api/v1/credentials', async (req: Request, res: Response) => {
            const body = req.body
            const newCredential = await transformToCredentialEntity(body)
            const credential = this.AppDataSource.getRepository(Credential).create(newCredential)
            const results = await this.AppDataSource.getRepository(Credential).save(credential)
            return res.json(results)
        })

        // Get all credentials
        this.app.get('/api/v1/credentials', async (req: Request, res: Response) => {
            if (req.query.credentialName) {
                let returnCredentials = []
                if (Array.isArray(req.query.credentialName)) {
                    for (let i = 0; i < req.query.credentialName.length; i += 1) {
                        const name = req.query.credentialName[i] as string
                        const credentials = await this.AppDataSource.getRepository(Credential).findBy({
                            credentialName: name
                        })
                        returnCredentials.push(...credentials)
                    }
                } else {
                    const credentials = await this.AppDataSource.getRepository(Credential).findBy({
                        credentialName: req.query.credentialName as string
                    })
                    returnCredentials = [...credentials]
                }
                return res.json(returnCredentials)
            } else {
                const credentials = await this.AppDataSource.getRepository(Credential).find()
                const returnCredentials = []
                for (const credential of credentials) {
                    returnCredentials.push(omit(credential, ['encryptedData']))
                }
                return res.json(returnCredentials)
            }
        })

        // Get specific credential
        this.app.get('/api/v1/credentials/:id', async (req: Request, res: Response) => {
            const credential = await this.AppDataSource.getRepository(Credential).findOneBy({
                id: req.params.id
            })

            if (!credential) return res.status(404).send(`Credential ${req.params.id} not found`)

            // Decrpyt credentialData
            const decryptedCredentialData = await decryptCredentialData(
                credential.encryptedData,
                credential.credentialName,
                this.nodesPool.componentCredentials
            )
            const returnCredential: ICredentialReturnResponse = {
                ...credential,
                plainDataObj: decryptedCredentialData
            }
            return res.json(omit(returnCredential, ['encryptedData']))
        })

        // Update credential
        this.app.put('/api/v1/credentials/:id', async (req: Request, res: Response) => {
            const credential = await this.AppDataSource.getRepository(Credential).findOneBy({
                id: req.params.id
            })

            if (!credential) return res.status(404).send(`Credential ${req.params.id} not found`)

            const body = req.body
            const updateCredential = await transformToCredentialEntity(body)
            this.AppDataSource.getRepository(Credential).merge(credential, updateCredential)
            const result = await this.AppDataSource.getRepository(Credential).save(credential)

            return res.json(result)
        })

        // Delete all chatmessages from chatflowid
        this.app.delete('/api/v1/credentials/:id', async (req: Request, res: Response) => {
            const results = await this.AppDataSource.getRepository(Credential).delete({ id: req.params.id })
            return res.json(results)
        })

        // ----------------------------------------
        // Tools
        // ----------------------------------------

        // Get all tools
        this.app.get('/api/v1/tools', async (req: Request, res: Response) => {
            const tools = await this.AppDataSource.getRepository(Tool).find()
            return res.json(tools)
        })

        // Get specific tool
        this.app.get('/api/v1/tools/:id', async (req: Request, res: Response) => {
            const tool = await this.AppDataSource.getRepository(Tool).findOneBy({
                id: req.params.id
            })
            return res.json(tool)
        })

        // Add tool
        this.app.post('/api/v1/tools', async (req: Request, res: Response) => {
            const body = req.body
            const newTool = new Tool()
            Object.assign(newTool, body)

            const tool = this.AppDataSource.getRepository(Tool).create(newTool)
            const results = await this.AppDataSource.getRepository(Tool).save(tool)

            return res.json(results)
        })

        // Update tool
        this.app.put('/api/v1/tools/:id', async (req: Request, res: Response) => {
            const tool = await this.AppDataSource.getRepository(Tool).findOneBy({
                id: req.params.id
            })

            if (!tool) {
                res.status(404).send(`Tool ${req.params.id} not found`)
                return
            }

            const body = req.body
            const updateTool = new Tool()
            Object.assign(updateTool, body)

            this.AppDataSource.getRepository(Tool).merge(tool, updateTool)
            const result = await this.AppDataSource.getRepository(Tool).save(tool)

            return res.json(result)
        })

        // Delete tool
        this.app.delete('/api/v1/tools/:id', async (req: Request, res: Response) => {
            const results = await this.AppDataSource.getRepository(Tool).delete({ id: req.params.id })
            return res.json(results)
        })

        // ----------------------------------------
        // Assistant
        // ----------------------------------------

        // Get all assistants
        this.app.get('/api/v1/assistants', async (req: Request, res: Response) => {
            const assistants = await this.AppDataSource.getRepository(Assistant).find()
            return res.json(assistants)
        })

        // Get specific assistant
        this.app.get('/api/v1/assistants/:id', async (req: Request, res: Response) => {
            const assistant = await this.AppDataSource.getRepository(Assistant).findOneBy({
                id: req.params.id
            })
            return res.json(assistant)
        })

        // Get assistant object
        this.app.get('/api/v1/openai-assistants/:id', async (req: Request, res: Response) => {
            const credentialId = req.query.credential as string
            const credential = await this.AppDataSource.getRepository(Credential).findOneBy({
                id: credentialId
            })

            if (!credential) return res.status(404).send(`Credential ${credentialId} not found`)

            // Decrpyt credentialData
            const decryptedCredentialData = await decryptCredentialData(credential.encryptedData)
            const openAIApiKey = decryptedCredentialData['openAIApiKey']
            if (!openAIApiKey) return res.status(404).send(`OpenAI ApiKey not found`)

            const openai = new OpenAI({ apiKey: openAIApiKey })
            const retrievedAssistant = await openai.beta.assistants.retrieve(req.params.id)
            const resp = await openai.files.list()
            const existingFiles = resp.data ?? []

            if (retrievedAssistant.file_ids && retrievedAssistant.file_ids.length) {
                ;(retrievedAssistant as any).files = existingFiles.filter((file) => retrievedAssistant.file_ids.includes(file.id))
            }

            return res.json(retrievedAssistant)
        })

        // List available assistants
        this.app.get('/api/v1/openai-assistants', async (req: Request, res: Response) => {
            const credentialId = req.query.credential as string
            const credential = await this.AppDataSource.getRepository(Credential).findOneBy({
                id: credentialId
            })

            if (!credential) return res.status(404).send(`Credential ${credentialId} not found`)

            // Decrpyt credentialData
            const decryptedCredentialData = await decryptCredentialData(credential.encryptedData)
            const openAIApiKey = decryptedCredentialData['openAIApiKey']
            if (!openAIApiKey) return res.status(404).send(`OpenAI ApiKey not found`)

            const openai = new OpenAI({ apiKey: openAIApiKey })
            const retrievedAssistants = await openai.beta.assistants.list()

            return res.json(retrievedAssistants.data)
        })

        // Add assistant
        this.app.post('/api/v1/assistants', async (req: Request, res: Response) => {
            const body = req.body

            if (!body.details) return res.status(500).send(`Invalid request body`)

            const assistantDetails = JSON.parse(body.details)

            try {
                const credential = await this.AppDataSource.getRepository(Credential).findOneBy({
                    id: body.credential
                })

                if (!credential) return res.status(404).send(`Credential ${body.credential} not found`)

                // Decrpyt credentialData
                const decryptedCredentialData = await decryptCredentialData(credential.encryptedData)
                const openAIApiKey = decryptedCredentialData['openAIApiKey']
                if (!openAIApiKey) return res.status(404).send(`OpenAI ApiKey not found`)

                const openai = new OpenAI({ apiKey: openAIApiKey })

                let tools = []
                if (assistantDetails.tools) {
                    for (const tool of assistantDetails.tools ?? []) {
                        tools.push({
                            type: tool
                        })
                    }
                }

                if (assistantDetails.uploadFiles) {
                    // Base64 strings
                    let files: string[] = []
                    const fileBase64 = assistantDetails.uploadFiles
                    if (fileBase64.startsWith('[') && fileBase64.endsWith(']')) {
                        files = JSON.parse(fileBase64)
                    } else {
                        files = [fileBase64]
                    }

                    const uploadedFiles = []
                    for (const file of files) {
                        const splitDataURI = file.split(',')
                        const filename = splitDataURI.pop()?.split(':')[1] ?? ''
                        const bf = Buffer.from(splitDataURI.pop() || '', 'base64')
                        const filePath = path.join(getUserHome(), '.flowise', 'openai-assistant', filename)
                        if (!fs.existsSync(path.join(getUserHome(), '.flowise', 'openai-assistant'))) {
                            fs.mkdirSync(path.dirname(filePath), { recursive: true })
                        }
                        if (!fs.existsSync(filePath)) {
                            fs.writeFileSync(filePath, bf)
                        }

                        const createdFile = await openai.files.create({
                            file: fs.createReadStream(filePath),
                            purpose: 'assistants'
                        })
                        uploadedFiles.push(createdFile)

                        fs.unlinkSync(filePath)
                    }
                    assistantDetails.files = [...assistantDetails.files, ...uploadedFiles]
                }

                if (!assistantDetails.id) {
                    const newAssistant = await openai.beta.assistants.create({
                        name: assistantDetails.name,
                        description: assistantDetails.description,
                        instructions: assistantDetails.instructions,
                        model: assistantDetails.model,
                        tools,
                        file_ids: (assistantDetails.files ?? []).map((file: OpenAI.Files.FileObject) => file.id)
                    })
                    assistantDetails.id = newAssistant.id
                } else {
                    const retrievedAssistant = await openai.beta.assistants.retrieve(assistantDetails.id)
                    let filteredTools = uniqWith([...retrievedAssistant.tools, ...tools], isEqual)
                    filteredTools = filteredTools.filter((tool) => !(tool.type === 'function' && !(tool as any).function))

                    await openai.beta.assistants.update(assistantDetails.id, {
                        name: assistantDetails.name,
                        description: assistantDetails.description ?? '',
                        instructions: assistantDetails.instructions ?? '',
                        model: assistantDetails.model,
                        tools: filteredTools,
                        file_ids: uniqWith(
                            [
                                ...retrievedAssistant.file_ids,
                                ...(assistantDetails.files ?? []).map((file: OpenAI.Files.FileObject) => file.id)
                            ],
                            isEqual
                        )
                    })
                }

                const newAssistantDetails = {
                    ...assistantDetails
                }
                if (newAssistantDetails.uploadFiles) delete newAssistantDetails.uploadFiles

                body.details = JSON.stringify(newAssistantDetails)
            } catch (error) {
                return res.status(500).send(`Error creating new assistant: ${error}`)
            }

            const newAssistant = new Assistant()
            Object.assign(newAssistant, body)

            const assistant = this.AppDataSource.getRepository(Assistant).create(newAssistant)
            const results = await this.AppDataSource.getRepository(Assistant).save(assistant)

            return res.json(results)
        })

        // Update assistant
        this.app.put('/api/v1/assistants/:id', async (req: Request, res: Response) => {
            const assistant = await this.AppDataSource.getRepository(Assistant).findOneBy({
                id: req.params.id
            })

            if (!assistant) {
                res.status(404).send(`Assistant ${req.params.id} not found`)
                return
            }

            try {
                const openAIAssistantId = JSON.parse(assistant.details)?.id

                const body = req.body
                const assistantDetails = JSON.parse(body.details)

                const credential = await this.AppDataSource.getRepository(Credential).findOneBy({
                    id: body.credential
                })

                if (!credential) return res.status(404).send(`Credential ${body.credential} not found`)

                // Decrpyt credentialData
                const decryptedCredentialData = await decryptCredentialData(credential.encryptedData)
                const openAIApiKey = decryptedCredentialData['openAIApiKey']
                if (!openAIApiKey) return res.status(404).send(`OpenAI ApiKey not found`)

                const openai = new OpenAI({ apiKey: openAIApiKey })

                let tools = []
                if (assistantDetails.tools) {
                    for (const tool of assistantDetails.tools ?? []) {
                        tools.push({
                            type: tool
                        })
                    }
                }

                if (assistantDetails.uploadFiles) {
                    // Base64 strings
                    let files: string[] = []
                    const fileBase64 = assistantDetails.uploadFiles
                    if (fileBase64.startsWith('[') && fileBase64.endsWith(']')) {
                        files = JSON.parse(fileBase64)
                    } else {
                        files = [fileBase64]
                    }

                    const uploadedFiles = []
                    for (const file of files) {
                        const splitDataURI = file.split(',')
                        const filename = splitDataURI.pop()?.split(':')[1] ?? ''
                        const bf = Buffer.from(splitDataURI.pop() || '', 'base64')
                        const filePath = path.join(getUserHome(), '.flowise', 'openai-assistant', filename)
                        if (!fs.existsSync(path.join(getUserHome(), '.flowise', 'openai-assistant'))) {
                            fs.mkdirSync(path.dirname(filePath), { recursive: true })
                        }
                        if (!fs.existsSync(filePath)) {
                            fs.writeFileSync(filePath, bf)
                        }

                        const createdFile = await openai.files.create({
                            file: fs.createReadStream(filePath),
                            purpose: 'assistants'
                        })
                        uploadedFiles.push(createdFile)

                        fs.unlinkSync(filePath)
                    }
                    assistantDetails.files = [...assistantDetails.files, ...uploadedFiles]
                }

                const retrievedAssistant = await openai.beta.assistants.retrieve(openAIAssistantId)
                let filteredTools = uniqWith([...retrievedAssistant.tools, ...tools], isEqual)
                filteredTools = filteredTools.filter((tool) => !(tool.type === 'function' && !(tool as any).function))

                await openai.beta.assistants.update(openAIAssistantId, {
                    name: assistantDetails.name,
                    description: assistantDetails.description,
                    instructions: assistantDetails.instructions,
                    model: assistantDetails.model,
                    tools: filteredTools,
                    file_ids: uniqWith(
                        [...retrievedAssistant.file_ids, ...(assistantDetails.files ?? []).map((file: OpenAI.Files.FileObject) => file.id)],
                        isEqual
                    )
                })

                const newAssistantDetails = {
                    ...assistantDetails,
                    id: openAIAssistantId
                }
                if (newAssistantDetails.uploadFiles) delete newAssistantDetails.uploadFiles

                const updateAssistant = new Assistant()
                body.details = JSON.stringify(newAssistantDetails)
                Object.assign(updateAssistant, body)

                this.AppDataSource.getRepository(Assistant).merge(assistant, updateAssistant)
                const result = await this.AppDataSource.getRepository(Assistant).save(assistant)

                return res.json(result)
            } catch (error) {
                return res.status(500).send(`Error updating assistant: ${error}`)
            }
        })

        // Delete assistant
        this.app.delete('/api/v1/assistants/:id', async (req: Request, res: Response) => {
            const assistant = await this.AppDataSource.getRepository(Assistant).findOneBy({
                id: req.params.id
            })

            if (!assistant) {
                res.status(404).send(`Assistant ${req.params.id} not found`)
                return
            }

            try {
                const assistantDetails = JSON.parse(assistant.details)

                const credential = await this.AppDataSource.getRepository(Credential).findOneBy({
                    id: assistant.credential
                })

                if (!credential) return res.status(404).send(`Credential ${assistant.credential} not found`)

                // Decrpyt credentialData
                const decryptedCredentialData = await decryptCredentialData(credential.encryptedData)
                const openAIApiKey = decryptedCredentialData['openAIApiKey']
                if (!openAIApiKey) return res.status(404).send(`OpenAI ApiKey not found`)

                const openai = new OpenAI({ apiKey: openAIApiKey })

                const results = await this.AppDataSource.getRepository(Assistant).delete({ id: req.params.id })

                if (req.query.isDeleteBoth) await openai.beta.assistants.del(assistantDetails.id)

                return res.json(results)
            } catch (error: any) {
                if (error.status === 404 && error.type === 'invalid_request_error') return res.send('OK')
                return res.status(500).send(`Error deleting assistant: ${error}`)
            }
        })

        // Download file from assistant
        this.app.post('/api/v1/openai-assistants-file', async (req: Request, res: Response) => {
            const filePath = path.join(getUserHome(), '.flowise', 'openai-assistant', req.body.fileName)
            //raise error if file path is not absolute
            if (!path.isAbsolute(filePath)) return res.status(500).send(`Invalid file path`)
            //raise error if file path contains '..'
            if (filePath.includes('..')) return res.status(500).send(`Invalid file path`)
            //only return from the .flowise openai-assistant folder
            if (!(filePath.includes('.flowise') && filePath.includes('openai-assistant'))) return res.status(500).send(`Invalid file path`)
            res.setHeader('Content-Disposition', 'attachment; filename=' + path.basename(filePath))
            const fileStream = fs.createReadStream(filePath)
            fileStream.pipe(res)
        })

        // ----------------------------------------
        // Configuration
        // ----------------------------------------

        this.app.get('/api/v1/flow-config/:id', async (req: Request, res: Response) => {
            const chatflow = await this.AppDataSource.getRepository(ChatFlow).findOneBy({
                id: req.params.id
            })
            if (!chatflow) return res.status(404).send(`Chatflow ${req.params.id} not found`)
            const flowData = chatflow.flowData
            const parsedFlowData: IReactFlowObject = JSON.parse(flowData)
            const nodes = parsedFlowData.nodes
            const availableConfigs = findAvailableConfigs(nodes, this.nodesPool.componentCredentials)
            return res.json(availableConfigs)
        })

        this.app.post('/api/v1/node-config', async (req: Request, res: Response) => {
            const nodes = [{ data: req.body }] as IReactFlowNode[]
            const availableConfigs = findAvailableConfigs(nodes, this.nodesPool.componentCredentials)
            return res.json(availableConfigs)
        })

        this.app.get('/api/v1/version', async (req: Request, res: Response) => {
            const getPackageJsonPath = (): string => {
                const checkPaths = [
                    path.join(__dirname, '..', 'package.json'),
                    path.join(__dirname, '..', '..', 'package.json'),
                    path.join(__dirname, '..', '..', '..', 'package.json'),
                    path.join(__dirname, '..', '..', '..', '..', 'package.json'),
                    path.join(__dirname, '..', '..', '..', '..', '..', 'package.json')
                ]
                for (const checkPath of checkPaths) {
                    if (fs.existsSync(checkPath)) {
                        return checkPath
                    }
                }
                return ''
            }

            const packagejsonPath = getPackageJsonPath()
            if (!packagejsonPath) return res.status(404).send('Version not found')
            try {
                const content = await fs.promises.readFile(packagejsonPath, 'utf8')
                const parsedContent = JSON.parse(content)
                return res.json({ version: parsedContent.version })
            } catch (error) {
                return res.status(500).send(`Version not found: ${error}`)
            }
        })

        // ----------------------------------------
        // Upsert
        // ----------------------------------------

        this.app.post(
            '/api/v1/vector/upsert/:id',
            upload.array('files'),
            (req: Request, res: Response, next: NextFunction) => getRateLimiter(req, res, next),
            async (req: Request, res: Response) => {
                await this.upsertVector(req, res)
            }
        )

        this.app.post('/api/v1/vector/internal-upsert/:id', async (req: Request, res: Response) => {
            await this.upsertVector(req, res, true)
        })

        // ----------------------------------------
        // Prompt from Hub
        // ----------------------------------------
        this.app.post('/api/v1/load-prompt', async (req: Request, res: Response) => {
            try {
                let hub = new Client()
                const prompt = await hub.pull(req.body.promptName)
                const templates = parsePrompt(prompt)
                return res.json({ status: 'OK', prompt: req.body.promptName, templates: templates })
            } catch (e: any) {
                return res.json({ status: 'ERROR', prompt: req.body.promptName, error: e?.message })
            }
        })

        this.app.post('/api/v1/prompts-list', async (req: Request, res: Response) => {
            try {
                const tags = req.body.tags ? `tags=${req.body.tags}` : ''
                // Default to 100, TODO: add pagination and use offset & limit
                const url = `https://api.hub.langchain.com/repos/?limit=100&${tags}has_commits=true&sort_field=num_likes&sort_direction=desc&is_archived=false`
                axios.get(url).then((response) => {
                    if (response.data.repos) {
                        return res.json({ status: 'OK', repos: response.data.repos })
                    }
                })
            } catch (e: any) {
                return res.json({ status: 'ERROR', repos: [] })
            }
        })

        // ----------------------------------------
        // Prediction
        // ----------------------------------------

        // Send input message and get prediction result (External)
        this.app.post(
            '/api/v1/prediction/:id',
            upload.array('files'),
            (req: Request, res: Response, next: NextFunction) => getRateLimiter(req, res, next),
            async (req: Request, res: Response) => {
                await this.buildChatflow(req, res, socketIO)
            }
        )

        // Send input message and get prediction result (Internal)
        this.app.post('/api/v1/internal-prediction/:id', async (req: Request, res: Response) => {
            await this.buildChatflow(req, res, socketIO, true)
        })

        // ----------------------------------------
        // Marketplaces
        // ----------------------------------------

        // Get all chatflows for marketplaces
        this.app.get('/api/v1/marketplaces/chatflows', async (req: Request, res: Response) => {
            const marketplaceDir = path.join(__dirname, '..', 'marketplaces', 'chatflows')
            const jsonsInDir = fs.readdirSync(marketplaceDir).filter((file) => path.extname(file) === '.json')
            const templates: any[] = []
            jsonsInDir.forEach((file, index) => {
                const filePath = path.join(__dirname, '..', 'marketplaces', 'chatflows', file)
                const fileData = fs.readFileSync(filePath)
                const fileDataObj = JSON.parse(fileData.toString())
                const template = {
                    id: index,
                    name: file.split('.json')[0],
                    flowData: fileData.toString(),
                    badge: fileDataObj?.badge,
                    description: fileDataObj?.description || ''
                }
                templates.push(template)
            })
            const FlowiseDocsQnA = templates.find((tmp) => tmp.name === 'Flowise Docs QnA')
            const FlowiseDocsQnAIndex = templates.findIndex((tmp) => tmp.name === 'Flowise Docs QnA')
            if (FlowiseDocsQnA && FlowiseDocsQnAIndex > 0) {
                templates.splice(FlowiseDocsQnAIndex, 1)
                templates.unshift(FlowiseDocsQnA)
            }
            return res.json(templates)
        })

        // Get all tools for marketplaces
        this.app.get('/api/v1/marketplaces/tools', async (req: Request, res: Response) => {
            const marketplaceDir = path.join(__dirname, '..', 'marketplaces', 'tools')
            const jsonsInDir = fs.readdirSync(marketplaceDir).filter((file) => path.extname(file) === '.json')
            const templates: any[] = []
            jsonsInDir.forEach((file, index) => {
                const filePath = path.join(__dirname, '..', 'marketplaces', 'tools', file)
                const fileData = fs.readFileSync(filePath)
                const fileDataObj = JSON.parse(fileData.toString())
                const template = {
                    ...fileDataObj,
                    id: index,
                    templateName: file.split('.json')[0]
                }
                templates.push(template)
            })
            return res.json(templates)
        })

        // ----------------------------------------
        // Variables
        // ----------------------------------------
        this.app.get('/api/v1/variables', async (req: Request, res: Response) => {
            const variables = await getDataSource().getRepository(Variable).find()
            return res.json(variables)
        })

        // Create new variable
        this.app.post('/api/v1/variables', async (req: Request, res: Response) => {
            const body = req.body
            const newVariable = new Variable()
            Object.assign(newVariable, body)
            const variable = this.AppDataSource.getRepository(Variable).create(newVariable)
            const results = await this.AppDataSource.getRepository(Variable).save(variable)
            return res.json(results)
        })

        // Update variable
        this.app.put('/api/v1/variables/:id', async (req: Request, res: Response) => {
            const variable = await this.AppDataSource.getRepository(Variable).findOneBy({
                id: req.params.id
            })

            if (!variable) return res.status(404).send(`Variable ${req.params.id} not found`)

            const body = req.body
            const updateVariable = new Variable()
            Object.assign(updateVariable, body)
            this.AppDataSource.getRepository(Variable).merge(variable, updateVariable)
            const result = await this.AppDataSource.getRepository(Variable).save(variable)

            return res.json(result)
        })

        // Delete variable via id
        this.app.delete('/api/v1/variables/:id', async (req: Request, res: Response) => {
            const results = await this.AppDataSource.getRepository(Variable).delete({ id: req.params.id })
            return res.json(results)
        })

        // ----------------------------------------
        // API Keys
        // ----------------------------------------

        const addChatflowsCount = async (keys: any, res: Response) => {
            if (keys) {
                const updatedKeys: any[] = []
                //iterate through keys and get chatflows
                for (const key of keys) {
                    const chatflows = await this.AppDataSource.getRepository(ChatFlow)
                        .createQueryBuilder('cf')
                        .where('cf.apikeyid = :apikeyid', { apikeyid: key.id })
                        .getMany()
                    const linkedChatFlows: any[] = []
                    chatflows.map((cf) => {
                        linkedChatFlows.push({
                            flowName: cf.name,
                            category: cf.category,
                            updatedDate: cf.updatedDate
                        })
                    })
                    key.chatFlows = linkedChatFlows
                    updatedKeys.push(key)
                }
                return res.json(updatedKeys)
            }
            return res.json(keys)
        }
        // Get api keys
        this.app.get('/api/v1/apikey', async (req: Request, res: Response) => {
            const keys = await getAPIKeys()
            return addChatflowsCount(keys, res)
        })

        // Add new api key
        this.app.post('/api/v1/apikey', async (req: Request, res: Response) => {
            const keys = await addAPIKey(req.body.keyName)
            return addChatflowsCount(keys, res)
        })

        // Update api key
        this.app.put('/api/v1/apikey/:id', async (req: Request, res: Response) => {
            const keys = await updateAPIKey(req.params.id, req.body.keyName)
            return addChatflowsCount(keys, res)
        })

        // Delete new api key
        this.app.delete('/api/v1/apikey/:id', async (req: Request, res: Response) => {
            const keys = await deleteAPIKey(req.params.id)
            return addChatflowsCount(keys, res)
        })

        // Verify api key
        this.app.get('/api/v1/verify/apikey/:apiKey', async (req: Request, res: Response) => {
            try {
                const apiKey = await getApiKey(req.params.apiKey)
                if (!apiKey) return res.status(401).send('Unauthorized')
                return res.status(200).send('OK')
            } catch (err: any) {
                return res.status(500).send(err?.message)
            }
        })

        // ----------------------------------------
        // Serve UI static
        // ----------------------------------------

        const packagePath = getNodeModulesPackagePath('flowise-ui')
        const uiBuildPath = path.join(packagePath, 'build')
        const uiHtmlPath = path.join(packagePath, 'build', 'index.html')

        this.app.use('/', express.static(uiBuildPath))

        // All other requests not handled will return React app
        this.app.use((req, res) => {
            res.sendFile(uiHtmlPath)
        })
    }

    /**
     * Validate API Key
     * @param {Request} req
     * @param {Response} res
     * @param {ChatFlow} chatflow
     */
    async validateKey(req: Request, chatflow: ChatFlow) {
        const chatFlowApiKeyId = chatflow.apikeyid
        if (!chatFlowApiKeyId) return true

        const authorizationHeader = (req.headers['Authorization'] as string) ?? (req.headers['authorization'] as string) ?? ''
        if (chatFlowApiKeyId && !authorizationHeader) return false

        const suppliedKey = authorizationHeader.split(`Bearer `).pop()
        if (suppliedKey) {
            const keys = await getAPIKeys()
            const apiSecret = keys.find((key) => key.id === chatFlowApiKeyId)?.apiSecret
            if (!compareKeys(apiSecret, suppliedKey)) return false
            return true
        }
        return false
    }

    /**
     * Method that get chat messages.
     * @param {string} chatflowid
     * @param {chatType} chatType
     * @param {string} sortOrder
     * @param {string} chatId
     * @param {string} memoryType
     * @param {string} sessionId
     * @param {string} startDate
     * @param {string} endDate
     */
    async getChatMessage(
        chatflowid: string,
        chatType: chatType | undefined,
        sortOrder: string = 'ASC',
        chatId?: string,
        memoryType?: string,
        sessionId?: string,
        startDate?: string,
        endDate?: string
    ): Promise<ChatMessage[]> {
        let fromDate
        if (startDate) fromDate = new Date(startDate)

        let toDate
        if (endDate) toDate = new Date(endDate)

        return await this.AppDataSource.getRepository(ChatMessage).find({
            where: {
                chatflowid,
                chatType,
                chatId,
                memoryType: memoryType ?? (chatId ? IsNull() : undefined),
                sessionId: sessionId ?? (chatId ? IsNull() : undefined),
                createdDate: toDate && fromDate ? Between(fromDate, toDate) : undefined
            },
            order: {
                createdDate: sortOrder === 'DESC' ? 'DESC' : 'ASC'
            }
        })
    }

    /**
     * Method that add chat messages.
     * @param {Partial<IChatMessage>} chatMessage
     */
    async addChatMessage(chatMessage: Partial<IChatMessage>): Promise<ChatMessage> {
        const newChatMessage = new ChatMessage()
        Object.assign(newChatMessage, chatMessage)

        const chatmessage = this.AppDataSource.getRepository(ChatMessage).create(newChatMessage)
        return await this.AppDataSource.getRepository(ChatMessage).save(chatmessage)
    }

    /**
     * Method that find memory label that is connected within chatflow
     * In a chatflow, there should only be 1 memory node
     * @param {IReactFlowNode[]} nodes
     * @param {IReactFlowEdge[]} edges
     * @returns {string | undefined}
     */
    findMemoryLabel(nodes: IReactFlowNode[], edges: IReactFlowEdge[]): IReactFlowNode | undefined {
        const memoryNodes = nodes.filter((node) => node.data.category === 'Memory')
        const memoryNodeIds = memoryNodes.map((mem) => mem.data.id)

        for (const edge of edges) {
            if (memoryNodeIds.includes(edge.source)) {
                const memoryNode = nodes.find((node) => node.data.id === edge.source)
                return memoryNode
            }
        }
        return undefined
    }

    async upsertVector(req: Request, res: Response, isInternal: boolean = false) {
        try {
            const chatflowid = req.params.id
            let incomingInput: IncomingInput = req.body

            const chatflow = await this.AppDataSource.getRepository(ChatFlow).findOneBy({
                id: chatflowid
            })
            if (!chatflow) return res.status(404).send(`Chatflow ${chatflowid} not found`)

            if (!isInternal) {
                const isKeyValidated = await this.validateKey(req, chatflow)
                if (!isKeyValidated) return res.status(401).send('Unauthorized')
            }

            const files = (req.files as any[]) || []

            if (files.length) {
                const overrideConfig: ICommonObject = { ...req.body }
                for (const file of files) {
                    const fileData = fs.readFileSync(file.path, { encoding: 'base64' })
                    const dataBase64String = `data:${file.mimetype};base64,${fileData},filename:${file.filename}`

                    const fileInputField = mapMimeTypeToInputField(file.mimetype)
                    if (overrideConfig[fileInputField]) {
                        overrideConfig[fileInputField] = JSON.stringify([...JSON.parse(overrideConfig[fileInputField]), dataBase64String])
                    } else {
                        overrideConfig[fileInputField] = JSON.stringify([dataBase64String])
                    }
                }
                incomingInput = {
                    question: req.body.question ?? 'hello',
                    overrideConfig,
                    history: [],
                    stopNodeId: req.body.stopNodeId
                }
            }

            /*** Get chatflows and prepare data  ***/
            const flowData = chatflow.flowData
            const parsedFlowData: IReactFlowObject = JSON.parse(flowData)
            const nodes = parsedFlowData.nodes
            const edges = parsedFlowData.edges

            let stopNodeId = incomingInput?.stopNodeId ?? ''
            let chatHistory = incomingInput?.history
            let chatId = incomingInput.chatId ?? ''
            let isUpsert = true

            const vsNodes = nodes.filter(
                (node) =>
                    node.data.category === 'Vector Stores' &&
                    !node.data.label.includes('Upsert') &&
                    !node.data.label.includes('Load Existing')
            )
            if (vsNodes.length > 1 && !stopNodeId) {
                return res.status(500).send('There are multiple vector nodes, please provide stopNodeId in body request')
            } else if (vsNodes.length === 1 && !stopNodeId) {
                stopNodeId = vsNodes[0].data.id
            } else if (!vsNodes.length && !stopNodeId) {
                return res.status(500).send('No vector node found')
            }

            const { graph } = constructGraphs(nodes, edges, { isReversed: true })

            const nodeIds = getAllConnectedNodes(graph, stopNodeId)

            const filteredGraph: INodeDirectedGraph = {}
            for (const key of nodeIds) {
                if (Object.prototype.hasOwnProperty.call(graph, key)) {
                    filteredGraph[key] = graph[key]
                }
            }

            const { startingNodeIds, depthQueue } = getStartingNodes(filteredGraph, stopNodeId)

            await buildLangchain(
                startingNodeIds,
                nodes,
                edges,
                filteredGraph,
                depthQueue,
                this.nodesPool.componentNodes,
                incomingInput.question,
                chatHistory,
                chatId,
                chatflowid,
                this.AppDataSource,
                incomingInput?.overrideConfig,
                this.cachePool,
                isUpsert,
                stopNodeId
            )

            const startingNodes = nodes.filter((nd) => startingNodeIds.includes(nd.data.id))

            this.chatflowPool.add(chatflowid, undefined, startingNodes, incomingInput?.overrideConfig)
            return res.status(201).send('Successfully Upserted')
        } catch (e: any) {
            logger.error('[server]: Error:', e)
            return res.status(500).send(e.message)
        }
    }

    /**
     * Build Chatflow
     * @param {Request} req
     * @param {Response} res
     * @param {Server} socketIO
     * @param {boolean} isInternal
     * @param {boolean} isUpsert
     */
    async buildChatflow(req: Request, res: Response, socketIO?: Server, isInternal: boolean = false) {
        try {
            const chatflowid = req.params.id
            let incomingInput: IncomingInput = req.body

            let nodeToExecuteData: INodeData

            const chatflow = await this.AppDataSource.getRepository(ChatFlow).findOneBy({
                id: chatflowid
            })
            if (!chatflow) return res.status(404).send(`Chatflow ${chatflowid} not found`)

            const chatId = incomingInput.chatId ?? incomingInput.overrideConfig?.sessionId ?? uuidv4()
            const userMessageDateTime = new Date()

            if (!isInternal) {
                const isKeyValidated = await this.validateKey(req, chatflow)
                if (!isKeyValidated) return res.status(401).send('Unauthorized')
            }

            let isStreamValid = false

            const files = (req.files as any[]) || []

            if (files.length) {
                const overrideConfig: ICommonObject = { ...req.body }
                for (const file of files) {
                    const fileData = fs.readFileSync(file.path, { encoding: 'base64' })
                    const dataBase64String = `data:${file.mimetype};base64,${fileData},filename:${file.filename}`

                    const fileInputField = mapMimeTypeToInputField(file.mimetype)
                    if (overrideConfig[fileInputField]) {
                        overrideConfig[fileInputField] = JSON.stringify([...JSON.parse(overrideConfig[fileInputField]), dataBase64String])
                    } else {
                        overrideConfig[fileInputField] = JSON.stringify([dataBase64String])
                    }
                }
                incomingInput = {
                    question: req.body.question ?? 'hello',
                    overrideConfig,
                    history: [],
                    socketIOClientId: req.body.socketIOClientId
                }
            }

            /*** Get chatflows and prepare data  ***/
            const flowData = chatflow.flowData
            const parsedFlowData: IReactFlowObject = JSON.parse(flowData)
            const nodes = parsedFlowData.nodes
            const edges = parsedFlowData.edges

            /*   Reuse the flow without having to rebuild (to avoid duplicated upsert, recomputation, reinitialization of memory) when all these conditions met:
             * - Node Data already exists in pool
             * - Still in sync (i.e the flow has not been modified since)
             * - Existing overrideConfig and new overrideConfig are the same
             * - Flow doesn't start with/contain nodes that depend on incomingInput.question
             * - Its not an Upsert request
             * TODO: convert overrideConfig to hash when we no longer store base64 string but filepath
             ***/
            const isFlowReusable = () => {
                return (
                    Object.prototype.hasOwnProperty.call(this.chatflowPool.activeChatflows, chatflowid) &&
                    this.chatflowPool.activeChatflows[chatflowid].inSync &&
                    this.chatflowPool.activeChatflows[chatflowid].endingNodeData &&
                    isSameOverrideConfig(
                        isInternal,
                        this.chatflowPool.activeChatflows[chatflowid].overrideConfig,
                        incomingInput.overrideConfig
                    ) &&
                    !isStartNodeDependOnInput(this.chatflowPool.activeChatflows[chatflowid].startingNodes, nodes)
                )
            }

            if (isFlowReusable()) {
                nodeToExecuteData = this.chatflowPool.activeChatflows[chatflowid].endingNodeData as INodeData
                isStreamValid = isFlowValidForStream(nodes, nodeToExecuteData)
                logger.debug(
                    `[server]: Reuse existing chatflow ${chatflowid} with ending node ${nodeToExecuteData.label} (${nodeToExecuteData.id})`
                )
            } else {
                /*** Get Ending Node with Directed Graph  ***/
                const { graph, nodeDependencies } = constructGraphs(nodes, edges)
                const directedGraph = graph
                const endingNodeIds = getEndingNodes(nodeDependencies, directedGraph)
                if (!endingNodeIds.length) return res.status(500).send(`Ending nodes not found`)

                const endingNodes = nodes.filter((nd) => endingNodeIds.includes(nd.id))
                for (const endingNode of endingNodes) {
                    const endingNodeData = endingNode.data
                    if (!endingNodeData) return res.status(500).send(`Ending node ${endingNode.id} data not found`)

                    if (endingNodeData && endingNodeData.category !== 'Chains' && endingNodeData.category !== 'Agents') {
                        return res.status(500).send(`Ending node must be either a Chain or Agent`)
                    }

                    if (
                        endingNodeData.outputs &&
                        Object.keys(endingNodeData.outputs).length &&
                        !Object.values(endingNodeData.outputs).includes(endingNodeData.name)
                    ) {
                        return res
                            .status(500)
                            .send(
                                `Output of ${endingNodeData.label} (${endingNodeData.id}) must be ${endingNodeData.label}, can't be an Output Prediction`
                            )
                    }

                    isStreamValid = isFlowValidForStream(nodes, endingNodeData)
                }

                let chatHistory: IMessage[] | string = incomingInput.history

                // When {{chat_history}} is used in Prompt Template, fetch the chat conversations from memory
                for (const endingNode of endingNodes) {
                    const endingNodeData = endingNode.data
                    if (!endingNodeData.inputs?.memory) continue
                    if (
                        endingNodeData.inputs?.memory &&
                        !incomingInput.history &&
                        (incomingInput.chatId || incomingInput.overrideConfig?.sessionId)
                    ) {
                        const memoryNodeId = endingNodeData.inputs?.memory.split('.')[0].replace('{{', '')
                        const memoryNode = nodes.find((node) => node.data.id === memoryNodeId)
                        if (memoryNode) {
                            chatHistory = await replaceChatHistory(memoryNode, incomingInput, this.AppDataSource, databaseEntities, logger)
                        }
                    }
                }

                /*** Get Starting Nodes with Reversed Graph ***/
                const constructedObj = constructGraphs(nodes, edges, { isReversed: true })
                const nonDirectedGraph = constructedObj.graph
                let startingNodeIds: string[] = []
                let depthQueue: IDepthQueue = {}
                for (const endingNodeId of endingNodeIds) {
                    const res = getStartingNodes(nonDirectedGraph, endingNodeId)
                    startingNodeIds.push(...res.startingNodeIds)
                    depthQueue = Object.assign(depthQueue, res.depthQueue)
                }
                startingNodeIds = [...new Set(startingNodeIds)]

                const startingNodes = nodes.filter((nd) => startingNodeIds.includes(nd.id))

                logger.debug(`[server]: Start building chatflow ${chatflowid}`)
                /*** BFS to traverse from Starting Nodes to Ending Node ***/
                const reactFlowNodes = await buildLangchain(
                    startingNodeIds,
                    nodes,
                    edges,
                    graph,
                    depthQueue,
                    this.nodesPool.componentNodes,
                    incomingInput.question,
                    chatHistory,
                    chatId,
                    chatflowid,
                    this.AppDataSource,
                    incomingInput?.overrideConfig,
                    this.cachePool
                )

                const nodeToExecute =
                    endingNodeIds.length === 1
                        ? reactFlowNodes.find((node: IReactFlowNode) => endingNodeIds[0] === node.id)
                        : reactFlowNodes[reactFlowNodes.length - 1]
                if (!nodeToExecute) return res.status(404).send(`Node not found`)

                if (incomingInput.overrideConfig) {
                    nodeToExecute.data = replaceInputsWithConfig(nodeToExecute.data, incomingInput.overrideConfig)
                }

                const reactFlowNodeData: INodeData = resolveVariables(
                    nodeToExecute.data,
                    reactFlowNodes,
                    incomingInput.question,
                    chatHistory
                )
                nodeToExecuteData = reactFlowNodeData

                this.chatflowPool.add(chatflowid, nodeToExecuteData, startingNodes, incomingInput?.overrideConfig)
            }

            logger.debug(`[server]: Running ${nodeToExecuteData.label} (${nodeToExecuteData.id})`)

            let sessionId = undefined
            if (nodeToExecuteData.instance) sessionId = checkMemorySessionId(nodeToExecuteData.instance, chatId)

            const memoryNode = this.findMemoryLabel(nodes, edges)
            const memoryType = memoryNode?.data.label

            let chatHistory: IMessage[] | string = incomingInput.history
            if (memoryNode && !incomingInput.history && (incomingInput.chatId || incomingInput.overrideConfig?.sessionId)) {
                chatHistory = await replaceChatHistory(memoryNode, incomingInput, this.AppDataSource, databaseEntities, logger)
            }

            const nodeInstanceFilePath = this.nodesPool.componentNodes[nodeToExecuteData.name].filePath as string
            const nodeModule = await import(nodeInstanceFilePath)
            const nodeInstance = new nodeModule.nodeClass({ sessionId })

            let result = isStreamValid
                ? await nodeInstance.run(nodeToExecuteData, incomingInput.question, {
                      chatflowid,
                      chatHistory,
                      socketIO,
                      socketIOClientId: incomingInput.socketIOClientId,
                      logger,
                      appDataSource: this.AppDataSource,
                      databaseEntities,
                      analytic: chatflow.analytic,
                      chatId
                  })
                : await nodeInstance.run(nodeToExecuteData, incomingInput.question, {
                      chatflowid,
                      chatHistory,
                      logger,
                      appDataSource: this.AppDataSource,
                      databaseEntities,
                      analytic: chatflow.analytic,
                      chatId
                  })

            result = typeof result === 'string' ? { text: result } : result

            // Retrieve threadId from assistant if exists
            if (typeof result === 'object' && result.assistant) {
                sessionId = result.assistant.threadId
            }

            const userMessage: Omit<IChatMessage, 'id'> = {
                role: 'userMessage',
                content: incomingInput.question,
                chatflowid,
                chatType: isInternal ? chatType.INTERNAL : chatType.EXTERNAL,
                chatId,
                memoryType,
                sessionId,
                createdDate: userMessageDateTime
            }
            await this.addChatMessage(userMessage)

            let resultText = ''
            if (result.text) resultText = result.text
            else if (result.json) resultText = '```json\n' + JSON.stringify(result.json, null, 2)
            else resultText = JSON.stringify(result, null, 2)

            const apiMessage: Omit<IChatMessage, 'id' | 'createdDate'> = {
                role: 'apiMessage',
                content: resultText,
                chatflowid,
                chatType: isInternal ? chatType.INTERNAL : chatType.EXTERNAL,
                chatId,
                memoryType,
                sessionId
            }
            if (result?.sourceDocuments) apiMessage.sourceDocuments = JSON.stringify(result.sourceDocuments)
            if (result?.usedTools) apiMessage.usedTools = JSON.stringify(result.usedTools)
            if (result?.fileAnnotations) apiMessage.fileAnnotations = JSON.stringify(result.fileAnnotations)
            await this.addChatMessage(apiMessage)

            logger.debug(`[server]: Finished running ${nodeToExecuteData.label} (${nodeToExecuteData.id})`)

            // Only return ChatId when its Internal OR incoming input has ChatId, to avoid confusion when calling API
            if (incomingInput.chatId || isInternal) result.chatId = chatId

            return res.json(result)
        } catch (e: any) {
            logger.error('[server]: Error:', e)
            return res.status(500).send(e.message)
        }
    }

    async stopApp() {
        try {
            const removePromises: any[] = []
            await Promise.all(removePromises)
        } catch (e) {
            logger.error(`❌[server]: Flowise Server shut down error: ${e}`)
        }
    }
}

/**
 * Get first chat message id
 * @param {string} chatflowid
 * @returns {string}
 */
export async function getChatId(chatflowid: string): Promise<string> {
    // first chatmessage id as the unique chat id
    const firstChatMessage = await getDataSource()
        .getRepository(ChatMessage)
        .createQueryBuilder('cm')
        .select('cm.id')
        .where('chatflowid = :chatflowid', { chatflowid })
        .orderBy('cm.createdDate', 'ASC')
        .getOne()
    return firstChatMessage ? firstChatMessage.id : ''
}

let serverApp: App | undefined

export async function getAllChatFlow(): Promise<IChatFlow[]> {
    return await getDataSource().getRepository(ChatFlow).find()
}

export async function start(): Promise<void> {
    serverApp = new App()

    const port = parseInt(process.env.PORT || '', 10) || 3000
    const server = http.createServer(serverApp.app)

    const io = new Server(server, {
        cors: {
            origin: '*'
        }
    })

    await serverApp.initDatabase()
    await serverApp.config(io)

    server.listen(port, () => {
        logger.info(`⚡️ [server]: Flowise Server is listening at ${port}`)
    })
}

export function getInstance(): App | undefined {
    return serverApp
}<|MERGE_RESOLUTION|>--- conflicted
+++ resolved
@@ -24,10 +24,7 @@
     IReactFlowEdge,
     IReactFlowNode,
     IReactFlowObject,
-<<<<<<< HEAD
     IncomingInput,
-    chatType
-=======
     INodeData,
     ICredentialReturnResponse,
     chatType,
@@ -35,7 +32,6 @@
     IReactFlowEdge,
     IDepthQueue,
     INodeDirectedGraph
->>>>>>> 1d8d97c7
 } from './Interface'
 import { NodesPool } from './NodesPool'
 import { Assistant } from './database/entities/Assistant'
@@ -45,23 +41,20 @@
 import { Tool } from './database/entities/Tool'
 import {
     buildLangchain,
-<<<<<<< HEAD
     checkMemorySessionId,
     clearAllSessionMemory,
     clearSessionMemoryFromViewMessageDialog,
-=======
     getEndingNodes,
->>>>>>> 1d8d97c7
     constructGraphs,
     databaseEntities,
     decryptCredentialData,
     findAvailableConfigs,
+    getAllConnectedNodes,
     getEncryptionKey,
     getEndingNode,
     getNodeModulesPackagePath,
     getStartingNodes,
     getUserHome,
-<<<<<<< HEAD
     isFlowValidForStream,
     isSameOverrideConfig,
     isStartNodeDependOnInput,
@@ -71,10 +64,7 @@
     resolveVariables,
     transformToCredentialEntity
 } from './utils'
-=======
-    replaceChatHistory,
-    getAllConnectedNodes
-} from './utils'
+
 import { cloneDeep, omit, uniqWith, isEqual } from 'lodash'
 import { getDataSource } from './DataSource'
 import { NodesPool } from './NodesPool'
@@ -88,16 +78,11 @@
 import { ICommonObject, IMessage, INodeOptionsValue, handleEscapeCharacters } from 'flowise-components'
 import { createRateLimiter, getRateLimiter, initializeRateLimiter } from './utils/rateLimit'
 import { addAPIKey, compareKeys, deleteAPIKey, getApiKey, getAPIKeys, updateAPIKey } from './utils/apiKey'
->>>>>>> 1d8d97c7
 import { sanitizeMiddleware } from './utils/XSS'
-import { addAPIKey, compareKeys, deleteAPIKey, getAPIKeys, getApiKey, updateAPIKey } from './utils/apiKey'
 import { parsePrompt } from './utils/hub'
-<<<<<<< HEAD
 import logger, { expressRequestLogger } from './utils/logger'
 import { createRateLimiter, getRateLimiter, initializeRateLimiter } from './utils/rateLimit'
-=======
 import { Variable } from './database/entities/Variable'
->>>>>>> 1d8d97c7
 
 export class App {
     app: express.Application
