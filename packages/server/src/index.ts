--- conflicted
+++ resolved
@@ -833,11 +833,8 @@
                     question: req.body.question ?? 'hello',
                     overrideConfig,
                     history: [],
-<<<<<<< HEAD
+                    socketIOClientId: req.body.socketIOClientId,
                     chatId: chatId ?? chatflowid
-=======
-                    socketIOClientId: req.body.socketIOClientId
->>>>>>> 222591dd
                 }
             }
 
