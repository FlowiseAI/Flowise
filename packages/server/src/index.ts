import express, { Request, Response } from 'express'
import multer from 'multer'
import path from 'path'
import cors from 'cors'
import http from 'http'
import * as fs from 'fs'
import basicAuth from 'express-basic-auth'

import {
    IChatFlow,
    IncomingInput,
    IReactFlowNode,
    IReactFlowObject,
    INodeData,
    IDatabaseExport,
    IRunChatflowMessageValue,
    IChildProcessMessage
} from './Interface'
import {
    getNodeModulesPackagePath,
    getStartingNodes,
    buildLangchain,
    getEndingNode,
    constructGraphs,
    resolveVariables,
    isStartNodeDependOnInput,
    getAPIKeys,
    addAPIKey,
    updateAPIKey,
    deleteAPIKey,
    compareKeys,
    mapMimeTypeToInputField,
    findAvailableConfigs,
    isSameOverrideConfig,
    replaceAllAPIKeys
} from './utils'
import { cloneDeep } from 'lodash'
import { getDataSource } from './DataSource'
import { NodesPool } from './NodesPool'
import { ChatFlow } from './entity/ChatFlow'
import { OutgoingRobot } from './entity/OutgoingRobot'
import { ChatMessage } from './entity/ChatMessage'
import { ChatflowPool } from './ChatflowPool'
import { ICommonObject } from 'flowise-components'
<<<<<<< HEAD
import { IMessage, chatQuery, downloadPdf, getDownloadFileUrl, sendMsg, sendOutgoingMsg } from './DingEvent'
=======
import { fork } from 'child_process'
>>>>>>> 0c16bcad

export class App {
    app: express.Application
    nodesPool: NodesPool
    chatflowPool: ChatflowPool
    AppDataSource = getDataSource()

    constructor() {
        this.app = express()
    }

    async initDatabase() {
        // Initialize database
        this.AppDataSource.initialize()
            .then(async () => {
                console.info('📦[server]: Data Source has been initialized!')

                // Initialize pools
                this.nodesPool = new NodesPool()
                await this.nodesPool.initialize()

                this.chatflowPool = new ChatflowPool()

                // Initialize API keys
                await getAPIKeys()
            })
            .catch((err) => {
                console.error('❌[server]: Error during Data Source initialization:', err)
            })
    }

    async config() {
        // Limit is needed to allow sending/receiving base64 encoded string
        this.app.use(express.json({ limit: '50mb' }))
        this.app.use(express.urlencoded({ limit: '50mb', extended: true }))

        // Allow access from *
        this.app.use(cors())

        if (process.env.USERNAME && process.env.PASSWORD) {
            const username = process.env.USERNAME.toLocaleLowerCase()
            const password = process.env.PASSWORD.toLocaleLowerCase()
            const basicAuthMiddleware = basicAuth({
                users: { [username]: password }
            })
            const whitelistURLs = ['/api/v1/prediction/', '/api/v1/node-icon/']
            this.app.use((req, res, next) => {
                if (req.url.includes('/api/v1/')) {
                    whitelistURLs.some((url) => req.url.includes(url)) ? next() : basicAuthMiddleware(req, res, next)
                } else next()
            })
        }

        const upload = multer({ dest: `${path.join(__dirname, '..', 'uploads')}/` })

        // ----------------------------------------
        // Nodes
        // ----------------------------------------

        // Get all component nodes
        this.app.get('/api/v1/nodes', (req: Request, res: Response) => {
            const returnData = []
            for (const nodeName in this.nodesPool.componentNodes) {
                const clonedNode = cloneDeep(this.nodesPool.componentNodes[nodeName])
                returnData.push(clonedNode)
            }
            return res.json(returnData)
        })

        // Get specific component node via name
        this.app.get('/api/v1/nodes/:name', (req: Request, res: Response) => {
            if (Object.prototype.hasOwnProperty.call(this.nodesPool.componentNodes, req.params.name)) {
                return res.json(this.nodesPool.componentNodes[req.params.name])
            } else {
                throw new Error(`Node ${req.params.name} not found`)
            }
        })

        // Returns specific component node icon via name
        this.app.get('/api/v1/node-icon/:name', (req: Request, res: Response) => {
            if (Object.prototype.hasOwnProperty.call(this.nodesPool.componentNodes, req.params.name)) {
                const nodeInstance = this.nodesPool.componentNodes[req.params.name]
                if (nodeInstance.icon === undefined) {
                    throw new Error(`Node ${req.params.name} icon not found`)
                }

                if (nodeInstance.icon.endsWith('.svg') || nodeInstance.icon.endsWith('.png') || nodeInstance.icon.endsWith('.jpg')) {
                    const filepath = nodeInstance.icon
                    res.sendFile(filepath)
                } else {
                    throw new Error(`Node ${req.params.name} icon is missing icon`)
                }
            } else {
                throw new Error(`Node ${req.params.name} not found`)
            }
        })

        // ----------------------------------------
        // Chatflows
        // ----------------------------------------

        // Get all chatflows
        this.app.get('/api/v1/chatflows', async (req: Request, res: Response) => {
            const chatflows: IChatFlow[] = await this.AppDataSource.getRepository(ChatFlow).find()
            return res.json(chatflows)
        })

        // Get specific chatflow via id
        this.app.get('/api/v1/chatflows/:id', async (req: Request, res: Response) => {
            const chatflow = await this.AppDataSource.getRepository(ChatFlow).findOneBy({
                id: req.params.id
            })

            const outgoingRobot = await this.AppDataSource.getRepository(OutgoingRobot).findBy({
                chatflowid: req.params.id
            })

            const result = { ...chatflow }
            Object.assign(result, {
                outgoingRobot
            })

            if (chatflow) return res.json(result)
            return res.status(404).send(`Chatflow ${req.params.id} not found`)
        })

        // Save chatflow
        this.app.post('/api/v1/chatflows', async (req: Request, res: Response) => {
            const body = req.body
            const newChatFlow = new ChatFlow()
            Object.assign(newChatFlow, body)

            const chatflow = this.AppDataSource.getRepository(ChatFlow).create(newChatFlow)
            const results = await this.AppDataSource.getRepository(ChatFlow).save(chatflow)

            return res.json(results)
        })

        // Update chatflow
        this.app.put('/api/v1/chatflows/:id', async (req: Request, res: Response) => {
            const chatflow = await this.AppDataSource.getRepository(ChatFlow).findOneBy({
                id: req.params.id
            })

            if (!chatflow) {
                res.status(404).send(`Chatflow ${req.params.id} not found`)
                return
            }

            const body = req.body
            const updateChatFlow = new ChatFlow()
            Object.assign(updateChatFlow, body)

            this.AppDataSource.getRepository(ChatFlow).merge(chatflow, updateChatFlow)
            const result = await this.AppDataSource.getRepository(ChatFlow).save(chatflow)

            // Update chatflowpool inSync to false, to build Langchain again because data has been changed
            this.chatflowPool.updateInSync(chatflow.id, false)

            return res.json(result)
        })

        // Delete chatflow via id
        this.app.delete('/api/v1/chatflows/:id', async (req: Request, res: Response) => {
            const results = await this.AppDataSource.getRepository(ChatFlow).delete({ id: req.params.id })
            return res.json(results)
        })

        // Save outgoingrobot info
        this.app.post('/api/v1/chatflows/outgoingrobot/:id', async (req: Request, res: Response) => {
            const body = req.body
            if (body.id) {
                const robotInfo = await this.AppDataSource.getRepository(OutgoingRobot).findOneBy({ id: body.id })
                if (robotInfo) {
                    Object.assign(robotInfo, body)
                    const result = await this.AppDataSource.getRepository(OutgoingRobot).save(robotInfo)
                    return res.json(result)
                }
            } else {
                delete body.id
                const newRobot = new OutgoingRobot()
                Object.assign(newRobot, body, { chatflowid: req.params.id })
                const result = await this.AppDataSource.getRepository(OutgoingRobot).create(newRobot)
                const results = await this.AppDataSource.getRepository(OutgoingRobot).save(result)

                return res.json(results)
            }
            return res.json({ code: 0 })
        })

        // ----------------------------------------
        // ChatMessage
        // ----------------------------------------

        // Get all chatmessages from chatflowid
        this.app.get('/api/v1/chatmessage/:id', async (req: Request, res: Response) => {
            const chatmessages = await this.AppDataSource.getRepository(ChatMessage).findBy({
                chatflowid: req.params.id
            })
            return res.json(chatmessages)
        })

        // Add chatmessages for chatflowid
        this.app.post('/api/v1/chatmessage/:id', async (req: Request, res: Response) => {
            const body = req.body
            const newChatMessage = new ChatMessage()
            Object.assign(newChatMessage, body)

            const chatmessage = this.AppDataSource.getRepository(ChatMessage).create(newChatMessage)
            const results = await this.AppDataSource.getRepository(ChatMessage).save(chatmessage)

            return res.json(results)
        })

        // Delete all chatmessages from chatflowid
        this.app.delete('/api/v1/chatmessage/:id', async (req: Request, res: Response) => {
            const results = await this.AppDataSource.getRepository(ChatMessage).delete({ chatflowid: req.params.id })
            return res.json(results)
        })

        // ----------------------------------------
        // Configuration
        // ----------------------------------------

        this.app.get('/api/v1/flow-config/:id', async (req: Request, res: Response) => {
            const chatflow = await this.AppDataSource.getRepository(ChatFlow).findOneBy({
                id: req.params.id
            })
            if (!chatflow) return res.status(404).send(`Chatflow ${req.params.id} not found`)
            const flowData = chatflow.flowData
            const parsedFlowData: IReactFlowObject = JSON.parse(flowData)
            const nodes = parsedFlowData.nodes
            const availableConfigs = findAvailableConfigs(nodes)
            return res.json(availableConfigs)
        })

        // 上传文件到服务器，返回地址
        this.app.post('/api/v1/upload', upload.single('file'), async (req: Request, res: Response) => {
            const file = req.file
            if (!file) return
            return res.json({
                mime: file.mimetype,
                path: file.path,
                filename: file.originalname
            })
        })

        this.app.post('/api/v1/flow-config/:id', upload.array('files'), async (req: Request, res: Response) => {
            const chatflow = await this.AppDataSource.getRepository(ChatFlow).findOneBy({
                id: req.params.id
            })
            if (!chatflow) return res.status(404).send(`Chatflow ${req.params.id} not found`)
            await this.validateKey(req, res, chatflow)

            const overrideConfig: ICommonObject = { ...req.body }
            const files = req.files as any[]
            if (!files || !files.length) return

            for (const file of files) {
                const fileData = fs.readFileSync(file.path, { encoding: 'base64' })
                const dataBase64String = `data:${file.mimetype};base64,${fileData},filename:${file.filename}`

                const fileInputField = mapMimeTypeToInputField(file.mimetype)
                if (overrideConfig[fileInputField]) {
                    overrideConfig[fileInputField] = JSON.stringify([...JSON.parse(overrideConfig[fileInputField]), dataBase64String])
                } else {
                    overrideConfig[fileInputField] = JSON.stringify([dataBase64String])
                }
            }
            return res.json(overrideConfig)
        })
        // ----------------------------------------
        // Export Load Chatflow & ChatMessage & Apikeys
        // ----------------------------------------

        this.app.get('/api/v1/database/export', async (req: Request, res: Response) => {
            const chatmessages = await this.AppDataSource.getRepository(ChatMessage).find()
            const chatflows = await this.AppDataSource.getRepository(ChatFlow).find()
            const apikeys = await getAPIKeys()
            const result: IDatabaseExport = {
                chatmessages,
                chatflows,
                apikeys
            }
            return res.json(result)
        })

        this.app.post('/api/v1/database/load', async (req: Request, res: Response) => {
            const databaseItems: IDatabaseExport = req.body

            await this.AppDataSource.getRepository(ChatFlow).delete({})
            await this.AppDataSource.getRepository(ChatMessage).delete({})

            let error = ''

            // Get a new query runner instance
            const queryRunner = this.AppDataSource.createQueryRunner()

            // Start a new transaction
            await queryRunner.startTransaction()

            try {
                const chatflows: IChatFlow[] = databaseItems.chatflows
                const chatmessages: ChatMessage[] = databaseItems.chatmessages

                await queryRunner.manager.insert(ChatFlow, chatflows)
                await queryRunner.manager.insert(ChatMessage, chatmessages)

                await queryRunner.commitTransaction()
            } catch (err: any) {
                error = err?.message ?? 'Error loading database'
                await queryRunner.rollbackTransaction()
            } finally {
                await queryRunner.release()
            }

            await replaceAllAPIKeys(databaseItems.apikeys)

            if (error) return res.status(500).send(error)
            return res.status(201).send('OK')
        })

        // ----------------------------------------
        // Prediction
        // ----------------------------------------

        // Send input message and get prediction result (External)
        this.app.post('/api/v1/prediction/:id', upload.array('files'), async (req: Request, res: Response) => {
            await this.processPrediction(req, res)
        })

        // Send input message and get prediction result (Internal)
        this.app.post('/api/v1/internal-prediction/:id', async (req: Request, res: Response) => {
            await this.processPrediction(req, res, true)
        })

        this.app.post('/api/v1/robot/dingtalk/:id', async (req: Request, res: Response) => {
            const data = req.body
            const id = req.params.id
            console.log('data', data)
            // await sendMsg('res?.text || res', 'msg.senderStaffId', id)
            const chatmessages = await this.AppDataSource.getRepository(ChatMessage).findBy({
                chatflowid: data.conversationId
            })
            const history = (chatmessages || []).map((item) => ({
                type: item.role,
                message: item.content
            }))
            // 取前10条历史记录
            history.splice(0, history.length - 10)

            try {
                const msg: IMessage = data
                let content = ''
                let apiContent = ''
                if (msg.msgtype === 'text') {
                    const userMsg = msg.text.content
                    content = userMsg
                    const res = await chatQuery({ question: userMsg, history: history, userId: msg.senderStaffId }, id)
                    apiContent = res?.text || res

                    await sendMsg(res?.text || res, msg.senderStaffId, id, msg.robotCode)
                } else if (msg.msgtype === 'file') {
                    await sendMsg('文件已收到，正在处理，请稍后', msg.senderStaffId, id, msg.robotCode)
                    const { downloadCode } = msg.content
                    const pdfUrl = await getDownloadFileUrl(downloadCode, id, msg.robotCode)
                    const fileName = msg.content.fileId + msg.content.fileName
                    const filePath = await downloadPdf(pdfUrl, fileName)
                    content = `获得一个上下文：用户上传了一个文件，文件路径是： ${filePath}。`
                    const res = await chatQuery(
                        {
                            question: content,
                            userId: msg.senderStaffId,
                            history: history
                        },
                        id
                    )
                    apiContent = res?.text || res
                    await sendMsg(res?.text || res, msg.senderStaffId, id, msg.robotCode)
                }
                // 保存历史记录
                const newChatMessage = [
                    Object.assign(new ChatMessage(), {
                        role: 'userMessage',
                        content: content,
                        chatflowid: data.conversationId
                    }),
                    Object.assign(new ChatMessage(), {
                        role: 'apiMessage',
                        content: apiContent,
                        chatflowid: data.conversationId
                    })
                ]

                const chatmessage = this.AppDataSource.getRepository(ChatMessage).create(newChatMessage)
                await this.AppDataSource.getRepository(ChatMessage).save(chatmessage)
            } catch (error) {
                console.log(error)
            }
            return res.json({ code: 0 })
        })

        this.app.post('/api/v1/robot/dingtalk/outgoing/:id', async (req: Request, res: Response) => {
            const data = req.body
            const id = req.params.id
            const token = req.headers.token as string
            const robotData = await this.AppDataSource.getRepository(OutgoingRobot).findOneBy({
                token: token
            })
            const webhook = robotData?.webhook

            if (!token || !webhook) {
                return res.json({ code: 0 })
            }

            const chatmessages = await this.AppDataSource.getRepository(ChatMessage).findBy({
                chatflowid: data.conversationId
            })
            const history = (chatmessages || []).map((item) => ({
                type: item.role,
                message: item.content
            }))
            // 取前10条历史记录
            history.splice(0, history.length - 20)
            try {
                const msg: IMessage = data
                if (msg.msgtype === 'text') {
                    const userMsg = msg.text.content
                    // 向flow提问
                    const res = await chatQuery({ question: userMsg, history, userId: msg.senderId }, id)
                    // 向钉钉发送消息
                    await sendOutgoingMsg(res, webhook)
                    // 保存历史记录
                    const newChatMessage = [
                        Object.assign(new ChatMessage(), {
                            role: 'userMessage',
                            content: userMsg,
                            chatflowid: data.conversationId
                        }),
                        Object.assign(new ChatMessage(), {
                            role: 'apiMessage',
                            content: res?.text || res,
                            chatflowid: data.conversationId
                        })
                    ]

                    const chatmessage = this.AppDataSource.getRepository(ChatMessage).create(newChatMessage)
                    await this.AppDataSource.getRepository(ChatMessage).save(chatmessage)
                }
            } catch (error) {
                console.log(error)
            }
            return res.json({ code: 0 })
        })

        // ----------------------------------------
        // Marketplaces
        // ----------------------------------------

        // Get all chatflows for marketplaces
        this.app.get('/api/v1/marketplaces', async (req: Request, res: Response) => {
            const marketplaceDir = path.join(__dirname, '..', 'marketplaces')
            const jsonsInDir = fs.readdirSync(marketplaceDir).filter((file) => path.extname(file) === '.json')
            const templates: any[] = []
            jsonsInDir.forEach((file, index) => {
                const filePath = path.join(__dirname, '..', 'marketplaces', file)
                const fileData = fs.readFileSync(filePath)
                const fileDataObj = JSON.parse(fileData.toString())
                const template = {
                    id: index,
                    name: file.split('.json')[0],
                    flowData: fileData.toString(),
                    description: fileDataObj?.description || ''
                }
                templates.push(template)
            })
            return res.json(templates)
        })

        // ----------------------------------------
        // API Keys
        // ----------------------------------------

        // Get api keys
        this.app.get('/api/v1/apikey', async (req: Request, res: Response) => {
            const keys = await getAPIKeys()
            return res.json(keys)
        })

        // Add new api key
        this.app.post('/api/v1/apikey', async (req: Request, res: Response) => {
            const keys = await addAPIKey(req.body.keyName)
            return res.json(keys)
        })

        // Update api key
        this.app.put('/api/v1/apikey/:id', async (req: Request, res: Response) => {
            const keys = await updateAPIKey(req.params.id, req.body.keyName)
            return res.json(keys)
        })

        // Delete new api key
        this.app.delete('/api/v1/apikey/:id', async (req: Request, res: Response) => {
            const keys = await deleteAPIKey(req.params.id)
            return res.json(keys)
        })

        // ----------------------------------------
        // Serve UI static
        // ----------------------------------------

        const packagePath = getNodeModulesPackagePath('flowise-ui')
        const uiBuildPath = path.join(packagePath, 'build')
        const uiHtmlPath = path.join(packagePath, 'build', 'index.html')

        this.app.use('/', express.static(uiBuildPath))

        // All other requests not handled will return React app
        this.app.use((req, res) => {
            res.sendFile(uiHtmlPath)
        })
    }

    /**
     * Validate API Key
     * @param {Request} req
     * @param {Response} res
     * @param {ChatFlow} chatflow
     */
    async validateKey(req: Request, res: Response, chatflow: ChatFlow) {
        const chatFlowApiKeyId = chatflow.apikeyid
        const authorizationHeader = (req.headers['Authorization'] as string) ?? (req.headers['authorization'] as string) ?? ''

        if (chatFlowApiKeyId && !authorizationHeader) return res.status(401).send(`Unauthorized`)

        const suppliedKey = authorizationHeader.split(`Bearer `).pop()
        if (chatFlowApiKeyId && suppliedKey) {
            const keys = await getAPIKeys()
            const apiSecret = keys.find((key) => key.id === chatFlowApiKeyId)?.apiSecret
            if (!compareKeys(apiSecret, suppliedKey)) return res.status(401).send(`Unauthorized`)
        }
    }

    /**
     * Start child process
     * @param {ChatFlow} chatflow
     * @param {IncomingInput} incomingInput
     * @param {INodeData} endingNodeData
     */
    async startChildProcess(chatflow: ChatFlow, incomingInput: IncomingInput, endingNodeData?: INodeData) {
        try {
            const controller = new AbortController()
            const { signal } = controller

            let childpath = path.join(__dirname, '..', 'dist', 'ChildProcess.js')
            if (!fs.existsSync(childpath)) childpath = 'ChildProcess.ts'

            const childProcess = fork(childpath, [], { signal })

            const value = {
                chatflow,
                incomingInput,
                componentNodes: cloneDeep(this.nodesPool.componentNodes),
                endingNodeData
            } as IRunChatflowMessageValue
            childProcess.send({ key: 'start', value } as IChildProcessMessage)

            let childProcessTimeout: NodeJS.Timeout

            return new Promise((resolve, reject) => {
                childProcess.on('message', async (message: IChildProcessMessage) => {
                    if (message.key === 'finish') {
                        const { result, addToChatFlowPool } = message.value as ICommonObject
                        if (childProcessTimeout) {
                            clearTimeout(childProcessTimeout)
                        }
                        if (Object.keys(addToChatFlowPool).length) {
                            const { chatflowid, nodeToExecuteData, startingNodes, overrideConfig } = addToChatFlowPool
                            this.chatflowPool.add(chatflowid, nodeToExecuteData, startingNodes, overrideConfig)
                        }
                        resolve(result)
                    }
                    if (message.key === 'start') {
                        if (process.env.EXECUTION_TIMEOUT) {
                            childProcessTimeout = setTimeout(async () => {
                                childProcess.kill()
                                resolve(undefined)
                            }, parseInt(process.env.EXECUTION_TIMEOUT, 10))
                        }
                    }
                    if (message.key === 'error') {
                        let errMessage = message.value as string
                        if (childProcessTimeout) {
                            clearTimeout(childProcessTimeout)
                        }
                        reject(errMessage)
                    }
                })
            })
        } catch (err) {
            console.error(err)
        }
    }

    /**
     * Process Prediction
     * @param {Request} req
     * @param {Response} res
     * @param {boolean} isInternal
     */
    async processPrediction(req: Request, res: Response, isInternal = false) {
        try {
            // 每个人分配一个ID
            const chatflowid = req.params.id + (req.body?.userId || '')
            let incomingInput: IncomingInput = req.body

            let nodeToExecuteData: INodeData

            const chatflow = await this.AppDataSource.getRepository(ChatFlow).findOneBy({
                id: req.params.id
            })
            console.log('chatflow', req.body?.userId, chatflowid)
            if (!chatflow) return res.status(404).send(`Chatflow ${chatflowid} not found`)

            if (!isInternal) {
                await this.validateKey(req, res, chatflow)
            }

            const files = (req.files as any[]) || []

            if (files.length) {
                const overrideConfig: ICommonObject = { ...req.body }
                for (const file of files) {
                    const fileData = fs.readFileSync(file.path, { encoding: 'base64' })
                    const dataBase64String = `data:${file.mimetype};base64,${fileData},filename:${file.filename}`

                    const fileInputField = mapMimeTypeToInputField(file.mimetype)
                    if (overrideConfig[fileInputField]) {
                        overrideConfig[fileInputField] = JSON.stringify([...JSON.parse(overrideConfig[fileInputField]), dataBase64String])
                    } else {
                        overrideConfig[fileInputField] = JSON.stringify([dataBase64String])
                    }
                }
                incomingInput = {
                    question: req.body.question ?? 'hello',
                    overrideConfig,
                    history: []
                }
            }

            /* Don't rebuild the flow (to avoid duplicated upsert, recomputation) when all these conditions met:
             * - Node Data already exists in pool
             * - Still in sync (i.e the flow has not been modified since)
             * - Existing overrideConfig and new overrideConfig are the same
             * - Flow doesn't start with nodes that depend on incomingInput.question
             ***/
            const isRebuildNeeded = () => {
                return (
                    Object.prototype.hasOwnProperty.call(this.chatflowPool.activeChatflows, chatflowid) &&
                    this.chatflowPool.activeChatflows[chatflowid].inSync &&
                    isSameOverrideConfig(
                        isInternal,
                        this.chatflowPool.activeChatflows[chatflowid].overrideConfig,
                        incomingInput.overrideConfig
                    ) &&
                    !isStartNodeDependOnInput(this.chatflowPool.activeChatflows[chatflowid].startingNodes)
                )
            }

            if (process.env.EXECUTION_MODE === 'child') {
                if (isRebuildNeeded()) {
                    nodeToExecuteData = this.chatflowPool.activeChatflows[chatflowid].endingNodeData
                    try {
                        const result = await this.startChildProcess(chatflow, incomingInput, nodeToExecuteData)

                        return res.json(result)
                    } catch (error) {
                        return res.status(500).send(error)
                    }
                } else {
                    try {
                        const result = await this.startChildProcess(chatflow, incomingInput)
                        return res.json(result)
                    } catch (error) {
                        return res.status(500).send(error)
                    }
                }
            } else {
                if (isRebuildNeeded()) {
                    nodeToExecuteData = this.chatflowPool.activeChatflows[chatflowid].endingNodeData
                } else {
                    /*** Get chatflows and prepare data  ***/
                    const flowData = chatflow.flowData
                    const parsedFlowData: IReactFlowObject = JSON.parse(flowData)
                    const nodes = parsedFlowData.nodes
                    const edges = parsedFlowData.edges

                    /*** Get Ending Node with Directed Graph  ***/
                    const { graph, nodeDependencies } = constructGraphs(nodes, edges)
                    const directedGraph = graph
                    const endingNodeId = getEndingNode(nodeDependencies, directedGraph)
                    if (!endingNodeId) return res.status(500).send(`Ending node must be either a Chain or Agent`)

                    const endingNodeData = nodes.find((nd) => nd.id === endingNodeId)?.data
                    if (!endingNodeData) return res.status(500).send(`Ending node must be either a Chain or Agent`)

                    if (
                        endingNodeData.outputs &&
                        Object.keys(endingNodeData.outputs).length &&
                        !Object.values(endingNodeData.outputs).includes(endingNodeData.name)
                    ) {
                        return res
                            .status(500)
                            .send(
                                `Output of ${endingNodeData.label} (${endingNodeData.id}) must be ${endingNodeData.label}, can't be an Output Prediction`
                            )
                    }

                    /*** Get Starting Nodes with Non-Directed Graph ***/
                    const constructedObj = constructGraphs(nodes, edges, true)
                    const nonDirectedGraph = constructedObj.graph
                    const { startingNodeIds, depthQueue } = getStartingNodes(nonDirectedGraph, endingNodeId)

                    /*** BFS to traverse from Starting Nodes to Ending Node ***/
                    const reactFlowNodes = await buildLangchain(
                        startingNodeIds,
                        nodes,
                        graph,
                        depthQueue,
                        this.nodesPool.componentNodes,
                        incomingInput.question,
                        incomingInput?.overrideConfig
                    )

                    const nodeToExecute = reactFlowNodes.find((node: IReactFlowNode) => node.id === endingNodeId)
                    if (!nodeToExecute) return res.status(404).send(`Node ${endingNodeId} not found`)

                    const reactFlowNodeData: INodeData = resolveVariables(nodeToExecute.data, reactFlowNodes, incomingInput.question)
                    nodeToExecuteData = reactFlowNodeData

                    const startingNodes = nodes.filter((nd) => startingNodeIds.includes(nd.id))
                    this.chatflowPool.add(chatflowid, nodeToExecuteData, startingNodes, incomingInput?.overrideConfig)
                }

                const nodeInstanceFilePath = this.nodesPool.componentNodes[nodeToExecuteData.name].filePath as string
                const nodeModule = await import(nodeInstanceFilePath)
                const nodeInstance = new nodeModule.nodeClass()

                const result = await nodeInstance.run(nodeToExecuteData, incomingInput.question, { chatHistory: incomingInput.history })

                return res.json(result)
            }
        } catch (e: any) {
            return res.status(500).send(e.message)
        }
    }

    async stopApp() {
        try {
            const removePromises: any[] = []
            await Promise.all(removePromises)
        } catch (e) {
            console.error(`❌[server]: Flowise Server shut down error: ${e}`)
        }
    }
}

let serverApp: App | undefined

export async function start(): Promise<void> {
    serverApp = new App()

    const port = parseInt(process.env.PORT || '', 10) || 3000
    const server = http.createServer(serverApp.app)

    await serverApp.initDatabase()
    await serverApp.config()

    server.listen(port, () => {
        console.info(`⚡️[server]: Flowise Server is listening at ${port}`)
    })
}

export function getInstance(): App | undefined {
    return serverApp
}<|MERGE_RESOLUTION|>--- conflicted
+++ resolved
@@ -42,11 +42,8 @@
 import { ChatMessage } from './entity/ChatMessage'
 import { ChatflowPool } from './ChatflowPool'
 import { ICommonObject } from 'flowise-components'
-<<<<<<< HEAD
 import { IMessage, chatQuery, downloadPdf, getDownloadFileUrl, sendMsg, sendOutgoingMsg } from './DingEvent'
-=======
 import { fork } from 'child_process'
->>>>>>> 0c16bcad
 
 export class App {
     app: express.Application
