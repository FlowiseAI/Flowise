--- conflicted
+++ resolved
@@ -65,15 +65,7 @@
 import { ChatflowPool } from './ChatflowPool'
 import { CachePool } from './CachePool'
 import {
-<<<<<<< HEAD
     IAgentReasoning,
-    ICommonObject,
-    IMessage,
-    INodeOptionsValue,
-    handleEscapeCharacters,
-    webCrawl,
-    xmlScrape
-=======
     ICommonObject,
     IMessage,
     INodeOptionsValue,
@@ -84,7 +76,6 @@
     webCrawl,
     getStoragePath,
     IFileUpload
->>>>>>> ac02cde2
 } from 'flowise-components'
 import { createRateLimiter, getRateLimiter, initializeRateLimiter } from './utils/rateLimit'
 import { addAPIKey, compareKeys, deleteAPIKey, getApiKey, getAPIKeys, updateAPIKey } from './utils/apiKey'
@@ -1857,7 +1848,6 @@
         return await this.AppDataSource.getRepository(ChatMessage).save(chatmessage)
     }
 
-<<<<<<< HEAD
     async buildAgentGraph(chatflow: IChatFlow, incomingInput: ICommonObject, socketIO?: Server) {
         try {
             const chatflowid = chatflow.id
@@ -1950,7 +1940,8 @@
             logger.error('[server]: Error:', e)
             throw new Error(e.message)
         }
-=======
+    }
+
     /**
      * Method that get chat messages.
      * @param {string} chatflowid
@@ -2005,7 +1996,6 @@
         Object.assign(newChatMessageFeedback, chatMessageFeedback)
 
         await this.AppDataSource.getRepository(ChatMessageFeedback).update({ id }, chatMessageFeedback)
->>>>>>> ac02cde2
     }
 
     async upsertVector(req: Request, res: Response, isInternal: boolean = false) {
