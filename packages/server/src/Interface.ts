--- conflicted
+++ resolved
@@ -17,6 +17,11 @@
 
 export type AssistantType = 'CUSTOM' | 'OPENAI' | 'AZURE'
 
+export enum MODE {
+    QUEUE = 'queue',
+    MAIN = 'main'
+}
+
 export enum ChatType {
     INTERNAL = 'INTERNAL',
     EXTERNAL = 'EXTERNAL'
@@ -238,6 +243,7 @@
     leadEmail?: string
     history?: IMessage[]
     action?: IAction
+    streaming?: boolean
 }
 
 export interface IActiveChatflows {
@@ -302,7 +308,6 @@
     usecases?: string
 }
 
-<<<<<<< HEAD
 export interface IFlowConfig {
     chatflowid: string
     chatId: string
@@ -313,31 +318,21 @@
 }
 
 export interface IExecuteFlowParams {
-    startingNodeIds: string[]
-    endingNodeIds: string[]
-    nodes: IReactFlowNode[]
-    edges: IReactFlowEdge[]
-    graph: INodeDirectedGraph
-    depthQueue: IDepthQueue
     componentNodes: IComponentNodes
     incomingInput: IncomingInput
-    flowConfig: IFlowConfig
     chatflow: IChatFlow
-    memoryType: string
-    fileUploads: IFileUpload[]
-    uploadedFilesContent: string
-    userMessageDateTime: Date
+    chatId: string
     appDataSource: DataSource
-    apiOverrideStatus: boolean
-    nodeOverrides: ICommonObject
-    variableOverrides: ICommonObject[]
     sseStreamer: IServerSideEventStreamer
     telemetry: Telemetry
     cachePool: CachePool
     baseURL: string
-    isStreamValid: boolean
     isInternal: boolean
-=======
+    signal?: AbortController
+    files?: Express.Multer.File[]
+    isUpsert?: boolean
+}
+
 export interface INodeOverrides {
     [key: string]: {
         label: string
@@ -352,7 +347,6 @@
     name: string
     type: 'static' | 'runtime'
     enabled: boolean
->>>>>>> 85abd157
 }
 
 // DocumentStore related
