import { Init1693840429259 } from './1693840429259-Init'
import { ModifyChatFlow1693997791471 } from './1693997791471-ModifyChatFlow'
import { ModifyChatMessage1693999022236 } from './1693999022236-ModifyChatMessage'
import { ModifyCredential1693999261583 } from './1693999261583-ModifyCredential'
import { ModifyTool1694001465232 } from './1694001465232-ModifyTool'
import { AddApiConfig1694099200729 } from './1694099200729-AddApiConfig'
import { AddAnalytic1694432361423 } from './1694432361423-AddAnalytic'
import { AddChatHistory1694658767766 } from './1694658767766-AddChatHistory'
import { AddAssistantEntity1699325775451 } from './1699325775451-AddAssistantEntity'
import { AddUsedToolsToChatMessage1699481607341 } from './1699481607341-AddUsedToolsToChatMessage'
import { AddCategoryToChatFlow1699900910291 } from './1699900910291-AddCategoryToChatFlow'
import { AddFileAnnotationsToChatMessage1700271021237 } from './1700271021237-AddFileAnnotationsToChatMessage'
import { AddFileUploadsToChatMessage1701788586491 } from './1701788586491-AddFileUploadsToChatMessage'
import { AddVariableEntity1699325775451 } from './1702200925471-AddVariableEntity'
import { AddSpeechToText1706364937060 } from './1706364937060-AddSpeechToText'
import { AddUpsertHistoryEntity1709814301358 } from './1709814301358-AddUpsertHistoryEntity'
import { AddFeedback1707213626553 } from './1707213626553-AddFeedback'
import { AddDocumentStore1711637331047 } from './1711637331047-AddDocumentStore'
import { AddLead1710832127079 } from './1710832127079-AddLead'
import { AddLeadToChatMessage1711538023578 } from './1711538023578-AddLeadToChatMessage'
import { AddVectorStoreConfigToDocStore1715861032479 } from './1715861032479-AddVectorStoreConfigToDocStore'
import { AddAgentReasoningToChatMessage1714679514451 } from './1714679514451-AddAgentReasoningToChatMessage'
import { AddTypeToChatFlow1766759476232 } from './1766759476232-AddTypeToChatFlow'
import { AddApiKey1720230151480 } from './1720230151480-AddApiKey'
import { AddActionToChatMessage1721078251523 } from './1721078251523-AddActionToChatMessage'

export const mysqlMigrations = [
    Init1693840429259,
    ModifyChatFlow1693997791471,
    ModifyChatMessage1693999022236,
    ModifyCredential1693999261583,
    ModifyTool1694001465232,
    AddApiConfig1694099200729,
    AddAnalytic1694432361423,
    AddChatHistory1694658767766,
    AddAssistantEntity1699325775451,
    AddUsedToolsToChatMessage1699481607341,
    AddCategoryToChatFlow1699900910291,
    AddFileAnnotationsToChatMessage1700271021237,
    AddVariableEntity1699325775451,
    AddFileUploadsToChatMessage1701788586491,
    AddSpeechToText1706364937060,
    AddUpsertHistoryEntity1709814301358,
    AddFeedback1707213626553,
    AddDocumentStore1711637331047,
    AddLead1710832127079,
    AddLeadToChatMessage1711538023578,
    AddAgentReasoningToChatMessage1714679514451,
    AddTypeToChatFlow1766759476232,
<<<<<<< HEAD
    AddVectorStoreConfigToDocStore1715861032479
=======
    AddApiKey1720230151480,
    AddActionToChatMessage1721078251523
>>>>>>> 5d906e7b
]<|MERGE_RESOLUTION|>--- conflicted
+++ resolved
@@ -47,10 +47,7 @@
     AddLeadToChatMessage1711538023578,
     AddAgentReasoningToChatMessage1714679514451,
     AddTypeToChatFlow1766759476232,
-<<<<<<< HEAD
-    AddVectorStoreConfigToDocStore1715861032479
-=======
+    AddVectorStoreConfigToDocStore1715861032479,
     AddApiKey1720230151480,
     AddActionToChatMessage1721078251523
->>>>>>> 5d906e7b
 ]