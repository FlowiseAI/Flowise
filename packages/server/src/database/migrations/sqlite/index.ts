import { Init1693835579790 } from './1693835579790-Init'
import { ModifyChatFlow1693920824108 } from './1693920824108-ModifyChatFlow'
import { ModifyChatMessage1693921865247 } from './1693921865247-ModifyChatMessage'
import { ModifyCredential1693923551694 } from './1693923551694-ModifyCredential'
import { ModifyTool1693924207475 } from './1693924207475-ModifyTool'
import { AddApiConfig1694090982460 } from './1694090982460-AddApiConfig'
import { AddAnalytic1694432361423 } from './1694432361423-AddAnalytic'
import { AddChatHistory1694657778173 } from './1694657778173-AddChatHistory'
import { AddAssistantEntity1699325775451 } from './1699325775451-AddAssistantEntity'
import { AddUsedToolsToChatMessage1699481607341 } from './1699481607341-AddUsedToolsToChatMessage'
import { AddCategoryToChatFlow1699900910291 } from './1699900910291-AddCategoryToChatFlow'
import { AddFileAnnotationsToChatMessage1700271021237 } from './1700271021237-AddFileAnnotationsToChatMessage'
import { AddFileUploadsToChatMessage1701788586491 } from './1701788586491-AddFileUploadsToChatMessage'
import { AddVariableEntity1699325775451 } from './1702200925471-AddVariableEntity'
import { AddSpeechToText1706364937060 } from './1706364937060-AddSpeechToText'
import { AddFeedback1707213619308 } from './1707213619308-AddFeedback'
import { AddUpsertHistoryEntity1709814301358 } from './1709814301358-AddUpsertHistoryEntity'
import { AddLead1710832117612 } from './1710832117612-AddLead'
import { AddLeadToChatMessage1711537986113 } from './1711537986113-AddLeadToChatMessage'
import { AddDocumentStore1711637331047 } from './1711637331047-AddDocumentStore'
import { AddAgentReasoningToChatMessage1714679514451 } from './1714679514451-AddAgentReasoningToChatMessage'
import { AddEncryption1721308320215 } from './1721309779046-AddEncryption'
import { AddTypeToChatFlow1766759476232 } from './1766759476232-AddTypeToChatFlow'
import { AddActionToChatMessage1721078251523 } from './1721078251523-AddActionToChatMessage'
import { AddApiKey1720230151480 } from './1720230151480-AddApiKey'

export const sqliteMigrations = [
    Init1693835579790,
    ModifyChatFlow1693920824108,
    ModifyChatMessage1693921865247,
    ModifyCredential1693923551694,
    ModifyTool1693924207475,
    AddApiConfig1694090982460,
    AddAnalytic1694432361423,
    AddChatHistory1694657778173,
    AddAssistantEntity1699325775451,
    AddUsedToolsToChatMessage1699481607341,
    AddCategoryToChatFlow1699900910291,
    AddFileAnnotationsToChatMessage1700271021237,
    AddVariableEntity1699325775451,
    AddFileUploadsToChatMessage1701788586491,
    AddSpeechToText1706364937060,
    AddUpsertHistoryEntity1709814301358,
    AddFeedback1707213619308,
    AddDocumentStore1711637331047,
    AddLead1710832117612,
    AddLeadToChatMessage1711537986113,
    AddAgentReasoningToChatMessage1714679514451,
    AddTypeToChatFlow1766759476232,
<<<<<<< HEAD
    AddEncryption1721308320215,
=======
    AddApiKey1720230151480,
>>>>>>> 5d906e7b
    AddActionToChatMessage1721078251523
]<|MERGE_RESOLUTION|>--- conflicted
+++ resolved
@@ -47,10 +47,7 @@
     AddLeadToChatMessage1711537986113,
     AddAgentReasoningToChatMessage1714679514451,
     AddTypeToChatFlow1766759476232,
-<<<<<<< HEAD
     AddEncryption1721308320215,
-=======
     AddApiKey1720230151480,
->>>>>>> 5d906e7b
     AddActionToChatMessage1721078251523
 ]