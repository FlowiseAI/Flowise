--- conflicted
+++ resolved
@@ -15,12 +15,9 @@
 import { AddSpeechToText1706364937060 } from './1706364937060-AddSpeechToText'
 import { AddUpsertHistoryEntity1709814301358 } from './1709814301358-AddUpsertHistoryEntity'
 import { AddFeedback1707213619308 } from './1707213619308-AddFeedback'
-<<<<<<< HEAD
 import { AddDocumentStore1711637331047 } from './1711637331047-AddDocumentStore'
-=======
 import { AddLead1710832117612 } from './1710832117612-AddLead'
 import { AddLeadToChatMessage1711537986113 } from './1711537986113-AddLeadToChatMessage'
->>>>>>> e71266de
 
 export const sqliteMigrations = [
     Init1693835579790,
@@ -40,10 +37,7 @@
     AddSpeechToText1706364937060,
     AddUpsertHistoryEntity1709814301358,
     AddFeedback1707213619308,
-<<<<<<< HEAD
-    AddDocumentStore1711637331047
-=======
+    AddDocumentStore1711637331047,
     AddLead1710832117612,
     AddLeadToChatMessage1711537986113
->>>>>>> e71266de
 ]