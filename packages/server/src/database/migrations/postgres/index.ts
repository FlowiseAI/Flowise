import { Init1693891895163 } from './1693891895163-Init'
import { ModifyChatFlow1693995626941 } from './1693995626941-ModifyChatFlow'
import { ModifyChatMessage1693996694528 } from './1693996694528-ModifyChatMessage'
import { ModifyCredential1693997070000 } from './1693997070000-ModifyCredential'
import { ModifyTool1693997339912 } from './1693997339912-ModifyTool'
import { AddApiConfig1694099183389 } from './1694099183389-AddApiConfig'
import { AddAnalytic1694432361423 } from './1694432361423-AddAnalytic'
import { AddChatHistory1694658756136 } from './1694658756136-AddChatHistory'
import { AddAssistantEntity1699325775451 } from './1699325775451-AddAssistantEntity'
import { AddUsedToolsToChatMessage1699481607341 } from './1699481607341-AddUsedToolsToChatMessage'
import { AddCategoryToChatFlow1699900910291 } from './1699900910291-AddCategoryToChatFlow'
import { AddFileAnnotationsToChatMessage1700271021237 } from './1700271021237-AddFileAnnotationsToChatMessage'
import { AddFileUploadsToChatMessage1701788586491 } from './1701788586491-AddFileUploadsToChatMessage'
import { AddVariableEntity1699325775451 } from './1702200925471-AddVariableEntity'
import { AddSpeechToText1706364937060 } from './1706364937060-AddSpeechToText'
import { AddFeedback1707213601923 } from './1707213601923-AddFeedback'
import { AddUpsertHistoryEntity1709814301358 } from './1709814301358-AddUpsertHistoryEntity'
import { FieldTypes1710497452584 } from './1710497452584-FieldTypes'
import { AddLead1710832137905 } from './1710832137905-AddLead'
import { AddLeadToChatMessage1711538016098 } from './1711538016098-AddLeadToChatMessage'
import { AddDocumentStore1711637331047 } from './1711637331047-AddDocumentStore'
import { AddEvaluation1714548873039 } from './1714548873039-AddEvaluation'
import { AddDatasets1714548903384 } from './1714548903384-AddDataset'
import { AddAgentReasoningToChatMessage1714679514451 } from './1714679514451-AddAgentReasoningToChatMessage'
import { AddEvaluator1714808591644 } from './1714808591644-AddEvaluator'
import { AddVectorStoreConfigToDocStore1715861032479 } from './1715861032479-AddVectorStoreConfigToDocStore'
import { AddTypeToChatFlow1716300000000 } from './1716300000000-AddTypeToChatFlow'
import { AddApiKey1720230151480 } from './1720230151480-AddApiKey'
import { AddActionToChatMessage1721078251523 } from './1721078251523-AddActionToChatMessage'
import { AddCustomTemplate1725629836652 } from './1725629836652-AddCustomTemplate'
import { AddArtifactsToChatMessage1726156258465 } from './1726156258465-AddArtifactsToChatMessage'
import { AddFollowUpPrompts1726666309552 } from './1726666309552-AddFollowUpPrompts'
import { AddTypeToAssistant1733011290987 } from './1733011290987-AddTypeToAssistant'
import { AddSeqNoToDatasetRow1733752119696 } from './1733752119696-AddSeqNoToDatasetRow'
import { AddExecutionEntity1738090872625 } from './1738090872625-AddExecutionEntity'
import { FixOpenSourceAssistantTable1743758056188 } from './1743758056188-FixOpenSourceAssistantTable'
import { AddErrorToEvaluationRun1744964560174 } from './1744964560174-AddErrorToEvaluationRun'
import { ModifyExecutionSessionIdFieldType1748450230238 } from './1748450230238-ModifyExecutionSessionIdFieldType'
import { AddTextToSpeechToChatFlow1754986480347 } from './1754986480347-AddTextToSpeechToChatFlow'
import { ModifyChatflowType1755066758601 } from './1755066758601-ModifyChatflowType'
import { AddChatFlowNameIndex1755748356008 } from './1755748356008-AddChatFlowNameIndex'

import { AddAuthTables1720230151482 } from '../../../enterprise/database/migrations/postgres/1720230151482-AddAuthTables'
import { AddWorkspace1720230151484 } from '../../../enterprise/database/migrations/postgres/1720230151484-AddWorkspace'
import { AddWorkspaceShared1726654922034 } from '../../../enterprise/database/migrations/postgres/1726654922034-AddWorkspaceShared'
import { AddWorkspaceIdToCustomTemplate1726655750383 } from '../../../enterprise/database/migrations/postgres/1726655750383-AddWorkspaceIdToCustomTemplate'
import { AddOrganization1727798417345 } from '../../../enterprise/database/migrations/postgres/1727798417345-AddOrganization'
import { LinkWorkspaceId1729130948686 } from '../../../enterprise/database/migrations/postgres/1729130948686-LinkWorkspaceId'
import { LinkOrganizationId1729133111652 } from '../../../enterprise/database/migrations/postgres/1729133111652-LinkOrganizationId'
import { AddSSOColumns1730519457880 } from '../../../enterprise/database/migrations/postgres/1730519457880-AddSSOColumns'
import { AddPersonalWorkspace1734074497540 } from '../../../enterprise/database/migrations/postgres/1734074497540-AddPersonalWorkspace'
import { RefactorEnterpriseDatabase1737076223692 } from '../../../enterprise/database/migrations/postgres/1737076223692-RefactorEnterpriseDatabase'
import { ExecutionLinkWorkspaceId1746862866554 } from '../../../enterprise/database/migrations/postgres/1746862866554-ExecutionLinkWorkspaceId'

export const postgresMigrations = [
    Init1693891895163,
    ModifyChatFlow1693995626941,
    ModifyChatMessage1693996694528,
    ModifyCredential1693997070000,
    ModifyTool1693997339912,
    AddApiConfig1694099183389,
    AddAnalytic1694432361423,
    AddChatHistory1694658756136,
    AddAssistantEntity1699325775451,
    AddUsedToolsToChatMessage1699481607341,
    AddCategoryToChatFlow1699900910291,
    AddFileAnnotationsToChatMessage1700271021237,
    AddVariableEntity1699325775451,
    AddFileUploadsToChatMessage1701788586491,
    AddSpeechToText1706364937060,
    AddUpsertHistoryEntity1709814301358,
    AddFeedback1707213601923,
    FieldTypes1710497452584,
    AddEvaluation1714548873039,
    AddDatasets1714548903384,
    AddEvaluator1714808591644,
    AddDocumentStore1711637331047,
    AddLead1710832137905,
    AddLeadToChatMessage1711538016098,
    AddAgentReasoningToChatMessage1714679514451,
    AddVectorStoreConfigToDocStore1715861032479,
    AddTypeToChatFlow1716300000000,
    AddApiKey1720230151480,
    AddActionToChatMessage1721078251523,
    AddCustomTemplate1725629836652,
    AddArtifactsToChatMessage1726156258465,
    AddFollowUpPrompts1726666309552,
    AddTypeToAssistant1733011290987,
    AddAuthTables1720230151482,
    AddWorkspace1720230151484,
    AddWorkspaceShared1726654922034,
    AddWorkspaceIdToCustomTemplate1726655750383,
    AddOrganization1727798417345,
    LinkWorkspaceId1729130948686,
    LinkOrganizationId1729133111652,
    AddSSOColumns1730519457880,
    AddSeqNoToDatasetRow1733752119696,
    AddPersonalWorkspace1734074497540,
    RefactorEnterpriseDatabase1737076223692,
    AddExecutionEntity1738090872625,
    FixOpenSourceAssistantTable1743758056188,
    AddErrorToEvaluationRun1744964560174,
    ExecutionLinkWorkspaceId1746862866554,
    ModifyExecutionSessionIdFieldType1748450230238,
<<<<<<< HEAD
    AddTextToSpeechToChatFlow1754986480347,
    ModifyChatflowType1755066758601
=======
    ModifyChatflowType1755066758601,
    AddChatFlowNameIndex1755748356008
>>>>>>> f5607681
]<|MERGE_RESOLUTION|>--- conflicted
+++ resolved
@@ -102,11 +102,7 @@
     AddErrorToEvaluationRun1744964560174,
     ExecutionLinkWorkspaceId1746862866554,
     ModifyExecutionSessionIdFieldType1748450230238,
-<<<<<<< HEAD
     AddTextToSpeechToChatFlow1754986480347,
-    ModifyChatflowType1755066758601
-=======
     ModifyChatflowType1755066758601,
     AddChatFlowNameIndex1755748356008
->>>>>>> f5607681
 ]