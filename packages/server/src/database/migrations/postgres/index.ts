--- conflicted
+++ resolved
@@ -21,11 +21,8 @@
 import { AddLeadToChatMessage1711538016098 } from './1711538016098-AddLeadToChatMessage'
 import { AddAgentReasoningToChatMessage1714679514451 } from './1714679514451-AddAgentReasoningToChatMessage'
 import { AddTypeToChatFlow1766759476232 } from './1766759476232-AddTypeToChatFlow'
-<<<<<<< HEAD
 import { AddApiKey1720230151480 } from './1720230151480-AddApiKey'
-=======
 import { AddActionToChatMessage1721078251523 } from './1721078251523-AddActionToChatMessage'
->>>>>>> f24b5e8d
 
 export const postgresMigrations = [
     Init1693891895163,
@@ -51,9 +48,6 @@
     AddLeadToChatMessage1711538016098,
     AddAgentReasoningToChatMessage1714679514451,
     AddTypeToChatFlow1766759476232,
-<<<<<<< HEAD
-    AddApiKey1720230151480
-=======
+    AddApiKey1720230151480,
     AddActionToChatMessage1721078251523
->>>>>>> f24b5e8d
 ]