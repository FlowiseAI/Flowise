import { Init1693891895163 } from './1693891895163-Init'
import { ModifyChatFlow1693995626941 } from './1693995626941-ModifyChatFlow'
import { ModifyChatMessage1693996694528 } from './1693996694528-ModifyChatMessage'
import { ModifyCredential1693997070000 } from './1693997070000-ModifyCredential'
import { ModifyTool1693997339912 } from './1693997339912-ModifyTool'
import { AddApiConfig1694099183389 } from './1694099183389-AddApiConfig'
import { AddAnalytic1694432361423 } from './1694432361423-AddAnalytic'
import { AddChatHistory1694658756136 } from './1694658756136-AddChatHistory'
import { AddAssistantEntity1699325775451 } from './1699325775451-AddAssistantEntity'
import { AddUsedToolsToChatMessage1699481607341 } from './1699481607341-AddUsedToolsToChatMessage'
import { AddCategoryToChatFlow1699900910291 } from './1699900910291-AddCategoryToChatFlow'
import { AddFileAnnotationsToChatMessage1700271021237 } from './1700271021237-AddFileAnnotationsToChatMessage'
import { AddFileUploadsToChatMessage1701788586491 } from './1701788586491-AddFileUploadsToChatMessage'
import { AddVariableEntity1699325775451 } from './1702200925471-AddVariableEntity'
import { AddSpeechToText1706364937060 } from './1706364937060-AddSpeechToText'
import { AddFeedback1707213601923 } from './1707213601923-AddFeedback'
import { AddUpsertHistoryEntity1709814301358 } from './1709814301358-AddUpsertHistoryEntity'
import { FieldTypes1710497452584 } from './1710497452584-FieldTypes'
import { AddLead1710832137905 } from './1710832137905-AddLead'
import { AddLeadToChatMessage1711538016098 } from './1711538016098-AddLeadToChatMessage'
import { AddVectorStoreConfigToDocStore1715861032479 } from './1715861032479-AddVectorStoreConfigToDocStore'
import { AddDocumentStore1711637331047 } from './1711637331047-AddDocumentStore'
import { AddAgentReasoningToChatMessage1714679514451 } from './1714679514451-AddAgentReasoningToChatMessage'
import { AddTypeToChatFlow1716300000000 } from './1716300000000-AddTypeToChatFlow'
import { AddApiKey1720230151480 } from './1720230151480-AddApiKey'
import { AddActionToChatMessage1721078251523 } from './1721078251523-AddActionToChatMessage'
<<<<<<< HEAD
import { AddAnswersConfig1714692854264 } from './1714692854264-AddAnswersConfig'
import { AddUser1716422641414 } from './1716422641414-AddUser'
import { AddOrganizationId1717629010538 } from './1717629010538-AddOrganizationId'
import { AddOrganization1717632419096 } from './1717632419096-AddOrganization'
import { UpdateDefaultVisibility1717684633931 } from './1717684633931-UpdateDefaultVisibility'
import { AddUserId1717773329048 } from './1717773329048-AddUserId'
import { UpdateChatflowToHaveParentId1717796909629 } from './1717796909629-UpdateChatflowToHaveParentId'
import { UpdateVisibilityType1719248473069 } from './1719248473069-UpdateVisibilityType'
import { CredentialsVisibility1721247848452 } from './1721247848452-CredentialsVisibility'
import { AddDescriptionToChatFlow1722099922876 } from './1722101786123-AddDescriptionToChatflow'
import { AddSoftDeleteChatflows1724275570313 } from './1724275570313-AddSoftDeleteChatflows'
import { VariablesVisibility1725494523908 } from './1725494523908-VariablesVisibility'
import { AddPlans1722954481004 } from './1722954481003-AddPlans'
import { ApiKeysUserAndOrg1727817692110 } from './1727817692110-ApiKeysUserAndOrg'
import { ToolVisibility1730491825527 } from './1730491825527-ToolVisibility'
import { AddChat1732145631409 } from './1732145631409-AddChat'
=======
import { AddCustomTemplate1725629836652 } from './1725629836652-AddCustomTemplate'
import { AddArtifactsToChatMessage1726156258465 } from './1726156258465-AddArtifactsToChatMessage'
import { AddFollowUpPrompts1726666309552 } from './1726666309552-AddFollowUpPrompts'
import { AddTypeToAssistant1733011290987 } from './1733011290987-AddTypeToAssistant'
>>>>>>> fc9d6e7a

export const postgresMigrations = [
    Init1693891895163,
    ModifyChatFlow1693995626941,
    ModifyChatMessage1693996694528,
    ModifyCredential1693997070000,
    ModifyTool1693997339912,
    AddApiConfig1694099183389,
    AddAnalytic1694432361423,
    AddChatHistory1694658756136,
    AddAssistantEntity1699325775451,
    AddUsedToolsToChatMessage1699481607341,
    AddCategoryToChatFlow1699900910291,
    AddFileAnnotationsToChatMessage1700271021237,
    AddVariableEntity1699325775451,
    AddFileUploadsToChatMessage1701788586491,
    AddSpeechToText1706364937060,
    AddUpsertHistoryEntity1709814301358,
    AddFeedback1707213601923,
    FieldTypes1710497452584,
    AddAnswersConfig1714692854264,
    AddUser1716422641414,
    AddDocumentStore1711637331047,
    AddLead1710832137905,
    AddLeadToChatMessage1711538016098,
    AddAgentReasoningToChatMessage1714679514451,
    AddTypeToChatFlow1716300000000,
    AddVectorStoreConfigToDocStore1715861032479,
    AddApiKey1720230151480,
    AddActionToChatMessage1721078251523,
<<<<<<< HEAD
    AddOrganizationId1717629010538,
    AddOrganization1717632419096,
    UpdateDefaultVisibility1717684633931,
    AddUserId1717773329048,
    UpdateChatflowToHaveParentId1717796909629,
    UpdateVisibilityType1719248473069,
    CredentialsVisibility1721247848452,
    AddDescriptionToChatFlow1722099922876,
    AddSoftDeleteChatflows1724275570313,
    VariablesVisibility1725494523908,
    AddPlans1722954481004,
    ApiKeysUserAndOrg1727817692110,
    ToolVisibility1730491825527,
    AddChat1732145631409
=======
    AddCustomTemplate1725629836652,
    AddArtifactsToChatMessage1726156258465,
    AddFollowUpPrompts1726666309552,
    AddTypeToAssistant1733011290987
>>>>>>> fc9d6e7a
]<|MERGE_RESOLUTION|>--- conflicted
+++ resolved
@@ -24,7 +24,6 @@
 import { AddTypeToChatFlow1716300000000 } from './1716300000000-AddTypeToChatFlow'
 import { AddApiKey1720230151480 } from './1720230151480-AddApiKey'
 import { AddActionToChatMessage1721078251523 } from './1721078251523-AddActionToChatMessage'
-<<<<<<< HEAD
 import { AddAnswersConfig1714692854264 } from './1714692854264-AddAnswersConfig'
 import { AddUser1716422641414 } from './1716422641414-AddUser'
 import { AddOrganizationId1717629010538 } from './1717629010538-AddOrganizationId'
@@ -41,12 +40,10 @@
 import { ApiKeysUserAndOrg1727817692110 } from './1727817692110-ApiKeysUserAndOrg'
 import { ToolVisibility1730491825527 } from './1730491825527-ToolVisibility'
 import { AddChat1732145631409 } from './1732145631409-AddChat'
-=======
 import { AddCustomTemplate1725629836652 } from './1725629836652-AddCustomTemplate'
 import { AddArtifactsToChatMessage1726156258465 } from './1726156258465-AddArtifactsToChatMessage'
 import { AddFollowUpPrompts1726666309552 } from './1726666309552-AddFollowUpPrompts'
 import { AddTypeToAssistant1733011290987 } from './1733011290987-AddTypeToAssistant'
->>>>>>> fc9d6e7a
 
 export const postgresMigrations = [
     Init1693891895163,
@@ -77,7 +74,6 @@
     AddVectorStoreConfigToDocStore1715861032479,
     AddApiKey1720230151480,
     AddActionToChatMessage1721078251523,
-<<<<<<< HEAD
     AddOrganizationId1717629010538,
     AddOrganization1717632419096,
     UpdateDefaultVisibility1717684633931,
@@ -91,11 +87,9 @@
     AddPlans1722954481004,
     ApiKeysUserAndOrg1727817692110,
     ToolVisibility1730491825527,
-    AddChat1732145631409
-=======
+    AddChat1732145631409,
     AddCustomTemplate1725629836652,
     AddArtifactsToChatMessage1726156258465,
     AddFollowUpPrompts1726666309552,
     AddTypeToAssistant1733011290987
->>>>>>> fc9d6e7a
 ]