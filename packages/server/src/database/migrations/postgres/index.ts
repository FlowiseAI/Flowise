import { Init1693891895163 } from './1693891895163-Init'
import { ModifyChatFlow1693995626941 } from './1693995626941-ModifyChatFlow'
import { ModifyChatMessage1693996694528 } from './1693996694528-ModifyChatMessage'
import { ModifyCredential1693997070000 } from './1693997070000-ModifyCredential'
import { ModifyTool1693997339912 } from './1693997339912-ModifyTool'
import { AddApiConfig1694099183389 } from './1694099183389-AddApiConfig'
import { AddAnalytic1694432361423 } from './1694432361423-AddAnalytic'
import { AddChatHistory1694658756136 } from './1694658756136-AddChatHistory'
import { AddAssistantEntity1699325775451 } from './1699325775451-AddAssistantEntity'
import { AddUsedToolsToChatMessage1699481607341 } from './1699481607341-AddUsedToolsToChatMessage'
import { AddCategoryToChatFlow1699900910291 } from './1699900910291-AddCategoryToChatFlow'
import { AddFileAnnotationsToChatMessage1700271021237 } from './1700271021237-AddFileAnnotationsToChatMessage'
import { AddFileUploadsToChatMessage1701788586491 } from './1701788586491-AddFileUploadsToChatMessage'
import { AddVariableEntity1699325775451 } from './1702200925471-AddVariableEntity'
import { AddSpeechToText1706364937060 } from './1706364937060-AddSpeechToText'
import { AddUpsertHistoryEntity1709814301358 } from './1709814301358-AddUpsertHistoryEntity'
import { AddFeedback1707213601923 } from './1707213601923-AddFeedback'
import { FieldTypes1710497452584 } from './1710497452584-FieldTypes'
<<<<<<< HEAD
import { AddDocumentStore1711637331047 } from './1711637331047-AddDocumentStore'
=======
import { AddLead1710832137905 } from './1710832137905-AddLead'
import { AddLeadToChatMessage1711538016098 } from './1711538016098-AddLeadToChatMessage'
>>>>>>> e71266de

export const postgresMigrations = [
    Init1693891895163,
    ModifyChatFlow1693995626941,
    ModifyChatMessage1693996694528,
    ModifyCredential1693997070000,
    ModifyTool1693997339912,
    AddApiConfig1694099183389,
    AddAnalytic1694432361423,
    AddChatHistory1694658756136,
    AddAssistantEntity1699325775451,
    AddUsedToolsToChatMessage1699481607341,
    AddCategoryToChatFlow1699900910291,
    AddFileAnnotationsToChatMessage1700271021237,
    AddFileUploadsToChatMessage1701788586491,
    AddVariableEntity1699325775451,
    AddSpeechToText1706364937060,
    AddUpsertHistoryEntity1709814301358,
    AddFeedback1707213601923,
    FieldTypes1710497452584,
<<<<<<< HEAD
    AddDocumentStore1711637331047
=======
    AddLead1710832137905,
    AddLeadToChatMessage1711538016098
>>>>>>> e71266de
]<|MERGE_RESOLUTION|>--- conflicted
+++ resolved
@@ -16,12 +16,9 @@
 import { AddUpsertHistoryEntity1709814301358 } from './1709814301358-AddUpsertHistoryEntity'
 import { AddFeedback1707213601923 } from './1707213601923-AddFeedback'
 import { FieldTypes1710497452584 } from './1710497452584-FieldTypes'
-<<<<<<< HEAD
 import { AddDocumentStore1711637331047 } from './1711637331047-AddDocumentStore'
-=======
 import { AddLead1710832137905 } from './1710832137905-AddLead'
 import { AddLeadToChatMessage1711538016098 } from './1711538016098-AddLeadToChatMessage'
->>>>>>> e71266de
 
 export const postgresMigrations = [
     Init1693891895163,
@@ -42,10 +39,7 @@
     AddUpsertHistoryEntity1709814301358,
     AddFeedback1707213601923,
     FieldTypes1710497452584,
-<<<<<<< HEAD
-    AddDocumentStore1711637331047
-=======
+    AddDocumentStore1711637331047,
     AddLead1710832137905,
     AddLeadToChatMessage1711538016098
->>>>>>> e71266de
 ]