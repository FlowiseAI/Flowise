--- conflicted
+++ resolved
@@ -14,11 +14,8 @@
 import { AddVariableEntity1699325775451 } from './1702200925471-AddVariableEntity'
 import { AddSpeechToText1706364937060 } from './1706364937060-AddSpeechToText'
 import { AddFeedback1707213601923 } from './1707213601923-AddFeedback'
-<<<<<<< HEAD
+import { FieldTypes1710497452584 } from './1710497452584-FieldTypes'
 import { AddLead1710832137905 } from './1710832137905-AddLead'
-=======
-import { FieldTypes1710497452584 } from './1710497452584-FieldTypes'
->>>>>>> 57efa25f
 
 export const postgresMigrations = [
     Init1693891895163,
@@ -37,9 +34,6 @@
     AddVariableEntity1699325775451,
     AddSpeechToText1706364937060,
     AddFeedback1707213601923,
-<<<<<<< HEAD
+    FieldTypes1710497452584,
     AddLead1710832137905
-=======
-    FieldTypes1710497452584
->>>>>>> 57efa25f
 ]