import { ChatFlow } from './ChatFlow'
import { ChatMessage } from './ChatMessage'
import { ChatMessageFeedback } from './ChatMessageFeedback'
import { Credential } from './Credential'
import { Tool } from './Tool'
import { Assistant } from './Assistant'
import { Variable } from './Variable'
<<<<<<< HEAD
import { Lead } from './Lead'
=======
import { UpsertHistory } from './UpsertHistory'
>>>>>>> 658fa398

export const entities = {
    ChatFlow,
    ChatMessage,
    ChatMessageFeedback,
    Credential,
    Tool,
    Assistant,
    Variable,
<<<<<<< HEAD
    Lead
=======
    UpsertHistory
>>>>>>> 658fa398
}<|MERGE_RESOLUTION|>--- conflicted
+++ resolved
@@ -5,11 +5,8 @@
 import { Tool } from './Tool'
 import { Assistant } from './Assistant'
 import { Variable } from './Variable'
-<<<<<<< HEAD
 import { Lead } from './Lead'
-=======
 import { UpsertHistory } from './UpsertHistory'
->>>>>>> 658fa398
 
 export const entities = {
     ChatFlow,
@@ -19,9 +16,6 @@
     Tool,
     Assistant,
     Variable,
-<<<<<<< HEAD
-    Lead
-=======
+    Lead,
     UpsertHistory
->>>>>>> 658fa398
 }