--- conflicted
+++ resolved
@@ -15,14 +15,11 @@
 import { PaidPlan } from './PaidPlan'
 import { TrialPlan } from './TrialPlan'
 import { Chat } from './Chat'
-<<<<<<< HEAD
 import { Subscription } from './Subscription'
 import { UsageEvent } from './UsageEvent'
 import { BlockingStatus } from './BlockingStatus'
 import { StripeEvent } from './StripeEvent'
-=======
 import { CustomTemplate } from './CustomTemplate'
->>>>>>> c10db83d
 
 export const entities = {
     ChatFlow,
@@ -42,18 +39,14 @@
     PaidPlan,
     TrialPlan,
     Chat,
-<<<<<<< HEAD
     Subscription,
     UsageEvent,
     BlockingStatus,
-    StripeEvent
+    StripeEvent,
+    CustomTemplate
 }
 
 export * from './Subscription'
 export * from './UsageEvent'
 export * from './BlockingStatus'
-export * from './StripeEvent'
-=======
-    CustomTemplate
-}
->>>>>>> c10db83d
+export * from './StripeEvent'