--- conflicted
+++ resolved
@@ -1,11 +1,6 @@
 /* eslint-disable */
-<<<<<<< HEAD
-import { Entity, Column, Index, CreateDateColumn, UpdateDateColumn, PrimaryGeneratedColumn } from 'typeorm'
-import { IAssistant } from '../../Interface'
-=======
-import { Entity, Column, CreateDateColumn, UpdateDateColumn, PrimaryGeneratedColumn } from 'typeorm'
+import { Entity, Column, CreateDateColumn, UpdateDateColumn, PrimaryGeneratedColumn, Index } from 'typeorm'
 import { AssistantType, IAssistant } from '../../Interface'
->>>>>>> fc9d6e7a
 
 @Entity()
 export class Assistant implements IAssistant {
