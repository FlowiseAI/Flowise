import { IComponentNodes } from './Interface'

import path from 'path'
import { Dirent } from 'fs'
import { getNodeModulesPackagePath } from './utils'
import { promises } from 'fs'
// import logger from './utils/logger'

export class NodesPool {
    componentNodes: IComponentNodes = {}

    /**
     * Initialize to get all nodes
     */
    async initialize() {
        const packagePath = getNodeModulesPackagePath('flowise-components')
        const nodesPath = path.join(packagePath, 'dist', 'nodes')
        const nodeFiles = await this.getFiles(nodesPath)
        return Promise.all(
            nodeFiles.map(async (file) => {
                if (file.endsWith('.js')) {
                    const nodeModule = await require(file)

                    if (nodeModule.nodeClass) {
                        const newNodeInstance = new nodeModule.nodeClass()
                        newNodeInstance.filePath = file

                        this.componentNodes[newNodeInstance.name] = newNodeInstance

                        // Replace file icon with absolute path
                        if (
                            newNodeInstance.icon &&
                            (newNodeInstance.icon.endsWith('.svg') ||
                                newNodeInstance.icon.endsWith('.png') ||
                                newNodeInstance.icon.endsWith('.jpg'))
                        ) {
                            const filePath = file.replace(/\\/g, '/').split('/')
                            filePath.pop()
                            const nodeIconAbsolutePath = `${filePath.join('/')}/${newNodeInstance.icon}`
                            this.componentNodes[newNodeInstance.name].icon = nodeIconAbsolutePath
                        }
<<<<<<< HEAD
                    } catch (e) {
                        // logger.error(e);
=======
>>>>>>> ecf7b064
                    }
                }
            })
        )
    }

    /**
     * Recursive function to get node files
     * @param {string} dir
     * @returns {string[]}
     */
    async getFiles(dir: string): Promise<string[]> {
        const dirents = await promises.readdir(dir, { withFileTypes: true })
        const files = await Promise.all(
            dirents.map((dirent: Dirent) => {
                const res = path.resolve(dir, dirent.name)
                return dirent.isDirectory() ? this.getFiles(res) : res
            })
        )
        return Array.prototype.concat(...files)
    }
}<|MERGE_RESOLUTION|>--- conflicted
+++ resolved
@@ -39,11 +39,8 @@
                             const nodeIconAbsolutePath = `${filePath.join('/')}/${newNodeInstance.icon}`
                             this.componentNodes[newNodeInstance.name].icon = nodeIconAbsolutePath
                         }
-<<<<<<< HEAD
                     } catch (e) {
                         // logger.error(e);
-=======
->>>>>>> ecf7b064
                     }
                 }
             })
