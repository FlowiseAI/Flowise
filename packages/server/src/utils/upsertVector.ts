--- conflicted
+++ resolved
@@ -35,6 +35,7 @@
 import { OMIT_QUEUE_JOB_DATA } from './constants'
 
 export const executeUpsert = async ({
+    user,   
     componentNodes,
     incomingInput,
     chatflow,
@@ -147,10 +148,11 @@
     const { startingNodeIds, depthQueue } = getStartingNodes(filteredGraph, stopNodeId)
 
     /*** Get API Config ***/
-    const availableVariables = await appDataSource.getRepository(Variable).find()
+    const availableVariables = await appDataSource.getRepository(Variable).find({ where: { userId: user.id } })
     const { nodeOverrides, variableOverrides, apiOverrideStatus } = getAPIOverrideConfig(chatflow)
 
     const upsertedResult = await buildFlow({
+        user,
         startingNodeIds,
         reactFlowNodes: nodes,
         reactFlowEdges: edges,
@@ -228,17 +230,8 @@
             }
         }
 
-<<<<<<< HEAD
-        const upsertedResult = await buildFlow({
+        const executeData: IExecuteFlowParams = {
             user: req.user!,
-            startingNodeIds,
-            reactFlowNodes: nodes,
-            reactFlowEdges: edges,
-            graph: filteredGraph,
-            depthQueue,
-=======
-        const executeData: IExecuteFlowParams = {
->>>>>>> fc9d6e7a
             componentNodes: appServer.nodesPool.componentNodes,
             incomingInput,
             chatflow,
