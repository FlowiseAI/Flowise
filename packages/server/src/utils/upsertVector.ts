import { Request } from 'express'
import * as path from 'path'
import { cloneDeep, omit } from 'lodash'
import {
    ICommonObject,
    IMessage,
    addArrayFilesToStorage,
    mapMimeTypeToInputField,
    mapExtToInputField,
    getFileFromUpload,
    removeSpecificFileFromUpload
} from 'flowise-components'
import logger from '../utils/logger'
import {
    buildFlow,
    constructGraphs,
    getAllConnectedNodes,
    findMemoryNode,
    getMemorySessionId,
    getAppVersion,
    getTelemetryFlowObj,
    getStartingNodes,
    getAPIOverrideConfig
} from '../utils'
import { validateChatflowAPIKey } from './validateKey'
import { IncomingInput, INodeDirectedGraph, IReactFlowObject, ChatType, IExecuteFlowParams, MODE } from '../Interface'
import { ChatFlow } from '../database/entities/ChatFlow'
import { getRunningExpressApp } from '../utils/getRunningExpressApp'
import { UpsertHistory } from '../database/entities/UpsertHistory'
import { InternalFlowiseError } from '../errors/internalFlowiseError'
import { StatusCodes } from 'http-status-codes'
import { getErrorMessage } from '../errors/utils'
import { v4 as uuidv4 } from 'uuid'
import { FLOWISE_COUNTER_STATUS, FLOWISE_METRIC_COUNTERS } from '../Interface.Metrics'
import { Variable } from '../database/entities/Variable'

export const executeUpsert = async ({
    componentNodes,
    incomingInput,
    chatflow,
    chatId,
    appDataSource,
    telemetry,
    cachePool,
    isInternal,
    files
}: IExecuteFlowParams) => {
    const question = incomingInput.question
    const overrideConfig = incomingInput.overrideConfig ?? {}
    let stopNodeId = incomingInput?.stopNodeId ?? ''
    const chatHistory: IMessage[] = []
    const isUpsert = true
    const chatflowid = chatflow.id
    const apiMessageId = uuidv4()

    if (files?.length) {
        const overrideConfig: ICommonObject = { ...incomingInput }
        for (const file of files) {
            const fileNames: string[] = []
            const fileBuffer = fs.readFileSync(file.path)
            // Address file name with special characters: https://github.com/expressjs/multer/issues/1104
            file.originalname = Buffer.from(file.originalname, 'latin1').toString('utf8')
            const storagePath = await addArrayFilesToStorage(file.mimetype, fileBuffer, file.originalname, fileNames, chatflowid)

            const fileInputFieldFromMimeType = mapMimeTypeToInputField(file.mimetype)

            const fileExtension = path.extname(file.originalname)

            const fileInputFieldFromExt = mapExtToInputField(fileExtension)

            let fileInputField = 'txtFile'

            if (fileInputFieldFromExt !== 'txtFile') {
                fileInputField = fileInputFieldFromExt
            } else if (fileInputFieldFromMimeType !== 'txtFile') {
                fileInputField = fileInputFieldFromExt
            }

            if (overrideConfig[fileInputField]) {
                const existingFileInputField = overrideConfig[fileInputField].replace('FILE-STORAGE::', '')
                const existingFileInputFieldArray = JSON.parse(existingFileInputField)

                const newFileInputField = storagePath.replace('FILE-STORAGE::', '')
                const newFileInputFieldArray = JSON.parse(newFileInputField)

                const updatedFieldArray = existingFileInputFieldArray.concat(newFileInputFieldArray)

                overrideConfig[fileInputField] = `FILE-STORAGE::${JSON.stringify(updatedFieldArray)}`
            } else {
                overrideConfig[fileInputField] = storagePath
            }

            fs.unlinkSync(file.path)
        }
        if (overrideConfig.vars && typeof overrideConfig.vars === 'string') {
            overrideConfig.vars = JSON.parse(overrideConfig.vars)
        }
        incomingInput = {
            ...incomingInput,
            question: '',
            overrideConfig,
            stopNodeId,
            chatId
        }
    }

    /*** Get chatflows and prepare data  ***/
    const flowData = chatflow.flowData
    const parsedFlowData: IReactFlowObject = JSON.parse(flowData)
    const nodes = parsedFlowData.nodes
    const edges = parsedFlowData.edges

    /*** Get session ID ***/
    const memoryNode = findMemoryNode(nodes, edges)
    let sessionId = getMemorySessionId(memoryNode, incomingInput, chatId, isInternal)

    /*** Find the 1 final vector store will be upserted  ***/
    const vsNodes = nodes.filter((node) => node.data.category === 'Vector Stores')
    const vsNodesWithFileUpload = vsNodes.filter((node) => node.data.inputs?.fileUpload)
    if (vsNodesWithFileUpload.length > 1) {
        throw new InternalFlowiseError(StatusCodes.INTERNAL_SERVER_ERROR, 'Multiple vector store nodes with fileUpload enabled')
    } else if (vsNodesWithFileUpload.length === 1 && !stopNodeId) {
        stopNodeId = vsNodesWithFileUpload[0].data.id
    }

    /*** Check if multiple vector store nodes exist, and if stopNodeId is specified ***/
    if (vsNodes.length > 1 && !stopNodeId) {
        throw new InternalFlowiseError(
            StatusCodes.INTERNAL_SERVER_ERROR,
            'There are multiple vector nodes, please provide stopNodeId in body request'
        )
    } else if (vsNodes.length === 1 && !stopNodeId) {
        stopNodeId = vsNodes[0].data.id
    } else if (!vsNodes.length && !stopNodeId) {
        throw new InternalFlowiseError(StatusCodes.NOT_FOUND, 'No vector node found')
    }

    /*** Get Starting Nodes with Reversed Graph ***/
    const { graph } = constructGraphs(nodes, edges, { isReversed: true })
    const nodeIds = getAllConnectedNodes(graph, stopNodeId)
    const filteredGraph: INodeDirectedGraph = {}
    for (const key of nodeIds) {
        if (Object.prototype.hasOwnProperty.call(graph, key)) {
            filteredGraph[key] = graph[key]
        }
    }
    const { startingNodeIds, depthQueue } = getStartingNodes(filteredGraph, stopNodeId)

    /*** Get API Config ***/
    const availableVariables = await appDataSource.getRepository(Variable).find()
    const { nodeOverrides, variableOverrides, apiOverrideStatus } = getAPIOverrideConfig(chatflow)

    const upsertedResult = await buildFlow({
        startingNodeIds,
        reactFlowNodes: nodes,
        reactFlowEdges: edges,
        apiMessageId,
        graph: filteredGraph,
        depthQueue,
        componentNodes,
        question,
        chatHistory,
        chatId,
        sessionId,
        chatflowid,
        appDataSource,
        overrideConfig,
        apiOverrideStatus,
        nodeOverrides,
        availableVariables,
        variableOverrides,
        cachePool,
        isUpsert,
        stopNodeId
    })

    // Save to DB
    if (upsertedResult['flowData'] && upsertedResult['result']) {
        const result = cloneDeep(upsertedResult)
        result['flowData'] = JSON.stringify(result['flowData'])
        result['result'] = JSON.stringify(omit(result['result'], ['totalKeys', 'addedDocs']))
        result.chatflowid = chatflowid
        const newUpsertHistory = new UpsertHistory()
        Object.assign(newUpsertHistory, result)
        const upsertHistory = appDataSource.getRepository(UpsertHistory).create(newUpsertHistory)
        await appDataSource.getRepository(UpsertHistory).save(upsertHistory)
    }

    await telemetry.sendTelemetry('vector_upserted', {
        version: await getAppVersion(),
        chatlowId: chatflowid,
        type: isInternal ? ChatType.INTERNAL : ChatType.EXTERNAL,
        flowGraph: getTelemetryFlowObj(nodes, edges),
        stopNodeId
    })

    return upsertedResult['result'] ?? { result: 'Successfully Upserted' }
}

/**
 * Upsert documents
 * @param {Request} req
 * @param {boolean} isInternal
 */
export const upsertVector = async (req: Request, isInternal: boolean = false) => {
    const appServer = getRunningExpressApp()
    try {
        const chatflowid = req.params.id

        // Check if chatflow exists
        const chatflow = await appServer.AppDataSource.getRepository(ChatFlow).findOneBy({
            id: chatflowid
        })
        if (!chatflow) {
            throw new InternalFlowiseError(StatusCodes.NOT_FOUND, `Chatflow ${chatflowid} not found`)
        }

        const httpProtocol = req.get('x-forwarded-proto') || req.protocol
        const baseURL = `${httpProtocol}://${req.get('host')}`
        const incomingInput: IncomingInput = req.body
        const chatId = incomingInput.chatId ?? incomingInput.overrideConfig?.sessionId ?? uuidv4()
        const files = (req.files as Express.Multer.File[]) || []

        if (!isInternal) {
            const isKeyValidated = await validateChatflowAPIKey(req, chatflow)
            if (!isKeyValidated) {
                throw new InternalFlowiseError(StatusCodes.UNAUTHORIZED, `Unauthorized`)
            }
        }

<<<<<<< HEAD
        const executeData: IExecuteFlowParams = {
            componentNodes: appServer.nodesPool.componentNodes,
            incomingInput,
            chatflow,
            chatId,
            appDataSource: appServer.AppDataSource,
            telemetry: appServer.telemetry,
            cachePool: appServer.cachePool,
            sseStreamer: appServer.sseStreamer,
            baseURL,
            isInternal,
            files,
            isUpsert: true
=======
        const files = (req.files as Express.Multer.File[]) || []

        if (files.length) {
            const overrideConfig: ICommonObject = { ...req.body }
            for (const file of files) {
                const fileNames: string[] = []
                const fileBuffer = await getFileFromUpload(file.path ?? file.key)
                // Address file name with special characters: https://github.com/expressjs/multer/issues/1104
                file.originalname = Buffer.from(file.originalname, 'latin1').toString('utf8')
                const storagePath = await addArrayFilesToStorage(file.mimetype, fileBuffer, file.originalname, fileNames, chatflowid)

                const fileInputFieldFromMimeType = mapMimeTypeToInputField(file.mimetype)

                const fileExtension = path.extname(file.originalname)

                const fileInputFieldFromExt = mapExtToInputField(fileExtension)

                let fileInputField = 'txtFile'

                if (fileInputFieldFromExt !== 'txtFile') {
                    fileInputField = fileInputFieldFromExt
                } else if (fileInputFieldFromMimeType !== 'txtFile') {
                    fileInputField = fileInputFieldFromExt
                }

                if (overrideConfig[fileInputField]) {
                    const existingFileInputField = overrideConfig[fileInputField].replace('FILE-STORAGE::', '')
                    const existingFileInputFieldArray = JSON.parse(existingFileInputField)

                    const newFileInputField = storagePath.replace('FILE-STORAGE::', '')
                    const newFileInputFieldArray = JSON.parse(newFileInputField)

                    const updatedFieldArray = existingFileInputFieldArray.concat(newFileInputFieldArray)

                    overrideConfig[fileInputField] = `FILE-STORAGE::${JSON.stringify(updatedFieldArray)}`
                } else {
                    overrideConfig[fileInputField] = storagePath
                }

                await removeSpecificFileFromUpload(file.path ?? file.key)
            }
            if (overrideConfig.vars && typeof overrideConfig.vars === 'string') {
                overrideConfig.vars = JSON.parse(overrideConfig.vars)
            }
            incomingInput = {
                question: req.body.question ?? 'hello',
                overrideConfig,
                stopNodeId: req.body.stopNodeId
            }
            if (req.body.chatId) {
                incomingInput.chatId = req.body.chatId
            }
>>>>>>> 5cc0e986
        }

        if (process.env.MODE === MODE.QUEUE) {
            const upsertQueue = appServer.queueManager.getQueue('upsert')

            const job = await upsertQueue.addJob(
                omit(executeData, ['componentNodes', 'appDataSource', 'sseStreamer', 'telemetry', 'cachePool'])
            )
            logger.debug(`[server]: Job added to queue: ${job.id}`)

            const queueEvents = upsertQueue.getQueueEvents()
            const result = await job.waitUntilFinished(queueEvents)

            if (!result) {
                throw new Error('Job execution failed')
            }

            appServer.metricsProvider?.incrementCounter(FLOWISE_METRIC_COUNTERS.VECTORSTORE_UPSERT, {
                status: FLOWISE_COUNTER_STATUS.SUCCESS
            })
            return result
        } else {
            const result = await executeUpsert(executeData)

            appServer.metricsProvider?.incrementCounter(FLOWISE_METRIC_COUNTERS.VECTORSTORE_UPSERT, {
                status: FLOWISE_COUNTER_STATUS.SUCCESS
            })
            return result
        }
    } catch (e) {
        logger.error('[server]: Error:', e)
        appServer.metricsProvider?.incrementCounter(FLOWISE_METRIC_COUNTERS.VECTORSTORE_UPSERT, { status: FLOWISE_COUNTER_STATUS.FAILURE })

        if (e instanceof InternalFlowiseError && e.statusCode === StatusCodes.UNAUTHORIZED) {
            throw e
        } else {
            throw new InternalFlowiseError(StatusCodes.INTERNAL_SERVER_ERROR, getErrorMessage(e))
        }
    }
}<|MERGE_RESOLUTION|>--- conflicted
+++ resolved
@@ -57,7 +57,7 @@
         const overrideConfig: ICommonObject = { ...incomingInput }
         for (const file of files) {
             const fileNames: string[] = []
-            const fileBuffer = fs.readFileSync(file.path)
+            const fileBuffer = await getFileFromUpload(file.path ?? file.key)
             // Address file name with special characters: https://github.com/expressjs/multer/issues/1104
             file.originalname = Buffer.from(file.originalname, 'latin1').toString('utf8')
             const storagePath = await addArrayFilesToStorage(file.mimetype, fileBuffer, file.originalname, fileNames, chatflowid)
@@ -90,7 +90,7 @@
                 overrideConfig[fileInputField] = storagePath
             }
 
-            fs.unlinkSync(file.path)
+            await removeSpecificFileFromUpload(file.path ?? file.key)
         }
         if (overrideConfig.vars && typeof overrideConfig.vars === 'string') {
             overrideConfig.vars = JSON.parse(overrideConfig.vars)
@@ -149,6 +149,32 @@
     /*** Get API Config ***/
     const availableVariables = await appDataSource.getRepository(Variable).find()
     const { nodeOverrides, variableOverrides, apiOverrideStatus } = getAPIOverrideConfig(chatflow)
+
+    // For "files" input, add a new node override with the actual input name such as pdfFile, txtFile, etc, to allow overriding the input
+    for (const nodeLabel in nodeOverrides) {
+        const params = nodeOverrides[nodeLabel]
+        const enabledFileParam = params.find((param) => param.enabled && param.name === 'files')
+        if (enabledFileParam) {
+            if (enabledFileParam.type.includes(',')) {
+                const fileInputFieldsFromExt = enabledFileParam.type.split(',').map((fileType) => mapExtToInputField(fileType.trim()))
+                for (const fileInputFieldFromExt of fileInputFieldsFromExt) {
+                    if (nodeOverrides[nodeLabel].some((param) => param.name === fileInputFieldFromExt)) {
+                        continue
+                    }
+                    nodeOverrides[nodeLabel].push({
+                        ...enabledFileParam,
+                        name: fileInputFieldFromExt
+                    })
+                }
+            } else {
+                const fileInputFieldFromExt = mapExtToInputField(enabledFileParam.type)
+                nodeOverrides[nodeLabel].push({
+                    ...enabledFileParam,
+                    name: fileInputFieldFromExt
+                })
+            }
+        }
+    }
 
     const upsertedResult = await buildFlow({
         startingNodeIds,
@@ -228,7 +254,6 @@
             }
         }
 
-<<<<<<< HEAD
         const executeData: IExecuteFlowParams = {
             componentNodes: appServer.nodesPool.componentNodes,
             incomingInput,
@@ -242,60 +267,6 @@
             isInternal,
             files,
             isUpsert: true
-=======
-        const files = (req.files as Express.Multer.File[]) || []
-
-        if (files.length) {
-            const overrideConfig: ICommonObject = { ...req.body }
-            for (const file of files) {
-                const fileNames: string[] = []
-                const fileBuffer = await getFileFromUpload(file.path ?? file.key)
-                // Address file name with special characters: https://github.com/expressjs/multer/issues/1104
-                file.originalname = Buffer.from(file.originalname, 'latin1').toString('utf8')
-                const storagePath = await addArrayFilesToStorage(file.mimetype, fileBuffer, file.originalname, fileNames, chatflowid)
-
-                const fileInputFieldFromMimeType = mapMimeTypeToInputField(file.mimetype)
-
-                const fileExtension = path.extname(file.originalname)
-
-                const fileInputFieldFromExt = mapExtToInputField(fileExtension)
-
-                let fileInputField = 'txtFile'
-
-                if (fileInputFieldFromExt !== 'txtFile') {
-                    fileInputField = fileInputFieldFromExt
-                } else if (fileInputFieldFromMimeType !== 'txtFile') {
-                    fileInputField = fileInputFieldFromExt
-                }
-
-                if (overrideConfig[fileInputField]) {
-                    const existingFileInputField = overrideConfig[fileInputField].replace('FILE-STORAGE::', '')
-                    const existingFileInputFieldArray = JSON.parse(existingFileInputField)
-
-                    const newFileInputField = storagePath.replace('FILE-STORAGE::', '')
-                    const newFileInputFieldArray = JSON.parse(newFileInputField)
-
-                    const updatedFieldArray = existingFileInputFieldArray.concat(newFileInputFieldArray)
-
-                    overrideConfig[fileInputField] = `FILE-STORAGE::${JSON.stringify(updatedFieldArray)}`
-                } else {
-                    overrideConfig[fileInputField] = storagePath
-                }
-
-                await removeSpecificFileFromUpload(file.path ?? file.key)
-            }
-            if (overrideConfig.vars && typeof overrideConfig.vars === 'string') {
-                overrideConfig.vars = JSON.parse(overrideConfig.vars)
-            }
-            incomingInput = {
-                question: req.body.question ?? 'hello',
-                overrideConfig,
-                stopNodeId: req.body.stopNodeId
-            }
-            if (req.body.chatId) {
-                incomingInput.chatId = req.body.chatId
-            }
->>>>>>> 5cc0e986
         }
 
         if (process.env.MODE === MODE.QUEUE) {
