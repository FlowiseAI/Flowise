--- conflicted
+++ resolved
@@ -1148,11 +1148,8 @@
             'conversationalRetrievalAgent',
             'openAIToolAgent',
             'toolAgent',
-<<<<<<< HEAD
-            'conversationalRetrievalToolAgent'
-=======
+            'conversationalRetrievalToolAgent',
             'openAIToolAgentLlamaIndex'
->>>>>>> 0c161956
         ]
         isValidChainOrAgent = whitelistAgents.includes(endingNodeData.name)
 
