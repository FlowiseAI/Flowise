--- conflicted
+++ resolved
@@ -1102,11 +1102,8 @@
             'airtableAgent',
             'conversationalRetrievalAgent',
             'openAIToolAgent',
-<<<<<<< HEAD
             'openAIConversationalRetrievalAgent'
-=======
             'toolAgent'
->>>>>>> 816436f8
         ]
         isValidChainOrAgent = whitelistAgents.includes(endingNodeData.name)
 
