import { Request } from 'express'
import * as path from 'path'
import { DataSource } from 'typeorm'
import { v4 as uuidv4 } from 'uuid'
import { omit } from 'lodash'
import {
    IFileUpload,
    convertSpeechToText,
    ICommonObject,
    addSingleFileToStorage,
    generateFollowUpPrompts,
    IAction,
    addArrayFilesToStorage,
    mapMimeTypeToInputField,
    mapExtToInputField,
    getFileFromUpload,
    removeSpecificFileFromUpload
} from 'flowise-components'
import { StatusCodes } from 'http-status-codes'
import {
    IncomingInput,
    IMessage,
    INodeData,
    IReactFlowObject,
    IReactFlowNode,
    IDepthQueue,
    ChatType,
    IChatMessage,
    IUser,
    IExecuteFlowParams,
    IFlowConfig,
    IComponentNodes,
    IVariable,
    INodeOverrides,
    IVariableOverride,
    MODE
} from '../Interface'
import { InternalFlowiseError } from '../errors/internalFlowiseError'
import { databaseEntities } from '.'
import { ChatFlow } from '../database/entities/ChatFlow'
import { ChatMessage } from '../database/entities/ChatMessage'
import { Variable } from '../database/entities/Variable'
import { getRunningExpressApp } from '../utils/getRunningExpressApp'
import {
    isFlowValidForStream,
    buildFlow,
    getTelemetryFlowObj,
    getAppVersion,
    resolveVariables,
    getSessionChatHistory,
    findMemoryNode,
    replaceInputsWithConfig,
    getStartingNodes,
    getMemorySessionId,
    getEndingNodes,
    constructGraphs,
    getAPIOverrideConfig
} from '../utils'
import { validateChatflowAPIKey } from './validateKey'
import logger from './logger'
import { utilAddChatMessage } from './addChatMesage'
import { buildAgentGraph } from './buildAgentGraph'
import { getErrorMessage } from '../errors/utils'
import { FLOWISE_METRIC_COUNTERS, FLOWISE_COUNTER_STATUS, IMetricsProvider } from '../Interface.Metrics'
import { OMIT_QUEUE_JOB_DATA } from './constants'
import PlansService from '../services/plans'
<<<<<<< HEAD
import { billingService } from '../services/billing'
import { BILLING_CONFIG } from '../aai-utils/billing/config'
import { Chat } from '../database/entities/Chat'
import { validateNodeConnections } from './validateNodeConnections'
import { User } from '../database/entities/User'
=======
>>>>>>> c10db83d

/*
 * Initialize the ending node to be executed
 */
<<<<<<< HEAD
export const utilBuildChatflow = async (req: Request, socketIO?: Server, isInternal: boolean = false): Promise<any> => {
    try {
        const appServer = getRunningExpressApp()
        console.log('BuildChatflow--------------------------')
        const chatflowid = req.params.id

        const httpProtocol = req.get('x-forwarded-proto') || req.protocol
        const baseURL = `${httpProtocol}://${req.get('host')}`
=======
const initEndingNode = async ({
    user,
    endingNodeIds,
    componentNodes,
    reactFlowNodes,
    incomingInput,
    flowConfig,
    uploadedFilesContent,
    availableVariables,
    apiOverrideStatus,
    nodeOverrides,
    variableOverrides
}: {
    user: IUser
    endingNodeIds: string[]
    componentNodes: IComponentNodes
    reactFlowNodes: IReactFlowNode[]
    incomingInput: IncomingInput
    flowConfig: IFlowConfig
    uploadedFilesContent: string
    availableVariables: IVariable[]
    apiOverrideStatus: boolean
    nodeOverrides: INodeOverrides
    variableOverrides: IVariableOverride[]
}): Promise<{ endingNodeData: INodeData; endingNodeInstance: any }> => {
    const question = incomingInput.question
    const chatHistory = flowConfig.chatHistory
    const sessionId = flowConfig.sessionId

    const nodeToExecute =
        endingNodeIds.length === 1
            ? reactFlowNodes.find((node: IReactFlowNode) => endingNodeIds[0] === node.id)
            : reactFlowNodes[reactFlowNodes.length - 1]

    if (!nodeToExecute) {
        throw new InternalFlowiseError(StatusCodes.NOT_FOUND, `Node not found`)
    }
>>>>>>> c10db83d

    if (incomingInput.overrideConfig && apiOverrideStatus) {
        nodeToExecute.data = replaceInputsWithConfig(nodeToExecute.data, incomingInput.overrideConfig, nodeOverrides, variableOverrides)
    }

    const reactFlowNodeData: INodeData = await resolveVariables(
        user,
        nodeToExecute.data,
        reactFlowNodes,
        question,
        chatHistory,
        flowConfig,
        uploadedFilesContent,
        availableVariables,
        variableOverrides
    )

    logger.debug(`[server]: Running ${reactFlowNodeData.label} (${reactFlowNodeData.id})`)

    const nodeInstanceFilePath = componentNodes[reactFlowNodeData.name].filePath as string
    const nodeModule = await import(nodeInstanceFilePath)
    const nodeInstance = new nodeModule.nodeClass({ sessionId })

    return { endingNodeData: reactFlowNodeData, endingNodeInstance: nodeInstance }
}

/*
 * Get chat history from memory node
 * This is used to fill in the {{chat_history}} variable if it is used in the Format Prompt Value
 */
const getChatHistory = async ({
    endingNodes,
    nodes,
    chatflowid,
    appDataSource,
    componentNodes,
    incomingInput,
    chatId,
    isInternal,
    isAgentFlow
}: {
    endingNodes: IReactFlowNode[]
    nodes: IReactFlowNode[]
    chatflowid: string
    appDataSource: DataSource
    componentNodes: IComponentNodes
    incomingInput: IncomingInput
    chatId: string
    isInternal: boolean
    isAgentFlow: boolean
}): Promise<IMessage[]> => {
    const prependMessages = incomingInput.history ?? []
    let chatHistory: IMessage[] = []

    if (isAgentFlow) {
        const startNode = nodes.find((node) => node.data.name === 'seqStart')
        if (!startNode?.data?.inputs?.memory) return []

        const memoryNodeId = startNode.data.inputs.memory.split('.')[0].replace('{{', '')
        const memoryNode = nodes.find((node) => node.data.id === memoryNodeId)

        if (memoryNode) {
            chatHistory = await getSessionChatHistory(
                chatflowid,
                getMemorySessionId(memoryNode, incomingInput, chatId, isInternal),
                memoryNode,
                componentNodes,
                appDataSource,
                databaseEntities,
                logger,
                prependMessages
            )
        }
        return chatHistory
    }

    /* In case there are multiple ending nodes, get the memory from the last available ending node
     * By right, in each flow, there should only be one memory node
     */
    for (const endingNode of endingNodes) {
        const endingNodeData = endingNode.data
        if (!endingNodeData.inputs?.memory) continue

        const memoryNodeId = endingNodeData.inputs?.memory.split('.')[0].replace('{{', '')
        const memoryNode = nodes.find((node) => node.data.id === memoryNodeId)

        if (!memoryNode) continue

        chatHistory = await getSessionChatHistory(
            chatflowid,
            getMemorySessionId(memoryNode, incomingInput, chatId, isInternal),
            memoryNode,
            componentNodes,
            appDataSource,
            databaseEntities,
            logger,
            prependMessages
        )
    }

<<<<<<< HEAD
        if (!isInternal && !chatflow?.isPublic) {
            const isOwner = await checkOwnership(chatflow, req.user, req)
            const isKeyValidated = await utilValidateKey(req, chatflow)
            if (!isOwner && !isKeyValidated) {
                throw new InternalFlowiseError(StatusCodes.UNAUTHORIZED, `Unauthorized`)
            }
        }

        const billedUserId = req.user?.id || chatflow.userId
        if (!billedUserId || !chatflow.organizationId) {
            throw new InternalFlowiseError(
                StatusCodes.INTERNAL_SERVER_ERROR,
                `Chatflow ${chatflowid} does not have a user or organization associated with it`
            )
=======
    return chatHistory
}

/**
 * Show output of setVariable nodes
 * @param reactFlowNodes
 * @returns {Record<string, unknown>}
 */
const getSetVariableNodesOutput = (reactFlowNodes: IReactFlowNode[]) => {
    const flowVariables = {} as Record<string, unknown>
    for (const node of reactFlowNodes) {
        if (node.data.name === 'setVariable' && (node.data.inputs?.showOutput === true || node.data.inputs?.showOutput === 'true')) {
            const outputResult = node.data.instance
            const variableKey = node.data.inputs?.variableName
            flowVariables[variableKey] = outputResult
>>>>>>> c10db83d
        }
    }
    return flowVariables
}

<<<<<<< HEAD
        // Get the user's Stripe customer ID
        const user = await appServer.AppDataSource.getRepository(User).findOne({
            where: { id: billedUserId }
        })

        if (!user || !user.stripeCustomerId) {
            // Fall back to the old plan service if no Stripe customer ID exists
            const canContinue = await PlansService.hasAvailableExecutions(billedUserId, chatflow.organizationId)

            if (!canContinue) {
                throw new InternalFlowiseError(
                    StatusCodes.PAYMENT_REQUIRED,
                    'Insufficient executions. Please purchase more to continue using this service.'
                )
            }
        } else {
            // Use the new BillingService to check usage limits
            // Get usage summary for the customer
            const usage = await billingService.getUsageSummary(user.stripeCustomerId)
            const subscription = await billingService.getActiveSubscription(user.stripeCustomerId)

            // Determine plan type and limits
            const isPro =
                subscription?.status === 'active' && subscription.items.data[0]?.price.id === BILLING_CONFIG.PRICE_IDS.PAID_MONTHLY
            const planLimits = isPro ? BILLING_CONFIG.PLAN_LIMITS.PRO : BILLING_CONFIG.PLAN_LIMITS.FREE

            // Calculate total usage
            const totalUsage =
                (usage.usageByMeter?.ai_tokens || 0) + (usage.usageByMeter?.compute || 0) + (usage.usageByMeter?.storage || 0)

            // Check if over limit
            const isOverLimit = totalUsage >= planLimits

            console.log('[BuildChatflow] Usage summary:', { totalUsage, planLimits, isOverLimit })
            if (isOverLimit) {
                throw new InternalFlowiseError(
                    StatusCodes.PAYMENT_REQUIRED,
                    'Usage limit reached. Please upgrade your plan to continue using this service.'
                )
            }
        }
=======
/*
 * Function to traverse the flow graph and execute the nodes
 */
export const executeFlow = async ({
    componentNodes,
    incomingInput,
    chatflow,
    chatId,
    appDataSource,
    telemetry,
    cachePool,
    sseStreamer,
    baseURL,
    isInternal,
    files,
    signal,
    user
}: IExecuteFlowParams) => {
    // Ensure incomingInput has all required properties with default values
    incomingInput = {
        history: [],
        streaming: false,
        ...incomingInput
    }
>>>>>>> c10db83d

    const question = incomingInput.question || '' // Ensure question is never undefined
    let overrideConfig = incomingInput.overrideConfig ?? {}
    const uploads = incomingInput.uploads
    const prependMessages = incomingInput.history ?? []
    const streaming = incomingInput.streaming ?? false
    const userMessageDateTime = new Date()
    const chatflowid = chatflow.id

    /* Process file uploads from the chat
     * - Images
     * - Files
     * - Audio
     */
    let fileUploads: IFileUpload[] = []
    let uploadedFilesContent = ''
    if (incomingInput.uploads) {
        fileUploads = incomingInput.uploads
        for (let i = 0; i < fileUploads.length; i += 1) {
            const upload = fileUploads[i]

            // if upload in an image, a rag file, or audio
            if ((upload.type === 'file' || upload.type === 'file:rag' || upload.type === 'audio') && upload.data) {
                const filename = upload.name
                const splitDataURI = upload.data.split(',')
                const bf = Buffer.from(splitDataURI.pop() || '', 'base64')
                const mime = splitDataURI[0].split(':')[1].split(';')[0]
                await addSingleFileToStorage(mime, bf, filename, chatflowid, chatId)
                upload.type = 'stored-file'
                // Omit upload.data since we don't store the content in database
                fileUploads[i] = omit(upload, ['data'])
            }

            if (upload.type === 'url' && upload.data) {
                const filename = upload.name
                const urlData = upload.data
                fileUploads[i] = { data: urlData, name: filename, type: 'url', mime: upload.mime ?? 'image/png' }
            }

            // Run Speech to Text conversion
            if (upload.mime === 'audio/webm' || upload.mime === 'audio/mp4' || upload.mime === 'audio/ogg') {
                logger.debug(`Attempting a speech to text conversion...`)
                let speechToTextConfig: ICommonObject = {}
                if (chatflow.speechToText) {
                    const speechToTextProviders = JSON.parse(chatflow.speechToText)
                    for (const provider in speechToTextProviders) {
                        const providerObj = speechToTextProviders[provider]
                        if (providerObj.status) {
                            speechToTextConfig = providerObj
                            speechToTextConfig['name'] = provider
                            break
                        }
                    }
                }
                if (speechToTextConfig) {
                    const options: ICommonObject = {
                        chatId,
                        chatflowid,
                        appDataSource,
                        databaseEntities: databaseEntities
                    }
                    const speechToTextResult = await convertSpeechToText(upload, speechToTextConfig, options)
                    logger.debug(`Speech to text result: ${speechToTextResult}`)
                    if (speechToTextResult) {
                        incomingInput.question = speechToTextResult
                    }
                }
            }

            if (upload.type === 'file:full' && upload.data) {
                upload.type = 'stored-file:full'
                // Omit upload.data since we don't store the content in database
                uploadedFilesContent += `<doc name='${upload.name}'>${upload.data}</doc>\n\n`
                fileUploads[i] = omit(upload, ['data'])
            }
        }
    }

    // Process form data body with files
    if (files?.length) {
        overrideConfig = { ...incomingInput }
        for (const file of files) {
            const fileNames: string[] = []
            const fileBuffer = await getFileFromUpload(file.path ?? file.key)
            // Address file name with special characters: https://github.com/expressjs/multer/issues/1104
            file.originalname = Buffer.from(file.originalname, 'latin1').toString('utf8')
            const storagePath = await addArrayFilesToStorage(file.mimetype, fileBuffer, file.originalname, fileNames, chatflowid)

            const fileInputFieldFromMimeType = mapMimeTypeToInputField(file.mimetype)

            const fileExtension = path.extname(file.originalname)

            const fileInputFieldFromExt = mapExtToInputField(fileExtension)

            let fileInputField = 'txtFile'

            if (fileInputFieldFromExt !== 'txtFile') {
                fileInputField = fileInputFieldFromExt
            } else if (fileInputFieldFromMimeType !== 'txtFile') {
                fileInputField = fileInputFieldFromExt
            }

            if (overrideConfig[fileInputField]) {
                const existingFileInputField = overrideConfig[fileInputField].replace('FILE-STORAGE::', '')
                const existingFileInputFieldArray = JSON.parse(existingFileInputField)

                const newFileInputField = storagePath.replace('FILE-STORAGE::', '')
                const newFileInputFieldArray = JSON.parse(newFileInputField)

                const updatedFieldArray = existingFileInputFieldArray.concat(newFileInputFieldArray)

                overrideConfig[fileInputField] = `FILE-STORAGE::${JSON.stringify(updatedFieldArray)}`
            } else {
                overrideConfig[fileInputField] = storagePath
            }

            await removeSpecificFileFromUpload(file.path ?? file.key)
        }
        if (overrideConfig.vars && typeof overrideConfig.vars === 'string') {
            overrideConfig.vars = JSON.parse(overrideConfig.vars)
        }
        incomingInput = {
            ...incomingInput,
            overrideConfig,
            chatId
        }
    }

    /*** Get chatflows and prepare data  ***/
    const flowData = chatflow.flowData
    const parsedFlowData: IReactFlowObject = JSON.parse(flowData)
    const nodes = parsedFlowData.nodes
    const edges = parsedFlowData.edges

    const apiMessageId = uuidv4()

    /*** Get session ID ***/
    const memoryNode = findMemoryNode(nodes, edges)
    const memoryType = memoryNode?.data.label || ''
    let sessionId = getMemorySessionId(memoryNode, incomingInput, chatId, isInternal)

    /*** Get Ending Node with Directed Graph  ***/
    const { graph, nodeDependencies } = constructGraphs(nodes, edges)
    const directedGraph = graph
    const endingNodes = getEndingNodes(nodeDependencies, directedGraph, nodes)

    /*** Get Starting Nodes with Reversed Graph ***/
    const constructedObj = constructGraphs(nodes, edges, { isReversed: true })
    const nonDirectedGraph = constructedObj.graph
    let startingNodeIds: string[] = []
    let depthQueue: IDepthQueue = {}
    const endingNodeIds = endingNodes.map((n) => n.id)
    for (const endingNodeId of endingNodeIds) {
        const resx = getStartingNodes(nonDirectedGraph, endingNodeId)
        startingNodeIds.push(...resx.startingNodeIds)
        depthQueue = Object.assign(depthQueue, resx.depthQueue)
    }
    startingNodeIds = [...new Set(startingNodeIds)]

    const isAgentFlow =
        endingNodes.filter((node) => node.data.category === 'Multi Agents' || node.data.category === 'Sequential Agents').length > 0

    /*** Get Chat History ***/
    const chatHistory = await getChatHistory({
        endingNodes,
        nodes,
        chatflowid,
        appDataSource,
        componentNodes,
        incomingInput,
        chatId,
        isInternal,
        isAgentFlow
    })

    /*** Get API Config ***/
    const availableVariables = await appDataSource.getRepository(Variable).find({ where: { userId: user.id } })
    const { nodeOverrides, variableOverrides, apiOverrideStatus } = getAPIOverrideConfig(chatflow)

    const flowConfig: IFlowConfig = {
        chatflowid,
        chatId,
        sessionId,
        chatHistory,
        apiMessageId,
        ...incomingInput.overrideConfig
    }

    logger.debug(`[server]: Start building flow ${chatflowid}`)

    /*** BFS to traverse from Starting Nodes to Ending Node ***/
    const reactFlowNodes = await buildFlow({
        user,
        startingNodeIds,
        reactFlowNodes: nodes,
        reactFlowEdges: edges,
        apiMessageId,
        graph,
        depthQueue,
        componentNodes,
        question,
        uploadedFilesContent,
        chatHistory,
        chatId,
        sessionId,
        chatflowid,
        appDataSource,
        overrideConfig,
        apiOverrideStatus,
        nodeOverrides,
        availableVariables,
        variableOverrides,
        cachePool,
        isUpsert: false,
        uploads,
        baseURL
    })

    const setVariableNodesOutput = getSetVariableNodesOutput(reactFlowNodes)

    if (isAgentFlow) {
        const agentflow = chatflow
        const streamResults = await buildAgentGraph({
            user,
            agentflow,
            flowConfig,
            incomingInput,
            nodes,
            edges,
            initializedNodes: reactFlowNodes,
            endingNodeIds,
            startingNodeIds,
            depthQueue,
            chatHistory,
            uploadedFilesContent,
            appDataSource,
            componentNodes,
            sseStreamer,
            shouldStreamResponse: true, // agentflow is always streamed
            cachePool,
            baseURL,
            signal
        })

        if (streamResults) {
            const { finalResult, finalAction, sourceDocuments, artifacts, usedTools, agentReasoning } = streamResults
            const userMessage: Omit<IChatMessage, 'id'> = {
                role: 'userMessage',
                content: incomingInput.question,
                chatflowid: agentflow.id,
                chatType: isInternal ? ChatType.INTERNAL : ChatType.EXTERNAL,
                chatId,
                memoryType,
                sessionId,
                createdDate: userMessageDateTime,
                fileUploads: incomingInput.uploads ? JSON.stringify(fileUploads) : undefined,
                leadEmail: incomingInput.leadEmail,
                userId: user.id
            }
            await utilAddChatMessage(userMessage, appDataSource)

            const apiMessage: Omit<IChatMessage, 'createdDate'> = {
                id: apiMessageId,
                role: 'apiMessage',
                content: finalResult,
                chatflowid: agentflow.id,
                chatType: isInternal ? ChatType.INTERNAL : ChatType.EXTERNAL,
                chatId,
                memoryType,
                sessionId,
                userId: user.id
            }

            if (sourceDocuments?.length) apiMessage.sourceDocuments = JSON.stringify(sourceDocuments)
            if (artifacts?.length) apiMessage.artifacts = JSON.stringify(artifacts)
            if (usedTools?.length) apiMessage.usedTools = JSON.stringify(usedTools)
            if (agentReasoning?.length) apiMessage.agentReasoning = JSON.stringify(agentReasoning)
            if (finalAction && Object.keys(finalAction).length) apiMessage.action = JSON.stringify(finalAction)

            if (agentflow.followUpPrompts) {
                const followUpPromptsConfig = JSON.parse(agentflow.followUpPrompts)
                const generatedFollowUpPrompts = await generateFollowUpPrompts(followUpPromptsConfig, apiMessage.content, {
                    chatId,
                    chatflowid: agentflow.id,
                    appDataSource,
                    databaseEntities
                })
                if (generatedFollowUpPrompts?.questions) {
                    apiMessage.followUpPrompts = JSON.stringify(generatedFollowUpPrompts.questions)
                }
            }
            const chatMessage = await utilAddChatMessage(apiMessage, appDataSource)

            await telemetry.sendTelemetry('agentflow_prediction_sent', {
                version: await getAppVersion(),
                agentflowId: agentflow.id,
                chatId,
                type: isInternal ? ChatType.INTERNAL : ChatType.EXTERNAL,
                flowGraph: getTelemetryFlowObj(nodes, edges)
            })

            // Find the previous chat message with the same action id and remove the action
            if (incomingInput.action && Object.keys(incomingInput.action).length) {
                let query = await appDataSource
                    .getRepository(ChatMessage)
                    .createQueryBuilder('chat_message')
                    .where('chat_message.chatId = :chatId', { chatId })
                    .orWhere('chat_message.sessionId = :sessionId', { sessionId })
                    .orderBy('chat_message.createdDate', 'DESC')
                    .getMany()

                for (const result of query) {
                    if (result.action) {
                        try {
                            const action: IAction = JSON.parse(result.action)
                            if (action.id === incomingInput.action.id) {
                                const newChatMessage = new ChatMessage()
                                Object.assign(newChatMessage, result)
                                newChatMessage.action = null
                                const cm = await appDataSource.getRepository(ChatMessage).create(newChatMessage)
                                await appDataSource.getRepository(ChatMessage).save(cm)
                                break
                            }
                        } catch (e) {
                            // error converting action to JSON
                        }
                    }
                }
            }

            // Prepare response
            let result: ICommonObject = {}
            result.text = finalResult
            result.question = incomingInput.question
            result.chatId = chatId
            result.chatMessageId = chatMessage?.id
            if (sessionId) result.sessionId = sessionId
            if (memoryType) result.memoryType = memoryType
            if (agentReasoning?.length) result.agentReasoning = agentReasoning
            if (finalAction && Object.keys(finalAction).length) result.action = finalAction
            if (Object.keys(setVariableNodesOutput).length) result.flowVariables = setVariableNodesOutput
            result.followUpPrompts = JSON.stringify(apiMessage.followUpPrompts)

            PlansService.incrementUsedExecutionCount(agentflow.userId, agentflow.organizationId)

            return result
        }
        return undefined
    } else {
        let chatflowConfig: ICommonObject = {}
        if (chatflow.chatbotConfig) {
            chatflowConfig = JSON.parse(chatflow.chatbotConfig)
        }

        let isStreamValid = false

        /* Check for post-processing settings, if available isStreamValid is always false */
        if (chatflowConfig?.postProcessing?.enabled === true) {
            isStreamValid = false
        } else {
            isStreamValid = await checkIfStreamValid(endingNodes, nodes, streaming)
        }

        /*** Find the last node to execute ***/
        const { endingNodeData, endingNodeInstance } = await initEndingNode({
            user,
            endingNodeIds,
            componentNodes,
            reactFlowNodes,
            incomingInput,
            flowConfig,
            uploadedFilesContent,
            availableVariables,
            apiOverrideStatus,
            nodeOverrides,
            variableOverrides
        })

        /*** If user uploaded files from chat, prepend the content of the files ***/
        const finalQuestion = uploadedFilesContent ? `${uploadedFilesContent}\n\n${incomingInput.question}` : incomingInput.question

        /*** Prepare run params ***/
        const runParams = {
            chatId,
            chatflowid,
            apiMessageId,
            logger,
            appDataSource,
            databaseEntities,
            analytic: chatflow.analytic,
            uploads,
            prependMessages,
            ...(isStreamValid && { sseStreamer, shouldStreamResponse: isStreamValid })
        }

        /*** Run the ending node ***/
        let result = await endingNodeInstance.run(endingNodeData, finalQuestion, runParams)

        result = typeof result === 'string' ? { text: result } : result

        /*** Retrieve threadId from OpenAI Assistant if exists ***/
        if (typeof result === 'object' && result.assistant) {
            sessionId = result.assistant.threadId
        }

        const userMessage: Omit<IChatMessage, 'id'> = {
            role: 'userMessage',
            content: question,
            chatflowid,
            chatType: isInternal ? ChatType.INTERNAL : ChatType.EXTERNAL,
            chatId,
            memoryType,
            sessionId,
            createdDate: userMessageDateTime,
            fileUploads: incomingInput.uploads ? JSON.stringify(fileUploads) : undefined,
            leadEmail: incomingInput.leadEmail,
            userId: user.id
        }
        await utilAddChatMessage(userMessage, appDataSource)

        let resultText = ''
        if (result.text) {
            resultText = result.text
            /* Check for post-processing settings */
            if (chatflowConfig?.postProcessing?.enabled === true) {
                try {
                    const postProcessingFunction = JSON.parse(chatflowConfig?.postProcessing?.customFunction)
                    const nodeInstanceFilePath = componentNodes['customFunction'].filePath as string
                    const nodeModule = await import(nodeInstanceFilePath)
                    const nodeData = {
                        inputs: { javascriptFunction: postProcessingFunction },
                        outputs: { output: 'output' }
                    }
                    const options: ICommonObject = {
                        chatflowid: chatflow.id,
                        sessionId,
                        chatId,
                        input: question,
                        rawOutput: resultText,
                        appDataSource,
                        databaseEntities,
                        logger
                    }
                    const customFuncNodeInstance = new nodeModule.nodeClass()
                    let moderatedResponse = await customFuncNodeInstance.init(nodeData, question, options)
                    result.text = moderatedResponse
                    resultText = result.text
                } catch (e) {
                    logger.log('[server]: Post Processing Error:', e)
                }
            }
        } else if (result.json) resultText = '```json\n' + JSON.stringify(result.json, null, 2)
        else resultText = JSON.stringify(result, null, 2)

        const apiMessage: Omit<IChatMessage, 'id' | 'createdDate'> = {
            role: 'apiMessage',
            content: resultText,
            chatflowid,
            chatType: isInternal ? ChatType.INTERNAL : ChatType.EXTERNAL,
            chatId,
            memoryType,
            sessionId,
            userId: user?.id
        }
        if (result?.sourceDocuments) apiMessage.sourceDocuments = JSON.stringify(result.sourceDocuments)
        if (result?.usedTools) apiMessage.usedTools = JSON.stringify(result.usedTools)
        if (result?.fileAnnotations) apiMessage.fileAnnotations = JSON.stringify(result.fileAnnotations)
        if (result?.artifacts) apiMessage.artifacts = JSON.stringify(result.artifacts)
        if (chatflow.followUpPrompts) {
            const followUpPromptsConfig = JSON.parse(chatflow.followUpPrompts)
            const followUpPrompts = await generateFollowUpPrompts(followUpPromptsConfig, apiMessage.content, {
                chatId,
                chatflowid,
                appDataSource,
                databaseEntities
            })
            if (followUpPrompts?.questions) {
                apiMessage.followUpPrompts = JSON.stringify(followUpPrompts.questions)
            }
        }

        const chatMessage = await utilAddChatMessage(apiMessage, appDataSource)

        logger.debug(`[server]: Finished running ${endingNodeData.label} (${endingNodeData.id})`)

        await telemetry.sendTelemetry('prediction_sent', {
            version: await getAppVersion(),
            chatflowId: chatflowid,
            chatId,
            type: isInternal ? ChatType.INTERNAL : ChatType.EXTERNAL,
            flowGraph: getTelemetryFlowObj(nodes, edges)
        })

        /*** Prepare response ***/
        result.question = incomingInput.question // return the question in the response, this is used when input text is empty but question is in audio format
        result.chatId = chatId
        result.chatMessageId = chatMessage?.id
        result.followUpPrompts = JSON.stringify(apiMessage.followUpPrompts)
        result.isStreamValid = isStreamValid

        if (sessionId) result.sessionId = sessionId
        if (memoryType) result.memoryType = memoryType
<<<<<<< HEAD

        PlansService.incrementUsedExecutionCount(billedUserId, chatflow.organizationId)
=======
        if (Object.keys(setVariableNodesOutput).length) result.flowVariables = setVariableNodesOutput
>>>>>>> c10db83d

        return result
    }
}

<<<<<<< HEAD
const utilBuildAgentResponse = async (
    user: IUser | undefined,
    agentflow: IChatFlow,
    isInternal: boolean,
    chatId: string,
    memoryType: string,
    sessionId: string,
    userMessageDateTime: Date,
    fileUploads: IFileUpload[],
    incomingInput: IncomingInput,
=======
/**
 * Function to check if the flow is valid for streaming
 * @param {IReactFlowNode[]} endingNodes
 * @param {IReactFlowNode[]} nodes
 * @param {boolean | string} streaming
 * @returns {boolean}
 */
const checkIfStreamValid = async (
    endingNodes: IReactFlowNode[],
>>>>>>> c10db83d
    nodes: IReactFlowNode[],
    streaming: boolean | string | undefined
): Promise<boolean> => {
    // If streaming is undefined, set to false by default
    if (streaming === undefined) {
        streaming = false
    }

    // Once custom function ending node exists, flow is always unavailable to stream
    const isCustomFunctionEndingNode = endingNodes.some((node) => node.data?.outputs?.output === 'EndingNode')
    if (isCustomFunctionEndingNode) return false

    let isStreamValid = false
    for (const endingNode of endingNodes) {
        const endingNodeData = endingNode.data || {} // Ensure endingNodeData is never undefined

        const isEndingNode = endingNodeData?.outputs?.output === 'EndingNode'

        // Once custom function ending node exists, no need to do follow-up checks.
        if (isEndingNode) continue

        if (
            endingNodeData.outputs &&
            Object.keys(endingNodeData.outputs).length &&
            !Object.values(endingNodeData.outputs ?? {}).includes(endingNodeData.name)
        ) {
            throw new InternalFlowiseError(
                StatusCodes.INTERNAL_SERVER_ERROR,
                `Output of ${endingNodeData.label} (${endingNodeData.id}) must be ${endingNodeData.label}, can't be an Output Prediction`
            )
        }
<<<<<<< HEAD
        const appServer = getRunningExpressApp()
        const streamResults = await buildAgentGraph(user, agentflow, chatId, sessionId, incomingInput, isInternal, baseURL, socketIO)
        if (streamResults) {
            const { finalResult, finalAction, sourceDocuments, usedTools, agentReasoning } = streamResults
            const userMessage: Omit<IChatMessage, 'id'> = {
                role: 'userMessage',
                content: incomingInput.question,
                chatflowid: agentflow.id,
                chatType: isInternal ? chatType.INTERNAL : chatType.EXTERNAL,
                chatId,
                memoryType,
                sessionId,
                createdDate: userMessageDateTime,
                fileUploads: incomingInput.uploads ? JSON.stringify(fileUploads) : undefined,
                leadEmail: incomingInput.leadEmail,
                userId: user?.id ?? agentflow.userId ?? ''
            }
            await utilAddChatMessage(userMessage)

            const apiMessage: Omit<IChatMessage, 'id' | 'createdDate'> = {
                role: 'apiMessage',
                content: finalResult,
                chatflowid: agentflow.id,
                chatType: isInternal ? chatType.INTERNAL : chatType.EXTERNAL,
                chatId,
                memoryType,
                sessionId,
                userId: user?.id ?? agentflow.userId ?? ''
=======

        isStreamValid = isFlowValidForStream(nodes, endingNodeData)
    }

    isStreamValid = (streaming === 'true' || streaming === true) && isStreamValid

    return isStreamValid
}

/**
 * Build/Data Preperation for execute function
 * @param {Request} req
 * @param {boolean} isInternal
 */
export const utilBuildChatflow = async (req: Request, isInternal: boolean = false): Promise<any> => {
    const appServer = getRunningExpressApp()
    const chatflowid = req.params.id

    // Check if chatflow exists
    const chatflow = await appServer.AppDataSource.getRepository(ChatFlow).findOneBy({
        id: chatflowid
    })
    if (!chatflow) {
        throw new InternalFlowiseError(StatusCodes.NOT_FOUND, `Chatflow ${chatflowid} not found`)
    }

    const isAgentFlow = chatflow.type === 'MULTIAGENT'
    const httpProtocol = req.get('x-forwarded-proto') || req.protocol
    const baseURL = `${httpProtocol}://${req.get('host')}`
    const incomingInput: IncomingInput = req.body || {} // Ensure incomingInput is never undefined
    const chatId = incomingInput.chatId ?? incomingInput.overrideConfig?.sessionId ?? uuidv4()
    const files = (req.files as Express.Multer.File[]) || []
    const abortControllerId = `${chatflow.id}_${chatId}`

    try {
        // Validate API Key if its external API request
        if (!isInternal) {
            const isKeyValidated = await validateChatflowAPIKey(req, chatflow)
            if (!isKeyValidated) {
                throw new InternalFlowiseError(StatusCodes.UNAUTHORIZED, `Unauthorized`)
>>>>>>> c10db83d
            }
        }

        const executeData: IExecuteFlowParams = {
            incomingInput,
            chatflow,
            chatId,
            baseURL,
            isInternal,
            files,
            appDataSource: appServer.AppDataSource,
            sseStreamer: appServer.sseStreamer,
            telemetry: appServer.telemetry,
            cachePool: appServer.cachePool,
            componentNodes: appServer.nodesPool.componentNodes,
            user: req.user!
        }

        if (process.env.MODE === MODE.QUEUE) {
            const predictionQueue = appServer.queueManager.getQueue('prediction')
            const job = await predictionQueue.addJob(omit(executeData, OMIT_QUEUE_JOB_DATA))
            logger.debug(`[server]: Job added to queue: ${job.id}`)

            const queueEvents = predictionQueue.getQueueEvents()
            const result = await job.waitUntilFinished(queueEvents)
            appServer.abortControllerPool.remove(abortControllerId)
            if (!result) {
                throw new Error('Job execution failed')
            }

            incrementSuccessMetricCounter(appServer.metricsProvider, isInternal, isAgentFlow)
            return result
        } else {
            // Add abort controller to the pool
            const signal = new AbortController()
            appServer.abortControllerPool.add(abortControllerId, signal)
            executeData.signal = signal

            const result = await executeFlow(executeData)

            appServer.abortControllerPool.remove(abortControllerId)
            incrementSuccessMetricCounter(appServer.metricsProvider, isInternal, isAgentFlow)
            return result
        }
    } catch (e) {
        logger.error('[server]: Error:', e)
        appServer.abortControllerPool.remove(`${chatflow.id}_${chatId}`)
        incrementFailedMetricCounter(appServer.metricsProvider, isInternal, isAgentFlow)
        if (e instanceof InternalFlowiseError && e.statusCode === StatusCodes.UNAUTHORIZED) {
            throw e
        } else {
            throw new InternalFlowiseError(StatusCodes.INTERNAL_SERVER_ERROR, getErrorMessage(e))
        }
    }
}

/**
 * Increment success metric counter
 * @param {IMetricsProvider} metricsProvider
 * @param {boolean} isInternal
 * @param {boolean} isAgentFlow
 */
const incrementSuccessMetricCounter = (metricsProvider: IMetricsProvider, isInternal: boolean, isAgentFlow: boolean) => {
    if (isAgentFlow) {
        metricsProvider?.incrementCounter(
            isInternal ? FLOWISE_METRIC_COUNTERS.AGENTFLOW_PREDICTION_INTERNAL : FLOWISE_METRIC_COUNTERS.AGENTFLOW_PREDICTION_EXTERNAL,
            { status: FLOWISE_COUNTER_STATUS.SUCCESS }
        )
    } else {
        metricsProvider?.incrementCounter(
            isInternal ? FLOWISE_METRIC_COUNTERS.CHATFLOW_PREDICTION_INTERNAL : FLOWISE_METRIC_COUNTERS.CHATFLOW_PREDICTION_EXTERNAL,
            { status: FLOWISE_COUNTER_STATUS.SUCCESS }
        )
    }
}

/**
 * Increment failed metric counter
 * @param {IMetricsProvider} metricsProvider
 * @param {boolean} isInternal
 * @param {boolean} isAgentFlow
 */
const incrementFailedMetricCounter = (metricsProvider: IMetricsProvider, isInternal: boolean, isAgentFlow: boolean) => {
    if (isAgentFlow) {
        metricsProvider?.incrementCounter(
            isInternal ? FLOWISE_METRIC_COUNTERS.AGENTFLOW_PREDICTION_INTERNAL : FLOWISE_METRIC_COUNTERS.AGENTFLOW_PREDICTION_EXTERNAL,
            { status: FLOWISE_COUNTER_STATUS.FAILURE }
        )
    } else {
        metricsProvider?.incrementCounter(
            isInternal ? FLOWISE_METRIC_COUNTERS.CHATFLOW_PREDICTION_INTERNAL : FLOWISE_METRIC_COUNTERS.CHATFLOW_PREDICTION_EXTERNAL,
            { status: FLOWISE_COUNTER_STATUS.FAILURE }
        )
    }
}<|MERGE_RESOLUTION|>--- conflicted
+++ resolved
@@ -56,7 +56,7 @@
     constructGraphs,
     getAPIOverrideConfig
 } from '../utils'
-import { validateChatflowAPIKey } from './validateKey'
+import { validateAPIKey, validateChatflowAPIKey } from './validateKey'
 import logger from './logger'
 import { utilAddChatMessage } from './addChatMesage'
 import { buildAgentGraph } from './buildAgentGraph'
@@ -64,28 +64,15 @@
 import { FLOWISE_METRIC_COUNTERS, FLOWISE_COUNTER_STATUS, IMetricsProvider } from '../Interface.Metrics'
 import { OMIT_QUEUE_JOB_DATA } from './constants'
 import PlansService from '../services/plans'
-<<<<<<< HEAD
 import { billingService } from '../services/billing'
 import { BILLING_CONFIG } from '../aai-utils/billing/config'
 import { Chat } from '../database/entities/Chat'
-import { validateNodeConnections } from './validateNodeConnections'
 import { User } from '../database/entities/User'
-=======
->>>>>>> c10db83d
+import checkOwnership from './checkOwnership'
 
 /*
  * Initialize the ending node to be executed
  */
-<<<<<<< HEAD
-export const utilBuildChatflow = async (req: Request, socketIO?: Server, isInternal: boolean = false): Promise<any> => {
-    try {
-        const appServer = getRunningExpressApp()
-        console.log('BuildChatflow--------------------------')
-        const chatflowid = req.params.id
-
-        const httpProtocol = req.get('x-forwarded-proto') || req.protocol
-        const baseURL = `${httpProtocol}://${req.get('host')}`
-=======
 const initEndingNode = async ({
     user,
     endingNodeIds,
@@ -123,7 +110,6 @@
     if (!nodeToExecute) {
         throw new InternalFlowiseError(StatusCodes.NOT_FOUND, `Node not found`)
     }
->>>>>>> c10db83d
 
     if (incomingInput.overrideConfig && apiOverrideStatus) {
         nodeToExecute.data = replaceInputsWithConfig(nodeToExecute.data, incomingInput.overrideConfig, nodeOverrides, variableOverrides)
@@ -224,22 +210,6 @@
         )
     }
 
-<<<<<<< HEAD
-        if (!isInternal && !chatflow?.isPublic) {
-            const isOwner = await checkOwnership(chatflow, req.user, req)
-            const isKeyValidated = await utilValidateKey(req, chatflow)
-            if (!isOwner && !isKeyValidated) {
-                throw new InternalFlowiseError(StatusCodes.UNAUTHORIZED, `Unauthorized`)
-            }
-        }
-
-        const billedUserId = req.user?.id || chatflow.userId
-        if (!billedUserId || !chatflow.organizationId) {
-            throw new InternalFlowiseError(
-                StatusCodes.INTERNAL_SERVER_ERROR,
-                `Chatflow ${chatflowid} does not have a user or organization associated with it`
-            )
-=======
     return chatHistory
 }
 
@@ -255,55 +225,11 @@
             const outputResult = node.data.instance
             const variableKey = node.data.inputs?.variableName
             flowVariables[variableKey] = outputResult
->>>>>>> c10db83d
         }
     }
     return flowVariables
 }
 
-<<<<<<< HEAD
-        // Get the user's Stripe customer ID
-        const user = await appServer.AppDataSource.getRepository(User).findOne({
-            where: { id: billedUserId }
-        })
-
-        if (!user || !user.stripeCustomerId) {
-            // Fall back to the old plan service if no Stripe customer ID exists
-            const canContinue = await PlansService.hasAvailableExecutions(billedUserId, chatflow.organizationId)
-
-            if (!canContinue) {
-                throw new InternalFlowiseError(
-                    StatusCodes.PAYMENT_REQUIRED,
-                    'Insufficient executions. Please purchase more to continue using this service.'
-                )
-            }
-        } else {
-            // Use the new BillingService to check usage limits
-            // Get usage summary for the customer
-            const usage = await billingService.getUsageSummary(user.stripeCustomerId)
-            const subscription = await billingService.getActiveSubscription(user.stripeCustomerId)
-
-            // Determine plan type and limits
-            const isPro =
-                subscription?.status === 'active' && subscription.items.data[0]?.price.id === BILLING_CONFIG.PRICE_IDS.PAID_MONTHLY
-            const planLimits = isPro ? BILLING_CONFIG.PLAN_LIMITS.PRO : BILLING_CONFIG.PLAN_LIMITS.FREE
-
-            // Calculate total usage
-            const totalUsage =
-                (usage.usageByMeter?.ai_tokens || 0) + (usage.usageByMeter?.compute || 0) + (usage.usageByMeter?.storage || 0)
-
-            // Check if over limit
-            const isOverLimit = totalUsage >= planLimits
-
-            console.log('[BuildChatflow] Usage summary:', { totalUsage, planLimits, isOverLimit })
-            if (isOverLimit) {
-                throw new InternalFlowiseError(
-                    StatusCodes.PAYMENT_REQUIRED,
-                    'Usage limit reached. Please upgrade your plan to continue using this service.'
-                )
-            }
-        }
-=======
 /*
  * Function to traverse the flow graph and execute the nodes
  */
@@ -328,7 +254,6 @@
         streaming: false,
         ...incomingInput
     }
->>>>>>> c10db83d
 
     const question = incomingInput.question || '' // Ensure question is never undefined
     let overrideConfig = incomingInput.overrideConfig ?? {}
@@ -586,7 +511,7 @@
                 createdDate: userMessageDateTime,
                 fileUploads: incomingInput.uploads ? JSON.stringify(fileUploads) : undefined,
                 leadEmail: incomingInput.leadEmail,
-                userId: user.id
+                userId: user?.id ?? agentflow.userId ?? ''
             }
             await utilAddChatMessage(userMessage, appDataSource)
 
@@ -599,7 +524,7 @@
                 chatId,
                 memoryType,
                 sessionId,
-                userId: user.id
+                userId: user?.id ?? agentflow.userId ?? ''
             }
 
             if (sourceDocuments?.length) apiMessage.sourceDocuments = JSON.stringify(sourceDocuments)
@@ -831,29 +756,12 @@
 
         if (sessionId) result.sessionId = sessionId
         if (memoryType) result.memoryType = memoryType
-<<<<<<< HEAD
-
-        PlansService.incrementUsedExecutionCount(billedUserId, chatflow.organizationId)
-=======
         if (Object.keys(setVariableNodesOutput).length) result.flowVariables = setVariableNodesOutput
->>>>>>> c10db83d
 
         return result
     }
 }
 
-<<<<<<< HEAD
-const utilBuildAgentResponse = async (
-    user: IUser | undefined,
-    agentflow: IChatFlow,
-    isInternal: boolean,
-    chatId: string,
-    memoryType: string,
-    sessionId: string,
-    userMessageDateTime: Date,
-    fileUploads: IFileUpload[],
-    incomingInput: IncomingInput,
-=======
 /**
  * Function to check if the flow is valid for streaming
  * @param {IReactFlowNode[]} endingNodes
@@ -863,7 +771,6 @@
  */
 const checkIfStreamValid = async (
     endingNodes: IReactFlowNode[],
->>>>>>> c10db83d
     nodes: IReactFlowNode[],
     streaming: boolean | string | undefined
 ): Promise<boolean> => {
@@ -895,36 +802,6 @@
                 `Output of ${endingNodeData.label} (${endingNodeData.id}) must be ${endingNodeData.label}, can't be an Output Prediction`
             )
         }
-<<<<<<< HEAD
-        const appServer = getRunningExpressApp()
-        const streamResults = await buildAgentGraph(user, agentflow, chatId, sessionId, incomingInput, isInternal, baseURL, socketIO)
-        if (streamResults) {
-            const { finalResult, finalAction, sourceDocuments, usedTools, agentReasoning } = streamResults
-            const userMessage: Omit<IChatMessage, 'id'> = {
-                role: 'userMessage',
-                content: incomingInput.question,
-                chatflowid: agentflow.id,
-                chatType: isInternal ? chatType.INTERNAL : chatType.EXTERNAL,
-                chatId,
-                memoryType,
-                sessionId,
-                createdDate: userMessageDateTime,
-                fileUploads: incomingInput.uploads ? JSON.stringify(fileUploads) : undefined,
-                leadEmail: incomingInput.leadEmail,
-                userId: user?.id ?? agentflow.userId ?? ''
-            }
-            await utilAddChatMessage(userMessage)
-
-            const apiMessage: Omit<IChatMessage, 'id' | 'createdDate'> = {
-                role: 'apiMessage',
-                content: finalResult,
-                chatflowid: agentflow.id,
-                chatType: isInternal ? chatType.INTERNAL : chatType.EXTERNAL,
-                chatId,
-                memoryType,
-                sessionId,
-                userId: user?.id ?? agentflow.userId ?? ''
-=======
 
         isStreamValid = isFlowValidForStream(nodes, endingNodeData)
     }
@@ -950,7 +827,6 @@
     if (!chatflow) {
         throw new InternalFlowiseError(StatusCodes.NOT_FOUND, `Chatflow ${chatflowid} not found`)
     }
-
     const isAgentFlow = chatflow.type === 'MULTIAGENT'
     const httpProtocol = req.get('x-forwarded-proto') || req.protocol
     const baseURL = `${httpProtocol}://${req.get('host')}`
@@ -959,13 +835,14 @@
     const files = (req.files as Express.Multer.File[]) || []
     const abortControllerId = `${chatflow.id}_${chatId}`
 
+    await validateAndSaveChat(req, chatflow, isInternal, chatId, incomingInput, chatflowid)
+
     try {
         // Validate API Key if its external API request
         if (!isInternal) {
             const isKeyValidated = await validateChatflowAPIKey(req, chatflow)
             if (!isKeyValidated) {
                 throw new InternalFlowiseError(StatusCodes.UNAUTHORIZED, `Unauthorized`)
->>>>>>> c10db83d
             }
         }
 
@@ -1022,6 +899,100 @@
     }
 }
 
+const validateAndSaveChat = async (
+    req: Request,
+    chatflow: ChatFlow,
+    isInternal: boolean,
+    chatId: string,
+    incomingInput: IncomingInput,
+    chatflowid: string
+) => {
+    const appServer = getRunningExpressApp()
+    const chatRepository = appServer.AppDataSource.getRepository(Chat)
+
+    let chat = await chatRepository.findOne({ where: { id: chatId } })
+
+    if (!chat) {
+        const chatData = {
+            id: chatId,
+            title: incomingInput.question,
+            chatflowChatId: chatId,
+            chatflow: { id: chatflowid },
+            owner: { id: req.user?.id },
+            ownerId: req.user?.id,
+            organizationId: req.user?.organizationId
+        }
+
+        chat = await chatRepository.save(chatData)
+
+        // if (socketIO && incomingInput.socketIOClientId) {
+        //     socketIO.to(incomingInput.socketIOClientId).emit('newChat', {
+        //         chat: {
+        //             id: chat.id,
+        //             title: chat.title,
+        //             chatflowChatId: chat.chatflowChatId,
+        //             createdDate: chat.createdDate
+        //         }
+        //     })
+        // }
+    }
+
+    if (!isInternal && !chatflow?.isPublic) {
+        const isOwner = await checkOwnership(chatflow, req.user, req)
+        const isKeyValidated = await validateChatflowAPIKey(req, chatflow)
+        if (!isOwner && !isKeyValidated) {
+            throw new InternalFlowiseError(StatusCodes.UNAUTHORIZED, `Unauthorized`)
+        }
+    }
+
+    const billedUserId = req.user?.id || chatflow.userId
+    if (!billedUserId || !chatflow.organizationId) {
+        throw new InternalFlowiseError(
+            StatusCodes.INTERNAL_SERVER_ERROR,
+            `Chatflow ${chatflowid} does not have a user or organization associated with it`
+        )
+    }
+
+    // Get the user's Stripe customer ID
+    const user = await appServer.AppDataSource.getRepository(User).findOne({
+        where: { id: billedUserId }
+    })
+
+    if (!user || !user.stripeCustomerId) {
+        // Fall back to the old plan service if no Stripe customer ID exists
+        const canContinue = await PlansService.hasAvailableExecutions(billedUserId, chatflow.organizationId)
+
+        if (!canContinue) {
+            throw new InternalFlowiseError(
+                StatusCodes.PAYMENT_REQUIRED,
+                'Insufficient executions. Please purchase more to continue using this service.'
+            )
+        }
+    } else {
+        // Use the new BillingService to check usage limits
+        // Get usage summary for the customer
+        const usage = await billingService.getUsageSummary(user.stripeCustomerId)
+        const subscription = await billingService.getActiveSubscription(user.stripeCustomerId)
+
+        // Determine plan type and limits
+        const isPro = subscription?.status === 'active' && subscription.items.data[0]?.price.id === BILLING_CONFIG.PRICE_IDS.PAID_MONTHLY
+        const planLimits = isPro ? BILLING_CONFIG.PLAN_LIMITS.PRO : BILLING_CONFIG.PLAN_LIMITS.FREE
+
+        // Calculate total usage
+        const totalUsage = (usage.usageByMeter?.ai_tokens || 0) + (usage.usageByMeter?.compute || 0) + (usage.usageByMeter?.storage || 0)
+
+        // Check if over limit
+        const isOverLimit = totalUsage >= planLimits
+
+        console.log('[BuildChatflow] Usage summary:', { totalUsage, planLimits, isOverLimit })
+        if (isOverLimit) {
+            throw new InternalFlowiseError(
+                StatusCodes.PAYMENT_REQUIRED,
+                'Usage limit reached. Please upgrade your plan to continue using this service.'
+            )
+        }
+    }
+}
 /**
  * Increment success metric counter
  * @param {IMetricsProvider} metricsProvider
