import Auth0SSO from '../enterprise/sso/Auth0SSO'
import AzureSSO from '../enterprise/sso/AzureSSO'
import GithubSSO from '../enterprise/sso/GithubSSO'
import GoogleSSO from '../enterprise/sso/GoogleSSO'

export const WHITELIST_URLS = [
    '/api/v1/verify/apikey/',
    '/api/v1/chatflows/apikey/',
    '/api/v1/public-chatflows',
    '/api/v1/public-chatbotConfig',
    '/api/v1/public-executions',
    '/api/v1/prediction/',
    '/api/v1/vector/upsert/',
    '/api/v1/node-icon/',
    '/api/v1/components-credentials-icon/',
    '/api/v1/chatflows-streaming',
    '/api/v1/chatflows-uploads',
    '/api/v1/openai-assistants-file/download',
    '/api/v1/feedback',
    '/api/v1/leads',
    '/api/v1/get-upload-file',
    '/api/v1/ip',
    '/api/v1/ping',
    '/api/v1/version',
    '/api/v1/attachments',
    '/api/v1/metrics',
    '/api/v1/nvidia-nim',
    '/api/v1/auth/resolve',
    '/api/v1/auth/login',
    '/api/v1/auth/refreshToken',
    '/api/v1/settings',
    '/api/v1/account/logout',
    '/api/v1/account/verify',
    '/api/v1/account/register',
    '/api/v1/account/resend-verification',
    '/api/v1/account/forgot-password',
    '/api/v1/account/reset-password',
    '/api/v1/account/basic-auth',
    '/api/v1/loginmethod',
    '/api/v1/pricing',
    '/api/v1/user/test',
<<<<<<< HEAD
    '/api/v1/webhooks',
=======
    '/api/v1/oauth2-credential/callback',
    '/api/v1/oauth2-credential/refresh',
>>>>>>> 306b6fbb
    AzureSSO.LOGIN_URI,
    AzureSSO.LOGOUT_URI,
    AzureSSO.CALLBACK_URI,
    GoogleSSO.LOGIN_URI,
    GoogleSSO.LOGOUT_URI,
    GoogleSSO.CALLBACK_URI,
    Auth0SSO.LOGIN_URI,
    Auth0SSO.LOGOUT_URI,
    Auth0SSO.CALLBACK_URI,
    GithubSSO.LOGIN_URI,
    GithubSSO.LOGOUT_URI,
    GithubSSO.CALLBACK_URI
]

export const enum GeneralErrorMessage {
    UNAUTHORIZED = 'Unauthorized',
    UNHANDLED_EDGE_CASE = 'Unhandled Edge Case',
    INVALID_PASSWORD = 'Invalid Password',
    NOT_ALLOWED_TO_DELETE_OWNER = 'Not Allowed To Delete Owner',
    INTERNAL_SERVER_ERROR = 'Internal Server Error'
}

export const enum GeneralSuccessMessage {
    CREATED = 'Resource Created Successful',
    UPDATED = 'Resource Updated Successful',
    DELETED = 'Resource Deleted Successful',
    FETCHED = 'Resource Fetched Successful',
    LOGGED_IN = 'Login Successful',
    LOGGED_OUT = 'Logout Successful'
}

export const DOCUMENT_STORE_BASE_FOLDER = 'docustore'

export const OMIT_QUEUE_JOB_DATA = [
    'componentNodes',
    'appDataSource',
    'sseStreamer',
    'telemetry',
    'cachePool',
    'usageCacheManager',
    'abortControllerPool'
]

export const INPUT_PARAMS_TYPE = [
    'asyncOptions',
    'asyncMultiOptions',
    'options',
    'multiOptions',
    'array',
    'datagrid',
    'string',
    'number',
    'boolean',
    'password',
    'json',
    'code',
    'date',
    'file',
    'folder',
    'tabs'
]

export const LICENSE_QUOTAS = {
    // Renew per month
    PREDICTIONS_LIMIT: 'quota:predictions',
    // Static
    FLOWS_LIMIT: 'quota:flows',
    USERS_LIMIT: 'quota:users',
    STORAGE_LIMIT: 'quota:storage',
    ADDITIONAL_SEATS_LIMIT: 'quota:additionalSeats'
} as const<|MERGE_RESOLUTION|>--- conflicted
+++ resolved
@@ -39,12 +39,9 @@
     '/api/v1/loginmethod',
     '/api/v1/pricing',
     '/api/v1/user/test',
-<<<<<<< HEAD
     '/api/v1/webhooks',
-=======
     '/api/v1/oauth2-credential/callback',
     '/api/v1/oauth2-credential/refresh',
->>>>>>> 306b6fbb
     AzureSSO.LOGIN_URI,
     AzureSSO.LOGOUT_URI,
     AzureSSO.CALLBACK_URI,
