--- conflicted
+++ resolved
@@ -108,11 +108,8 @@
     ChatFlow: EnumChatflowType.CHATFLOW
 }
 
-<<<<<<< HEAD
 const assistantTypeByKey: Partial<Record<ConflictEntityKey, AssistantType>> = {
-=======
 const assistantTypeByKey: Partial<Record<ConflictEntityKey, string>> = {
->>>>>>> 22b3eb17
     AssistantCustom: 'CUSTOM',
     AssistantOpenAI: 'OPENAI',
     AssistantAzure: 'AZURE'
