import { getRunningExpressApp } from '../../utils/getRunningExpressApp'
import { DocumentStore } from '../../database/entities/DocumentStore'
// @ts-ignore
import {
    addFileToStorage,
    getFileFromStorage,
    ICommonObject,
    removeFilesFromStorage,
    removeSpecificFileFromStorage
} from 'flowise-components'
import { DocumentStoreStatus } from '../../Interface'
import { DocumentStoreFileChunk } from '../../database/entities/DocumentStoreFileChunk'
import { v4 as uuidv4 } from 'uuid'
import { databaseEntities } from '../../utils'
import logger from '../../utils/logger'
import nodesService from '../nodes'
import { InternalFlowiseError } from '../../errors/internalFlowiseError'
import { StatusCodes } from 'http-status-codes'
import { getErrorMessage } from '../../errors/utils'

const DOCUMENT_STORE_BASE_FOLDER = 'docustore'
// Create new document store
const createDocumentStore = async (newDocumentStore: DocumentStore) => {
    try {
        const appServer = getRunningExpressApp()
        const documentStore = appServer.AppDataSource.getRepository(DocumentStore).create(newDocumentStore)
        const dbResponse = await appServer.AppDataSource.getRepository(DocumentStore).save(documentStore)
        return dbResponse
    } catch (error) {
        throw new InternalFlowiseError(
            StatusCodes.INTERNAL_SERVER_ERROR,
            `Error: documentStoreServices.createDocumentStore - ${getErrorMessage(error)}`
        )
    }
}

const getAllDocumentStores = async () => {
    try {
        const appServer = getRunningExpressApp()
        const entities = await appServer.AppDataSource.getRepository(DocumentStore).find()
        return entities
    } catch (error) {
        throw new InternalFlowiseError(
            StatusCodes.INTERNAL_SERVER_ERROR,
            `Error: documentStoreServices.getAllDocumentStores - ${getErrorMessage(error)}`
        )
    }
}

const deleteLoaderFromDocumentStore = async (storeId: string, loaderId: string) => {
    try {
        const appServer = getRunningExpressApp()
        const entity = await appServer.AppDataSource.getRepository(DocumentStore).findOneBy({
            id: storeId
        })
        if (!entity) {
            throw new InternalFlowiseError(
                StatusCodes.NOT_FOUND,
                `Error: documentStoreServices.deleteLoaderFromDocumentStore - Document store ${storeId} not found`
            )
        }
        const existingLoaders = JSON.parse(entity.loaders)
        const found = existingLoaders.find((uFile: any) => uFile.id === loaderId)
        if (found) {
            if (found.path) {
                //remove the existing files, if any of the file loaders were used.
                await removeSpecificFileFromStorage(DOCUMENT_STORE_BASE_FOLDER, entity.id, found.path)
            }
            const index = existingLoaders.indexOf(found)
            if (index > -1) {
                existingLoaders.splice(index, 1)
            }
            // remove the chunks
            await appServer.AppDataSource.getRepository(DocumentStoreFileChunk).delete({ docId: found.id })

            entity.loaders = JSON.stringify(existingLoaders)
            const results = await appServer.AppDataSource.getRepository(DocumentStore).save(entity)
            return results
        } else {
            throw new InternalFlowiseError(StatusCodes.INTERNAL_SERVER_ERROR, `Unable to locate loader in Document Store ${entity.name}`)
        }
    } catch (error) {
        throw new InternalFlowiseError(
            StatusCodes.INTERNAL_SERVER_ERROR,
            `Error: documentStoreServices.deleteLoaderFromDocumentStore - ${getErrorMessage(error)}`
        )
    }
}

const getDocumentStoreById = async (storeId: string) => {
    try {
        const appServer = getRunningExpressApp()
        const entity = await appServer.AppDataSource.getRepository(DocumentStore).findOneBy({
            id: storeId
        })
        if (!entity) {
            throw new InternalFlowiseError(
                StatusCodes.NOT_FOUND,
                `Error: documentStoreServices.getDocumentStoreById - Document store ${storeId} not found`
            )
        }
        return entity
    } catch (error) {
        throw new InternalFlowiseError(
            StatusCodes.INTERNAL_SERVER_ERROR,
            `Error: documentStoreServices.getDocumentStoreById - ${getErrorMessage(error)}`
        )
    }
}

// Get chunks for a specific loader or store
const getDocumentStoreFileChunks = async (storeId: string, fileId: string, pageNo: number = 1) => {
    try {
        const appServer = getRunningExpressApp()
        const entity = await appServer.AppDataSource.getRepository(DocumentStore).findOneBy({
            id: storeId
        })
        if (!entity) {
            throw new InternalFlowiseError(
                StatusCodes.NOT_FOUND,
                `Error: documentStoreServices.getDocumentStoreById - Document store ${storeId} not found`
            )
        }
        const files = JSON.parse(entity.loaders)
<<<<<<< HEAD
        let found: any = {}
        if (fileId !== 'all') {
            found = files.find((file: any) => file.id === fileId)
            if (!found) throw new Error(`Document store file ${fileId} not found`)
        }
        let totalChars = 0
        files.forEach((file: any) => {
            totalChars += file.totalChars
        })
        found.totalChars = totalChars
        found.storeName = entity.name
        found.id = entity.id
        found.description = entity.description
        found.status = entity.status
        found.whereUsed = JSON.parse(entity.whereUsed)
=======
        const found = files.find((file: any) => file.id === fileId)
        if (!found) {
            throw new InternalFlowiseError(
                StatusCodes.NOT_FOUND,
                `Error: documentStoreServices.getDocumentStoreById - Document file ${fileId} not found`
            )
        }

>>>>>>> b180f253
        const PAGE_SIZE = 50
        const skip = (pageNo - 1) * PAGE_SIZE
        const take = PAGE_SIZE
        let whereCondition: any = { docId: fileId }
        if (fileId === 'all') {
            whereCondition = { storeId: storeId }
        }
        const count = await appServer.AppDataSource.getRepository(DocumentStoreFileChunk).count({
            where: whereCondition
        })
        const chunksWithCount = await appServer.AppDataSource.getRepository(DocumentStoreFileChunk).find({
            skip,
            take,
            where: whereCondition
        })

<<<<<<< HEAD
        if (!chunksWithCount) throw new Error(`File ${fileId} not found`)
=======
        if (!chunksWithCount) {
            throw new InternalFlowiseError(StatusCodes.NOT_FOUND, `File ${fileId} not found`)
        }
        found.storeName = entity.name
>>>>>>> b180f253
        return {
            chunks: chunksWithCount,
            count: count,
            file: found,
            currentPage: pageNo
        }
    } catch (error) {
        throw new InternalFlowiseError(
            StatusCodes.INTERNAL_SERVER_ERROR,
            `Error: documentStoreServices.getDocumentStoreFileChunks - ${getErrorMessage(error)}`
        )
    }
}

const deleteDocumentStore = async (storeId: string) => {
    try {
        const appServer = getRunningExpressApp()
        // delete all the chunks associated with the store
        await appServer.AppDataSource.getRepository(DocumentStoreFileChunk).delete({
            storeId: storeId
        })
        // now delete the files associated with the store
        const entity = await appServer.AppDataSource.getRepository(DocumentStore).findOneBy({
            id: storeId
        })
        if (!entity) throw new Error(`Document store ${storeId} not found`)
        await removeFilesFromStorage(DOCUMENT_STORE_BASE_FOLDER, entity.id)
        // now delete the store
        const tbd = await appServer.AppDataSource.getRepository(DocumentStore).delete({
            id: storeId
        })

        return { deleted: tbd.affected }
    } catch (error) {
        throw new InternalFlowiseError(
            StatusCodes.INTERNAL_SERVER_ERROR,
            `Error: documentStoreServices.deleteDocumentStore - ${getErrorMessage(error)}`
        )
    }
}

const deleteDocumentStoreFileChunk = async (storeId: string, docId: string, chunkId: string) => {
    try {
        const appServer = getRunningExpressApp()
        const entity = await appServer.AppDataSource.getRepository(DocumentStore).findOneBy({
            id: storeId
        })
        if (!entity) {
            throw new InternalFlowiseError(StatusCodes.NOT_FOUND, `Document store ${storeId} not found`)
        }
        const loaders = JSON.parse(entity.loaders)
        const found = loaders.find((ldr: any) => ldr.id === docId)
        if (!found) {
            throw new InternalFlowiseError(StatusCodes.NOT_FOUND, `Document store loader ${docId} not found`)
        }

        const tbdChunk = await appServer.AppDataSource.getRepository(DocumentStoreFileChunk).findOneBy({
            id: chunkId
        })
        if (!tbdChunk) {
            throw new InternalFlowiseError(StatusCodes.NOT_FOUND, `Document Chunk ${chunkId} not found`)
        }
        await appServer.AppDataSource.getRepository(DocumentStoreFileChunk).delete(chunkId)
        found.totalChunks--
        found.totalChars -= tbdChunk.pageContent.length
        entity.loaders = JSON.stringify(loaders)
        await appServer.AppDataSource.getRepository(DocumentStore).save(entity)
        return getDocumentStoreFileChunks(storeId, docId)
    } catch (error) {
        throw new InternalFlowiseError(
            StatusCodes.INTERNAL_SERVER_ERROR,
            `Error: documentStoreServices.deleteDocumentStoreFileChunk - ${getErrorMessage(error)}`
        )
    }
}

const editDocumentStoreFileChunk = async (storeId: string, docId: string, chunkId: string, content: string) => {
    try {
        const appServer = getRunningExpressApp()
        const entity = await appServer.AppDataSource.getRepository(DocumentStore).findOneBy({
            id: storeId
        })
        if (!entity) {
            throw new InternalFlowiseError(StatusCodes.NOT_FOUND, `Document store ${storeId} not found`)
        }
        const loaders = JSON.parse(entity.loaders)
        const found = loaders.find((ldr: any) => ldr.id === docId)
        if (!found) {
            throw new InternalFlowiseError(StatusCodes.NOT_FOUND, `Document store loader ${docId} not found`)
        }

        const editChunk = await appServer.AppDataSource.getRepository(DocumentStoreFileChunk).findOneBy({
            id: chunkId
        })
        if (!editChunk) {
            throw new InternalFlowiseError(StatusCodes.NOT_FOUND, `Document Chunk ${chunkId} not found`)
        }
        found.totalChars -= editChunk.pageContent.length
        editChunk.pageContent = content
        found.totalChars += content.length
        await appServer.AppDataSource.getRepository(DocumentStoreFileChunk).save(editChunk)
        entity.loaders = JSON.stringify(loaders)
        await appServer.AppDataSource.getRepository(DocumentStore).save(entity)
        return getDocumentStoreFileChunks(storeId, docId)
    } catch (error) {
        throw new InternalFlowiseError(
            StatusCodes.INTERNAL_SERVER_ERROR,
            `Error: documentStoreServices.editDocumentStoreFileChunk - ${getErrorMessage(error)}`
        )
    }
}

// Update documentStore
const updateDocumentStore = async (documentStore: DocumentStore, updatedDocumentStore: DocumentStore) => {
    try {
        const appServer = getRunningExpressApp()
        const tmpUpdatedDocumentStore = appServer.AppDataSource.getRepository(DocumentStore).merge(documentStore, updatedDocumentStore)
        const dbResponse = await appServer.AppDataSource.getRepository(DocumentStore).save(tmpUpdatedDocumentStore)
        return dbResponse
    } catch (error) {
        throw new InternalFlowiseError(
            StatusCodes.INTERNAL_SERVER_ERROR,
            `Error: documentStoreServices.updateDocumentStore - ${getErrorMessage(error)}`
        )
    }
}

const _saveFileToStorage = async (fileBase64: string, entity: DocumentStore) => {
    const splitDataURI = fileBase64.split(',')
    const filename = splitDataURI.pop()?.split(':')[1] ?? ''
    const bf = Buffer.from(splitDataURI.pop() || '', 'base64')
    // const filePath = path.join(dir, filename)
    const mimePrefix = splitDataURI.pop()
    let mime = ''
    if (mimePrefix) {
        //data:text/plain;base64
        mime = mimePrefix.split(';')[0].split(':')[1]
    }
    await addFileToStorage(mime, bf, filename, DOCUMENT_STORE_BASE_FOLDER, entity.id)
    return {
        id: uuidv4(),
        name: filename,
        mimePrefix: mime,
        size: bf.length,
        status: DocumentStoreStatus.NEW,
        uploaded: new Date()
    }
}

const _splitIntoChunks = async (data: any) => {
    try {
        const appServer = getRunningExpressApp()
        let splitterInstance = null
        if (data.splitterConfig && Object.keys(data.splitterConfig).length > 0) {
            const nodeInstanceFilePath = appServer.nodesPool.componentNodes[data.splitterId].filePath as string
            const nodeModule = await import(nodeInstanceFilePath)
            const newNodeInstance = new nodeModule.nodeClass()
            let nodeData = {
                inputs: { ...data.splitterConfig },
                id: 'splitter_0'
            }
            splitterInstance = await newNodeInstance.init(nodeData)
        }
        const nodeInstanceFilePath = appServer.nodesPool.componentNodes[data.loaderId].filePath as string
        const nodeModule = await import(nodeInstanceFilePath)
        // doc loader configs
        const nodeData = {
            credential: data.credential || undefined,
            inputs: { ...data.loaderConfig, textSplitter: splitterInstance },
            outputs: { output: 'document' }
        }
        const options: ICommonObject = {
            chatflowid: uuidv4(),
            appDataSource: appServer.AppDataSource,
            databaseEntities,
            logger
        }
        const docNodeInstance = new nodeModule.nodeClass()
        let docs = await docNodeInstance.init(nodeData, '', options)
        return docs
    } catch (error) {
        throw new InternalFlowiseError(
            StatusCodes.INTERNAL_SERVER_ERROR,
            `Error: documentStoreServices.splitIntoChunks - ${getErrorMessage(error)}`
        )
    }
}

const _normalizeFilePaths = async (data: any, entity: DocumentStore | null) => {
    const keys = Object.getOwnPropertyNames(data.loaderConfig)
    let rehydrated = false
    for (let i = 0; i < keys.length; i++) {
        const input = data.loaderConfig[keys[i]]
        if (!input) {
            continue
        }
        if (typeof input !== 'string') {
            continue
        }
        let documentStoreEntity: DocumentStore | null = entity
        if (input.startsWith('FILE-STORAGE::')) {
            if (!documentStoreEntity) {
                const appServer = getRunningExpressApp()
                documentStoreEntity = await appServer.AppDataSource.getRepository(DocumentStore).findOneBy({
                    id: data.storeId
                })
                if (!documentStoreEntity) {
                    throw new InternalFlowiseError(StatusCodes.NOT_FOUND, `Document store ${data.storeId} not found`)
                }
            }
            const fileName = input.replace('FILE-STORAGE::', '')
            let files: string[] = []
            if (fileName.startsWith('[') && fileName.endsWith(']')) {
                files = JSON.parse(fileName)
            } else {
                files = [fileName]
            }
            const loaders = JSON.parse(documentStoreEntity.loaders)
            const currentLoader = loaders.find((ldr: any) => ldr.id === data.id)
            if (currentLoader) {
                const base64Files: string[] = []
                for (const file of files) {
                    const bf = await getFileFromStorage(file, DOCUMENT_STORE_BASE_FOLDER, documentStoreEntity.id)
                    // find the file entry that has the same name as the file
                    const uploadedFile = currentLoader.files.find((uFile: any) => uFile.name === file)
                    const mimePrefix = 'data:' + uploadedFile.mimePrefix + ';base64'
                    const base64String = mimePrefix + ',' + bf.toString('base64') + `,filename:${file}`
                    base64Files.push(base64String)
                }
                data.loaderConfig[keys[i]] = JSON.stringify(base64Files)
                rehydrated = true
            }
        }
    }
    data.rehydrated = rehydrated
}

const previewChunks = async (data: any) => {
    try {
        if (data.preview) {
            if (
                data.loaderId === 'cheerioWebScraper' ||
                data.loaderId === 'puppeteerWebScraper' ||
                data.loaderId === 'playwrightWebScraper'
            ) {
                data.loaderConfig['limit'] = 3
            }
        }
        if (!data.rehydrated) {
            await _normalizeFilePaths(data, null)
        }
        let docs = await _splitIntoChunks(data)
        const totalChunks = docs.length
        // if -1, return all chunks
        if (data.previewChunkCount === -1) data.previewChunkCount = totalChunks
        // return all docs if the user ask for more than we have
        if (totalChunks <= data.previewChunkCount) data.previewChunkCount = totalChunks
        // return only the first n chunks
        if (totalChunks > data.previewChunkCount) docs = docs.slice(0, data.previewChunkCount)

        return { chunks: docs, totalChunks: totalChunks, previewChunkCount: data.previewChunkCount }
    } catch (error) {
        throw new InternalFlowiseError(
            StatusCodes.INTERNAL_SERVER_ERROR,
            `Error: documentStoreServices.previewChunks - ${getErrorMessage(error)}`
        )
    }
}

const processAndSaveChunks = async (data: any) => {
    try {
        const appServer = getRunningExpressApp()
        const entity = await appServer.AppDataSource.getRepository(DocumentStore).findOneBy({
            id: data.storeId
        })
        if (!entity) {
            throw new InternalFlowiseError(
                StatusCodes.NOT_FOUND,
                `Error: documentStoreServices.processAndSaveChunks - Document store ${data.storeId} not found`
            )
        }

        const newLoaderId = data.id ?? uuidv4()
        const existingLoaders = JSON.parse(entity.loaders)
        const found = existingLoaders.find((ldr: any) => ldr.id === newLoaderId)
        if (found) {
            // clean up the current status and mark the loader as pending_sync
            found.totalChunks = 0
            found.totalChars = 0
            found.status = DocumentStoreStatus.SYNCING
            entity.loaders = JSON.stringify(existingLoaders)
        } else {
            let loader: any = {
                id: newLoaderId,
                loaderId: data.loaderId,
                loaderName: data.loaderName,
                loaderConfig: data.loaderConfig,
                splitterId: data.splitterId,
                splitterName: data.splitterName,
                splitterConfig: data.splitterConfig,
                totalChunks: 0,
                totalChars: 0,
                status: DocumentStoreStatus.SYNCING
            }
            if (data.credential) {
                loader.credential = data.credential
            }
            existingLoaders.push(loader)
            entity.loaders = JSON.stringify(existingLoaders)
        }
        await appServer.AppDataSource.getRepository(DocumentStore).save(entity)
        // this method will run async, will have to be moved to a worker thread
        _saveChunksToStorage(data, entity, newLoaderId).then(() => {})
        return getDocumentStoreFileChunks(data.storeId, newLoaderId)
    } catch (error) {
        throw new InternalFlowiseError(
            StatusCodes.INTERNAL_SERVER_ERROR,
            `Error: documentStoreServices.processAndSaveChunks - ${getErrorMessage(error)}`
        )
    }
}

const _saveChunksToStorage = async (data: any, entity: DocumentStore, newLoaderId: string) => {
    const re = new RegExp('^data.*;base64', 'i')

    try {
        const appServer = getRunningExpressApp()
        //step 1: restore the full paths, if any
        await _normalizeFilePaths(data, entity)
        //step 2: split the file into chunks
        previewChunks(data).then(async (response) => {
            //{ chunks: docs, totalChunks: totalChunks, previewChunkCount: data.previewChunkCount }
            //step 3: remove base64 files and save them to storage, this needs to be rewritten
            let filesWithMetadata = []
            const keys = Object.getOwnPropertyNames(data.loaderConfig)
            for (let i = 0; i < keys.length; i++) {
                const input = data.loaderConfig[keys[i]]
                if (!input) {
                    continue
                }
                if (typeof input !== 'string') {
                    continue
                }
                if (input.startsWith('[')) {
                    const files = JSON.parse(input)
                    const fileNames: string[] = []
                    for (let j = 0; j < files.length; j++) {
                        const file = files[j]
                        if (re.test(file)) {
                            const fileMetadata = await _saveFileToStorage(file, entity)
                            fileNames.push(fileMetadata.name)
                            filesWithMetadata.push(fileMetadata)
                        }
                    }
                    data.loaderConfig[keys[i]] = 'FILE-STORAGE::' + JSON.stringify(fileNames)
                } else if (re.test(input)) {
                    const fileNames: string[] = []
                    const fileMetadata = await _saveFileToStorage(input, entity)
                    fileNames.push(fileMetadata.name)
                    filesWithMetadata.push(fileMetadata)
                    data.loaderConfig[keys[i]] = 'FILE-STORAGE::' + JSON.stringify(fileNames)
                    break
                }
            }
            const existingLoaders = JSON.parse(entity.loaders)
            const loader = existingLoaders.find((ldr: any) => ldr.id === newLoaderId)
            if (data.id) {
                //step 4: remove all files and chunks associated with the previous loader
                const index = existingLoaders.indexOf(loader)
                if (index > -1) {
                    existingLoaders.splice(index, 1)
                    if (!data.rehydrated) {
                        if (loader.files) {
                            loader.files.map(async (file: any) => {
                                await removeSpecificFileFromStorage(DOCUMENT_STORE_BASE_FOLDER, entity.id, file.name)
                            })
                        }
                    }
                }
            }
            //step 5: upload with the new files and loaderConfig
            if (filesWithMetadata.length > 0) {
                loader.loaderConfig = data.loaderConfig
                loader.files = filesWithMetadata
            }
            //step 6: update the loaders with the new loaderConfig
            if (data.id) {
                existingLoaders.push(loader)
            }
            //step 7: remove all previous chunks
            await appServer.AppDataSource.getRepository(DocumentStoreFileChunk).delete({ docId: newLoaderId })
            if (response.chunks) {
                //step 8: now save the new chunks
                const totalChars = response.chunks.reduce((acc: number, chunk: any) => acc + chunk.pageContent.length, 0)
                response.chunks.map(async (chunk: any) => {
                    const docChunk: DocumentStoreFileChunk = {
                        docId: newLoaderId,
                        storeId: data.storeId,
                        id: uuidv4(),
                        pageContent: chunk.pageContent,
                        metadata: JSON.stringify(chunk.metadata)
                    }
                    const dChunk = appServer.AppDataSource.getRepository(DocumentStoreFileChunk).create(docChunk)
                    await appServer.AppDataSource.getRepository(DocumentStoreFileChunk).save(dChunk)
                })
                // update the loader with the new metrics
                loader.totalChunks = response.totalChunks
                loader.totalChars = totalChars
            }
            loader.status = 'SYNC'
            // have a flag and iterate over the loaders and update the entity status to SYNC
            const allSynced = existingLoaders.every((ldr: any) => ldr.status === 'SYNC')
            entity.status = allSynced ? DocumentStoreStatus.SYNC : DocumentStoreStatus.STALE
            entity.loaders = JSON.stringify(existingLoaders)
            //step 9: update the entity in the database
            await appServer.AppDataSource.getRepository(DocumentStore).save(entity)
            return
        })
    } catch (error) {
        throw new InternalFlowiseError(
            StatusCodes.INTERNAL_SERVER_ERROR,
            `Error: documentStoreServices._saveChunksToStorage - ${getErrorMessage(error)}`
        )
    }
}

// Get all component nodes
const getDocumentLoaders = async () => {
    const removeDocumentLoadersWithName = ['documentStore', 'vectorStoreToDocument', 'unstructuredFolderLoader', 'folderFiles']

    try {
        const dbResponse = await nodesService.getAllNodesForCategory('Document Loaders')
        return dbResponse.filter((node) => !removeDocumentLoadersWithName.includes(node.name))
    } catch (error) {
        throw new InternalFlowiseError(
            StatusCodes.INTERNAL_SERVER_ERROR,
            `Error: documentStoreServices.getDocumentLoaders - ${getErrorMessage(error)}`
        )
    }
}

const updateDocumentStoreUsage = async (chatId: string, storeId: string | undefined) => {
    try {
        // find the document store
        const appServer = getRunningExpressApp()
        // find all entities that have the chatId in their whereUsed
        const entities = await appServer.AppDataSource.getRepository(DocumentStore).find()
        entities.map(async (entity: DocumentStore) => {
            const whereUsed = JSON.parse(entity.whereUsed)
            const found = whereUsed.find((w: any) => w === chatId)
            if (found) {
                if (!storeId) {
                    // remove the chatId from the whereUsed, as the store is being deleted
                    const index = whereUsed.indexOf(chatId)
                    if (index > -1) {
                        whereUsed.splice(index, 1)
                        entity.whereUsed = JSON.stringify(whereUsed)
                        await appServer.AppDataSource.getRepository(DocumentStore).save(entity)
                    }
                } else if (entity.id === storeId) {
                    // do nothing, already found and updated
                } else if (entity.id !== storeId) {
                    // remove the chatId from the whereUsed, as a new store is being used
                    const index = whereUsed.indexOf(chatId)
                    if (index > -1) {
                        whereUsed.splice(index, 1)
                        entity.whereUsed = JSON.stringify(whereUsed)
                        await appServer.AppDataSource.getRepository(DocumentStore).save(entity)
                    }
                }
            } else {
                if (entity.id === storeId) {
                    // add the chatId to the whereUsed
                    whereUsed.push(chatId)
                    entity.whereUsed = JSON.stringify(whereUsed)
                    await appServer.AppDataSource.getRepository(DocumentStore).save(entity)
                }
            }
        })
    } catch (error) {
        throw new Error(`Error: documentStoreServices.updateUsage - ${error}`)
    }
}

export default {
    updateDocumentStoreUsage,
    deleteDocumentStore,
    createDocumentStore,
    deleteLoaderFromDocumentStore,
    getAllDocumentStores,
    getDocumentStoreById,
    getDocumentStoreFileChunks,
    updateDocumentStore,
    previewChunks,
    processAndSaveChunks,
    deleteDocumentStoreFileChunk,
    editDocumentStoreFileChunk,
    getDocumentLoaders
}<|MERGE_RESOLUTION|>--- conflicted
+++ resolved
@@ -122,11 +122,16 @@
             )
         }
         const files = JSON.parse(entity.loaders)
-<<<<<<< HEAD
+
         let found: any = {}
         if (fileId !== 'all') {
             found = files.find((file: any) => file.id === fileId)
-            if (!found) throw new Error(`Document store file ${fileId} not found`)
+            if (!found) {
+                throw new InternalFlowiseError(
+                    StatusCodes.NOT_FOUND,
+                    `Error: documentStoreServices.getDocumentStoreById - Document file ${fileId} not found`
+                )
+            }
         }
         let totalChars = 0
         files.forEach((file: any) => {
@@ -138,16 +143,6 @@
         found.description = entity.description
         found.status = entity.status
         found.whereUsed = JSON.parse(entity.whereUsed)
-=======
-        const found = files.find((file: any) => file.id === fileId)
-        if (!found) {
-            throw new InternalFlowiseError(
-                StatusCodes.NOT_FOUND,
-                `Error: documentStoreServices.getDocumentStoreById - Document file ${fileId} not found`
-            )
-        }
-
->>>>>>> b180f253
         const PAGE_SIZE = 50
         const skip = (pageNo - 1) * PAGE_SIZE
         const take = PAGE_SIZE
@@ -164,14 +159,10 @@
             where: whereCondition
         })
 
-<<<<<<< HEAD
-        if (!chunksWithCount) throw new Error(`File ${fileId} not found`)
-=======
         if (!chunksWithCount) {
             throw new InternalFlowiseError(StatusCodes.NOT_FOUND, `File ${fileId} not found`)
         }
         found.storeName = entity.name
->>>>>>> b180f253
         return {
             chunks: chunksWithCount,
             count: count,
