--- conflicted
+++ resolved
@@ -1,14 +1,8 @@
 {
-<<<<<<< HEAD
     "description": "Цепочка, которая автоматически выбирает подходящий инструмент для извлечения данных из нескольких баз векторных данных",
     "title": "Мульти-цепочка поиска вопросов и ответов",
     "categories": "ChatOpenAI,Multi Retrieval QA Chain,Pinecone,Chroma,Supabase,Langchain",
     "framework": "Langchain",
-=======
-    "description": "A chain that automatically picks an appropriate vector store retriever from multiple different vector databases",
-    "usecases": ["Documents QnA"],
-    "framework": ["Langchain"],
->>>>>>> 2dadf2e4
     "nodes": [
         {
             "width": 300,
