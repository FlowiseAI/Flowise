--- conflicted
+++ resolved
@@ -1,12 +1,8 @@
 {
-<<<<<<< HEAD
+    "title": "Расширенный парсер структурированных данных",
     "description": "Возвращает ответ в виде структуры JSON, указанной в схеме Zod",
-    "title": "Расширенный парсер структурированных данных",
-=======
-    "description": "Return response as a JSON structure as specified by a Zod schema",
     "categories": "AdvancedStructuredOutputParser,ChatOpenAI,LLM Chain,Langchain",
     "framework": "Langchain",
->>>>>>> 059eae42
     "badge": "NEW",
     "nodes": [
         {
