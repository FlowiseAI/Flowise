{
<<<<<<< HEAD
    "description": "Использование вывода одной цепочки в качестве подсказки для другой цепочки",
    "title": "Цепочка подсказок",
    "categories": "Custom Tool,OpenAI,LLM Chain,Langchain",
    "framework": "Langchain",
=======
    "description": "Use output from a chain as prompt for another chain, similar to chain of thought",
    "usecases": ["Basic"],
    "framework": ["Langchain"],
>>>>>>> 2dadf2e4
    "nodes": [
        {
            "width": 300,
            "height": 511,
            "id": "promptTemplate_0",
            "position": {
                "x": 792.9464838535649,
                "y": 527.1718536712464
            },
            "type": "customNode",
            "data": {
                "id": "promptTemplate_0",
                "label": "Prompt Template",
                "version": 1,
                "name": "promptTemplate",
                "type": "PromptTemplate",
                "baseClasses": ["PromptTemplate", "BaseStringPromptTemplate", "BasePromptTemplate"],
                "category": "Prompts",
                "description": "Schema to represent a basic prompt for an LLM",
                "inputParams": [
                    {
                        "label": "Template",
                        "name": "template",
                        "type": "string",
                        "rows": 4,
                        "placeholder": "What is a good name for a company that makes {product}?",
                        "id": "promptTemplate_0-input-template-string"
                    },
                    {
                        "label": "Format Prompt Values",
                        "name": "promptValues",
                        "type": "json",
                        "optional": true,
                        "acceptVariable": true,
                        "list": true,
                        "id": "promptTemplate_0-input-promptValues-json"
                    }
                ],
                "inputAnchors": [],
                "inputs": {
                    "template": "You are an AI who performs one task based on the following objective: {objective}.\nRespond with how you would complete this task:",
                    "promptValues": "{\"objective\":\"{{question}}\"}"
                },
                "outputAnchors": [
                    {
                        "id": "promptTemplate_0-output-promptTemplate-PromptTemplate|BaseStringPromptTemplate|BasePromptTemplate",
                        "name": "promptTemplate",
                        "label": "PromptTemplate",
                        "type": "PromptTemplate | BaseStringPromptTemplate | BasePromptTemplate"
                    }
                ],
                "outputs": {},
                "selected": false
            },
            "selected": false,
            "positionAbsolute": {
                "x": 792.9464838535649,
                "y": 527.1718536712464
            },
            "dragging": false
        },
        {
            "width": 300,
            "height": 511,
            "id": "promptTemplate_1",
            "position": {
                "x": 1571.0896874449775,
                "y": 522.8455116403258
            },
            "type": "customNode",
            "data": {
                "id": "promptTemplate_1",
                "label": "Prompt Template",
                "version": 1,
                "name": "promptTemplate",
                "type": "PromptTemplate",
                "baseClasses": ["PromptTemplate", "BaseStringPromptTemplate", "BasePromptTemplate"],
                "category": "Prompts",
                "description": "Schema to represent a basic prompt for an LLM",
                "inputParams": [
                    {
                        "label": "Template",
                        "name": "template",
                        "type": "string",
                        "rows": 4,
                        "placeholder": "What is a good name for a company that makes {product}?",
                        "id": "promptTemplate_1-input-template-string"
                    },
                    {
                        "label": "Format Prompt Values",
                        "name": "promptValues",
                        "type": "json",
                        "optional": true,
                        "acceptVariable": true,
                        "list": true,
                        "id": "promptTemplate_1-input-promptValues-json"
                    }
                ],
                "inputAnchors": [],
                "inputs": {
                    "template": "You are a task creation AI that uses the result of an execution agent to create new tasks with the following objective: {objective}.\nThe last completed task has the result: {result}.\nBased on the result, create new tasks to be completed by the AI system that do not overlap with result.\nReturn the tasks as an array.",
                    "promptValues": "{\"objective\":\"{{question}}\",\"result\":\"{{llmChain_0.data.instance}}\"}"
                },
                "outputAnchors": [
                    {
                        "id": "promptTemplate_1-output-promptTemplate-PromptTemplate|BaseStringPromptTemplate|BasePromptTemplate",
                        "name": "promptTemplate",
                        "label": "PromptTemplate",
                        "type": "PromptTemplate | BaseStringPromptTemplate | BasePromptTemplate"
                    }
                ],
                "outputs": {},
                "selected": false
            },
            "positionAbsolute": {
                "x": 1571.0896874449775,
                "y": 522.8455116403258
            },
            "selected": false,
            "dragging": false
        },
        {
            "width": 300,
            "height": 507,
            "id": "llmChain_0",
            "position": {
                "x": 1183.0899727188096,
                "y": 385.0159960992951
            },
            "type": "customNode",
            "data": {
                "id": "llmChain_0",
                "label": "LLM Chain",
                "version": 3,
                "name": "llmChain",
                "type": "LLMChain",
                "baseClasses": ["LLMChain", "BaseChain", "Runnable"],
                "category": "Chains",
                "description": "Chain to run queries against LLMs",
                "inputParams": [
                    {
                        "label": "Chain Name",
                        "name": "chainName",
                        "type": "string",
                        "placeholder": "Name Your Chain",
                        "optional": true,
                        "id": "llmChain_0-input-chainName-string"
                    }
                ],
                "inputAnchors": [
                    {
                        "label": "Language Model",
                        "name": "model",
                        "type": "BaseLanguageModel",
                        "id": "llmChain_0-input-model-BaseLanguageModel"
                    },
                    {
                        "label": "Prompt",
                        "name": "prompt",
                        "type": "BasePromptTemplate",
                        "id": "llmChain_0-input-prompt-BasePromptTemplate"
                    },
                    {
                        "label": "Output Parser",
                        "name": "outputParser",
                        "type": "BaseLLMOutputParser",
                        "optional": true,
                        "id": "llmChain_0-input-outputParser-BaseLLMOutputParser"
                    },
                    {
                        "label": "Input Moderation",
                        "description": "Detect text that could generate harmful output and prevent it from being sent to the language model",
                        "name": "inputModeration",
                        "type": "Moderation",
                        "optional": true,
                        "list": true,
                        "id": "llmChain_0-input-inputModeration-Moderation"
                    }
                ],
                "inputs": {
                    "model": "{{chatOpenAI_0.data.instance}}",
                    "prompt": "{{promptTemplate_0.data.instance}}",
                    "outputParser": "",
                    "chainName": "FirstChain",
                    "inputModeration": ""
                },
                "outputAnchors": [
                    {
                        "name": "output",
                        "label": "Output",
                        "type": "options",
                        "options": [
                            {
                                "id": "llmChain_0-output-llmChain-LLMChain|BaseChain|Runnable",
                                "name": "llmChain",
                                "label": "LLM Chain",
                                "type": "LLMChain | BaseChain | Runnable"
                            },
                            {
                                "id": "llmChain_0-output-outputPrediction-string|json",
                                "name": "outputPrediction",
                                "label": "Output Prediction",
                                "type": "string | json"
                            }
                        ],
                        "default": "llmChain"
                    }
                ],
                "outputs": {
                    "output": "outputPrediction"
                },
                "selected": false
            },
            "selected": false,
            "positionAbsolute": {
                "x": 1183.0899727188096,
                "y": 385.0159960992951
            },
            "dragging": false
        },
        {
            "width": 300,
            "height": 507,
            "id": "llmChain_1",
            "position": {
                "x": 1973.883197748518,
                "y": 370.7937277714931
            },
            "type": "customNode",
            "data": {
                "id": "llmChain_1",
                "label": "LLM Chain",
                "version": 3,
                "name": "llmChain",
                "type": "LLMChain",
                "baseClasses": ["LLMChain", "BaseChain", "Runnable"],
                "category": "Chains",
                "description": "Chain to run queries against LLMs",
                "inputParams": [
                    {
                        "label": "Chain Name",
                        "name": "chainName",
                        "type": "string",
                        "placeholder": "Name Your Chain",
                        "optional": true,
                        "id": "llmChain_1-input-chainName-string"
                    }
                ],
                "inputAnchors": [
                    {
                        "label": "Language Model",
                        "name": "model",
                        "type": "BaseLanguageModel",
                        "id": "llmChain_1-input-model-BaseLanguageModel"
                    },
                    {
                        "label": "Prompt",
                        "name": "prompt",
                        "type": "BasePromptTemplate",
                        "id": "llmChain_1-input-prompt-BasePromptTemplate"
                    },
                    {
                        "label": "Output Parser",
                        "name": "outputParser",
                        "type": "BaseLLMOutputParser",
                        "optional": true,
                        "id": "llmChain_1-input-outputParser-BaseLLMOutputParser"
                    },
                    {
                        "label": "Input Moderation",
                        "description": "Detect text that could generate harmful output and prevent it from being sent to the language model",
                        "name": "inputModeration",
                        "type": "Moderation",
                        "optional": true,
                        "list": true,
                        "id": "llmChain_1-input-inputModeration-Moderation"
                    }
                ],
                "inputs": {
                    "model": "{{chatOpenAI_1.data.instance}}",
                    "prompt": "{{promptTemplate_1.data.instance}}",
                    "outputParser": "",
                    "chainName": "LastChain",
                    "inputModeration": ""
                },
                "outputAnchors": [
                    {
                        "name": "output",
                        "label": "Output",
                        "type": "options",
                        "options": [
                            {
                                "id": "llmChain_1-output-llmChain-LLMChain|BaseChain|Runnable",
                                "name": "llmChain",
                                "label": "LLM Chain",
                                "type": "LLMChain | BaseChain | Runnable"
                            },
                            {
                                "id": "llmChain_1-output-outputPrediction-string|json",
                                "name": "outputPrediction",
                                "label": "Output Prediction",
                                "type": "string | json"
                            }
                        ],
                        "default": "llmChain"
                    }
                ],
                "outputs": {
                    "output": "llmChain"
                },
                "selected": false
            },
            "selected": false,
            "positionAbsolute": {
                "x": 1973.883197748518,
                "y": 370.7937277714931
            },
            "dragging": false
        },
        {
            "id": "chatOpenAI_0",
            "position": {
                "x": 780.3838384681942,
                "y": -168.61817500107264
            },
            "type": "customNode",
            "data": {
                "id": "chatOpenAI_0",
                "label": "ChatOpenAI",
                "version": 6,
                "name": "chatOpenAI",
                "type": "ChatOpenAI",
                "baseClasses": ["ChatOpenAI", "BaseChatModel", "BaseLanguageModel", "Runnable"],
                "category": "Chat Models",
                "description": "Wrapper around OpenAI large language models that use the Chat endpoint",
                "inputParams": [
                    {
                        "label": "Connect Credential",
                        "name": "credential",
                        "type": "credential",
                        "credentialNames": ["openAIApi"],
                        "id": "chatOpenAI_0-input-credential-credential"
                    },
                    {
                        "label": "Model Name",
                        "name": "modelName",
                        "type": "asyncOptions",
                        "loadMethod": "listModels",
                        "default": "gpt-3.5-turbo",
                        "id": "chatOpenAI_0-input-modelName-asyncOptions"
                    },
                    {
                        "label": "Temperature",
                        "name": "temperature",
                        "type": "number",
                        "step": 0.1,
                        "default": 0.9,
                        "optional": true,
                        "id": "chatOpenAI_0-input-temperature-number"
                    },
                    {
                        "label": "Max Tokens",
                        "name": "maxTokens",
                        "type": "number",
                        "step": 1,
                        "optional": true,
                        "additionalParams": true,
                        "id": "chatOpenAI_0-input-maxTokens-number"
                    },
                    {
                        "label": "Top Probability",
                        "name": "topP",
                        "type": "number",
                        "step": 0.1,
                        "optional": true,
                        "additionalParams": true,
                        "id": "chatOpenAI_0-input-topP-number"
                    },
                    {
                        "label": "Frequency Penalty",
                        "name": "frequencyPenalty",
                        "type": "number",
                        "step": 0.1,
                        "optional": true,
                        "additionalParams": true,
                        "id": "chatOpenAI_0-input-frequencyPenalty-number"
                    },
                    {
                        "label": "Presence Penalty",
                        "name": "presencePenalty",
                        "type": "number",
                        "step": 0.1,
                        "optional": true,
                        "additionalParams": true,
                        "id": "chatOpenAI_0-input-presencePenalty-number"
                    },
                    {
                        "label": "Timeout",
                        "name": "timeout",
                        "type": "number",
                        "step": 1,
                        "optional": true,
                        "additionalParams": true,
                        "id": "chatOpenAI_0-input-timeout-number"
                    },
                    {
                        "label": "BasePath",
                        "name": "basepath",
                        "type": "string",
                        "optional": true,
                        "additionalParams": true,
                        "id": "chatOpenAI_0-input-basepath-string"
                    },
                    {
                        "label": "BaseOptions",
                        "name": "baseOptions",
                        "type": "json",
                        "optional": true,
                        "additionalParams": true,
                        "id": "chatOpenAI_0-input-baseOptions-json"
                    },
                    {
                        "label": "Allow Image Uploads",
                        "name": "allowImageUploads",
                        "type": "boolean",
                        "description": "Automatically uses gpt-4-vision-preview when image is being uploaded from chat. Only works with LLMChain, Conversation Chain, ReAct Agent, and Conversational Agent",
                        "default": false,
                        "optional": true,
                        "id": "chatOpenAI_0-input-allowImageUploads-boolean"
                    },
                    {
                        "label": "Image Resolution",
                        "description": "This parameter controls the resolution in which the model views the image.",
                        "name": "imageResolution",
                        "type": "options",
                        "options": [
                            {
                                "label": "Low",
                                "name": "low"
                            },
                            {
                                "label": "High",
                                "name": "high"
                            },
                            {
                                "label": "Auto",
                                "name": "auto"
                            }
                        ],
                        "default": "low",
                        "optional": false,
                        "additionalParams": true,
                        "id": "chatOpenAI_0-input-imageResolution-options"
                    }
                ],
                "inputAnchors": [
                    {
                        "label": "Cache",
                        "name": "cache",
                        "type": "BaseCache",
                        "optional": true,
                        "id": "chatOpenAI_0-input-cache-BaseCache"
                    }
                ],
                "inputs": {
                    "cache": "",
                    "modelName": "gpt-3.5-turbo",
                    "temperature": 0.9,
                    "maxTokens": "",
                    "topP": "",
                    "frequencyPenalty": "",
                    "presencePenalty": "",
                    "timeout": "",
                    "basepath": "",
                    "baseOptions": "",
                    "allowImageUploads": "",
                    "imageResolution": "low"
                },
                "outputAnchors": [
                    {
                        "id": "chatOpenAI_0-output-chatOpenAI-ChatOpenAI|BaseChatModel|BaseLanguageModel|Runnable",
                        "name": "chatOpenAI",
                        "label": "ChatOpenAI",
                        "description": "Wrapper around OpenAI large language models that use the Chat endpoint",
                        "type": "ChatOpenAI | BaseChatModel | BaseLanguageModel | Runnable"
                    }
                ],
                "outputs": {},
                "selected": false
            },
            "width": 300,
            "height": 669,
            "selected": false,
            "positionAbsolute": {
                "x": 780.3838384681942,
                "y": -168.61817500107264
            },
            "dragging": false
        },
        {
            "id": "chatOpenAI_1",
            "position": {
                "x": 1567.8507117638578,
                "y": -170.49908215299334
            },
            "type": "customNode",
            "data": {
                "id": "chatOpenAI_1",
                "label": "ChatOpenAI",
                "version": 6,
                "name": "chatOpenAI",
                "type": "ChatOpenAI",
                "baseClasses": ["ChatOpenAI", "BaseChatModel", "BaseLanguageModel", "Runnable"],
                "category": "Chat Models",
                "description": "Wrapper around OpenAI large language models that use the Chat endpoint",
                "inputParams": [
                    {
                        "label": "Connect Credential",
                        "name": "credential",
                        "type": "credential",
                        "credentialNames": ["openAIApi"],
                        "id": "chatOpenAI_1-input-credential-credential"
                    },
                    {
                        "label": "Model Name",
                        "name": "modelName",
                        "type": "asyncOptions",
                        "loadMethod": "listModels",
                        "default": "gpt-3.5-turbo",
                        "id": "chatOpenAI_1-input-modelName-asyncOptions"
                    },
                    {
                        "label": "Temperature",
                        "name": "temperature",
                        "type": "number",
                        "step": 0.1,
                        "default": 0.9,
                        "optional": true,
                        "id": "chatOpenAI_1-input-temperature-number"
                    },
                    {
                        "label": "Max Tokens",
                        "name": "maxTokens",
                        "type": "number",
                        "step": 1,
                        "optional": true,
                        "additionalParams": true,
                        "id": "chatOpenAI_1-input-maxTokens-number"
                    },
                    {
                        "label": "Top Probability",
                        "name": "topP",
                        "type": "number",
                        "step": 0.1,
                        "optional": true,
                        "additionalParams": true,
                        "id": "chatOpenAI_1-input-topP-number"
                    },
                    {
                        "label": "Frequency Penalty",
                        "name": "frequencyPenalty",
                        "type": "number",
                        "step": 0.1,
                        "optional": true,
                        "additionalParams": true,
                        "id": "chatOpenAI_1-input-frequencyPenalty-number"
                    },
                    {
                        "label": "Presence Penalty",
                        "name": "presencePenalty",
                        "type": "number",
                        "step": 0.1,
                        "optional": true,
                        "additionalParams": true,
                        "id": "chatOpenAI_1-input-presencePenalty-number"
                    },
                    {
                        "label": "Timeout",
                        "name": "timeout",
                        "type": "number",
                        "step": 1,
                        "optional": true,
                        "additionalParams": true,
                        "id": "chatOpenAI_1-input-timeout-number"
                    },
                    {
                        "label": "BasePath",
                        "name": "basepath",
                        "type": "string",
                        "optional": true,
                        "additionalParams": true,
                        "id": "chatOpenAI_1-input-basepath-string"
                    },
                    {
                        "label": "BaseOptions",
                        "name": "baseOptions",
                        "type": "json",
                        "optional": true,
                        "additionalParams": true,
                        "id": "chatOpenAI_1-input-baseOptions-json"
                    },
                    {
                        "label": "Allow Image Uploads",
                        "name": "allowImageUploads",
                        "type": "boolean",
                        "description": "Automatically uses gpt-4-vision-preview when image is being uploaded from chat. Only works with LLMChain, Conversation Chain, ReAct Agent, and Conversational Agent",
                        "default": false,
                        "optional": true,
                        "id": "chatOpenAI_1-input-allowImageUploads-boolean"
                    },
                    {
                        "label": "Image Resolution",
                        "description": "This parameter controls the resolution in which the model views the image.",
                        "name": "imageResolution",
                        "type": "options",
                        "options": [
                            {
                                "label": "Low",
                                "name": "low"
                            },
                            {
                                "label": "High",
                                "name": "high"
                            },
                            {
                                "label": "Auto",
                                "name": "auto"
                            }
                        ],
                        "default": "low",
                        "optional": false,
                        "additionalParams": true,
                        "id": "chatOpenAI_1-input-imageResolution-options"
                    }
                ],
                "inputAnchors": [
                    {
                        "label": "Cache",
                        "name": "cache",
                        "type": "BaseCache",
                        "optional": true,
                        "id": "chatOpenAI_1-input-cache-BaseCache"
                    }
                ],
                "inputs": {
                    "cache": "",
                    "modelName": "gpt-3.5-turbo",
                    "temperature": 0.9,
                    "maxTokens": "",
                    "topP": "",
                    "frequencyPenalty": "",
                    "presencePenalty": "",
                    "timeout": "",
                    "basepath": "",
                    "baseOptions": "",
                    "allowImageUploads": "",
                    "imageResolution": "low"
                },
                "outputAnchors": [
                    {
                        "id": "chatOpenAI_1-output-chatOpenAI-ChatOpenAI|BaseChatModel|BaseLanguageModel|Runnable",
                        "name": "chatOpenAI",
                        "label": "ChatOpenAI",
                        "description": "Wrapper around OpenAI large language models that use the Chat endpoint",
                        "type": "ChatOpenAI | BaseChatModel | BaseLanguageModel | Runnable"
                    }
                ],
                "outputs": {},
                "selected": false
            },
            "width": 300,
            "height": 669,
            "selected": false,
            "positionAbsolute": {
                "x": 1567.8507117638578,
                "y": -170.49908215299334
            },
            "dragging": false
        }
    ],
    "edges": [
        {
            "source": "promptTemplate_0",
            "sourceHandle": "promptTemplate_0-output-promptTemplate-PromptTemplate|BaseStringPromptTemplate|BasePromptTemplate",
            "target": "llmChain_0",
            "targetHandle": "llmChain_0-input-prompt-BasePromptTemplate",
            "type": "buttonedge",
            "id": "promptTemplate_0-promptTemplate_0-output-promptTemplate-PromptTemplate|BaseStringPromptTemplate|BasePromptTemplate-llmChain_0-llmChain_0-input-prompt-BasePromptTemplate",
            "data": {
                "label": ""
            }
        },
        {
            "source": "llmChain_0",
            "sourceHandle": "llmChain_0-output-outputPrediction-string|json",
            "target": "promptTemplate_1",
            "targetHandle": "promptTemplate_1-input-promptValues-json",
            "type": "buttonedge",
            "id": "llmChain_0-llmChain_0-output-outputPrediction-string|json-promptTemplate_1-promptTemplate_1-input-promptValues-json",
            "data": {
                "label": ""
            }
        },
        {
            "source": "promptTemplate_1",
            "sourceHandle": "promptTemplate_1-output-promptTemplate-PromptTemplate|BaseStringPromptTemplate|BasePromptTemplate",
            "target": "llmChain_1",
            "targetHandle": "llmChain_1-input-prompt-BasePromptTemplate",
            "type": "buttonedge",
            "id": "promptTemplate_1-promptTemplate_1-output-promptTemplate-PromptTemplate|BaseStringPromptTemplate|BasePromptTemplate-llmChain_1-llmChain_1-input-prompt-BasePromptTemplate",
            "data": {
                "label": ""
            }
        },
        {
            "source": "chatOpenAI_0",
            "sourceHandle": "chatOpenAI_0-output-chatOpenAI-ChatOpenAI|BaseChatModel|BaseLanguageModel|Runnable",
            "target": "llmChain_0",
            "targetHandle": "llmChain_0-input-model-BaseLanguageModel",
            "type": "buttonedge",
            "id": "chatOpenAI_0-chatOpenAI_0-output-chatOpenAI-ChatOpenAI|BaseChatModel|BaseLanguageModel|Runnable-llmChain_0-llmChain_0-input-model-BaseLanguageModel"
        },
        {
            "source": "chatOpenAI_1",
            "sourceHandle": "chatOpenAI_1-output-chatOpenAI-ChatOpenAI|BaseChatModel|BaseLanguageModel|Runnable",
            "target": "llmChain_1",
            "targetHandle": "llmChain_1-input-model-BaseLanguageModel",
            "type": "buttonedge",
            "id": "chatOpenAI_1-chatOpenAI_1-output-chatOpenAI-ChatOpenAI|BaseChatModel|BaseLanguageModel|Runnable-llmChain_1-llmChain_1-input-model-BaseLanguageModel"
        }
    ]
}<|MERGE_RESOLUTION|>--- conflicted
+++ resolved
@@ -1,14 +1,8 @@
 {
-<<<<<<< HEAD
     "description": "Использование вывода одной цепочки в качестве подсказки для другой цепочки",
     "title": "Цепочка подсказок",
     "categories": "Custom Tool,OpenAI,LLM Chain,Langchain",
     "framework": "Langchain",
-=======
-    "description": "Use output from a chain as prompt for another chain, similar to chain of thought",
-    "usecases": ["Basic"],
-    "framework": ["Langchain"],
->>>>>>> 2dadf2e4
     "nodes": [
         {
             "width": 300,
