--- conflicted
+++ resolved
@@ -1,15 +1,9 @@
 {
-<<<<<<< HEAD
     "description": "Возвращает ответ в виде списка (массива), а не текста/строки",
     "title": "Парсер списочного вывода",
     "badge": "NEW",
     "categories": "CSV Output Parser,ChatOpenAI,LLM Chain,Langchain",
     "framework": "Langchain",
-=======
-    "description": "Return response as a list (array) instead of a string/text",
-    "usecases": ["Extraction"],
-    "framework": ["Langchain"],
->>>>>>> 2dadf2e4
     "nodes": [
         {
             "width": 300,
