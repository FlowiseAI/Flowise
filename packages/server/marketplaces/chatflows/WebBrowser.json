{
<<<<<<< HEAD
    "description": "Консультативный агент с возможностью посещения веб-сайта и извлечения информации",
    "title": "WebBrowser",
    "categories": "Buffer Memory,Web Browser,ChatOpenAI,Conversational Agent",
    "framework": "Langchain",
=======
    "description": "Conversational Agent with ability to visit a website and extract information",
    "usecases": ["Agent"],
    "framework": ["Langchain"],
>>>>>>> 2dadf2e4
    "nodes": [
        {
            "width": 300,
            "height": 253,
            "id": "bufferMemory_0",
            "position": {
                "x": 457.04304716743604,
                "y": 362.4048129799687
            },
            "type": "customNode",
            "data": {
                "id": "bufferMemory_0",
                "label": "Buffer Memory",
                "version": 2,
                "name": "bufferMemory",
                "type": "BufferMemory",
                "baseClasses": ["BufferMemory", "BaseChatMemory", "BaseMemory"],
                "category": "Memory",
                "description": "Retrieve chat messages stored in database",
                "inputParams": [
                    {
                        "label": "Session Id",
                        "name": "sessionId",
                        "type": "string",
                        "description": "If not specified, a random id will be used. Learn <a target=\"_blank\" href=\"https://docs.flowiseai.com/memory#ui-and-embedded-chat\">more</a>",
                        "default": "",
                        "additionalParams": true,
                        "optional": true,
                        "id": "bufferMemory_0-input-sessionId-string"
                    },
                    {
                        "label": "Memory Key",
                        "name": "memoryKey",
                        "type": "string",
                        "default": "chat_history",
                        "additionalParams": true,
                        "id": "bufferMemory_0-input-memoryKey-string"
                    }
                ],
                "inputAnchors": [],
                "inputs": {
                    "sessionId": "",
                    "memoryKey": "chat_history"
                },
                "outputAnchors": [
                    {
                        "id": "bufferMemory_0-output-bufferMemory-BufferMemory|BaseChatMemory|BaseMemory",
                        "name": "bufferMemory",
                        "label": "BufferMemory",
                        "type": "BufferMemory | BaseChatMemory | BaseMemory"
                    }
                ],
                "outputs": {},
                "selected": false
            },
            "selected": false,
            "positionAbsolute": {
                "x": 457.04304716743604,
                "y": 362.4048129799687
            },
            "dragging": false
        },
        {
            "width": 300,
            "height": 281,
            "id": "webBrowser_0",
            "position": {
                "x": 1091.0866823400172,
                "y": -16.43806989958216
            },
            "type": "customNode",
            "data": {
                "id": "webBrowser_0",
                "label": "Web Browser",
                "version": 1,
                "name": "webBrowser",
                "type": "WebBrowser",
                "baseClasses": ["WebBrowser", "Tool", "StructuredTool", "BaseLangChain"],
                "category": "Tools",
                "description": "Gives agent the ability to visit a website and extract information",
                "inputParams": [],
                "inputAnchors": [
                    {
                        "label": "Language Model",
                        "name": "model",
                        "type": "BaseLanguageModel",
                        "id": "webBrowser_0-input-model-BaseLanguageModel"
                    },
                    {
                        "label": "Embeddings",
                        "name": "embeddings",
                        "type": "Embeddings",
                        "id": "webBrowser_0-input-embeddings-Embeddings"
                    }
                ],
                "inputs": {
                    "model": "{{chatOpenAI_0.data.instance}}",
                    "embeddings": "{{openAIEmbeddings_0.data.instance}}"
                },
                "outputAnchors": [
                    {
                        "id": "webBrowser_0-output-webBrowser-WebBrowser|Tool|StructuredTool|BaseLangChain",
                        "name": "webBrowser",
                        "label": "WebBrowser",
                        "type": "WebBrowser | Tool | StructuredTool | BaseLangChain"
                    }
                ],
                "outputs": {},
                "selected": false
            },
            "selected": false,
            "positionAbsolute": {
                "x": 1091.0866823400172,
                "y": -16.43806989958216
            },
            "dragging": false
        },
        {
            "width": 300,
            "height": 670,
            "id": "chatOpenAI_0",
            "position": {
                "x": 741.9540879250319,
                "y": -534.6535148852278
            },
            "type": "customNode",
            "data": {
                "id": "chatOpenAI_0",
                "label": "ChatOpenAI",
                "version": 6,
                "name": "chatOpenAI",
                "type": "ChatOpenAI",
                "baseClasses": ["ChatOpenAI", "BaseChatModel", "BaseLanguageModel"],
                "category": "Chat Models",
                "description": "Wrapper around OpenAI large language models that use the Chat endpoint",
                "inputParams": [
                    {
                        "label": "Connect Credential",
                        "name": "credential",
                        "type": "credential",
                        "credentialNames": ["openAIApi"],
                        "id": "chatOpenAI_0-input-credential-credential"
                    },
                    {
                        "label": "Model Name",
                        "name": "modelName",
                        "type": "asyncOptions",
                        "loadMethod": "listModels",
                        "default": "gpt-3.5-turbo",
                        "id": "chatOpenAI_0-input-modelName-options"
                    },
                    {
                        "label": "Temperature",
                        "name": "temperature",
                        "type": "number",
                        "default": 0.9,
                        "optional": true,
                        "id": "chatOpenAI_0-input-temperature-number"
                    },
                    {
                        "label": "Max Tokens",
                        "name": "maxTokens",
                        "type": "number",
                        "optional": true,
                        "additionalParams": true,
                        "id": "chatOpenAI_0-input-maxTokens-number"
                    },
                    {
                        "label": "Top Probability",
                        "name": "topP",
                        "type": "number",
                        "optional": true,
                        "additionalParams": true,
                        "id": "chatOpenAI_0-input-topP-number"
                    },
                    {
                        "label": "Frequency Penalty",
                        "name": "frequencyPenalty",
                        "type": "number",
                        "optional": true,
                        "additionalParams": true,
                        "id": "chatOpenAI_0-input-frequencyPenalty-number"
                    },
                    {
                        "label": "Presence Penalty",
                        "name": "presencePenalty",
                        "type": "number",
                        "optional": true,
                        "additionalParams": true,
                        "id": "chatOpenAI_0-input-presencePenalty-number"
                    },
                    {
                        "label": "Timeout",
                        "name": "timeout",
                        "type": "number",
                        "optional": true,
                        "additionalParams": true,
                        "id": "chatOpenAI_0-input-timeout-number"
                    },
                    {
                        "label": "BasePath",
                        "name": "basepath",
                        "type": "string",
                        "optional": true,
                        "additionalParams": true,
                        "id": "chatOpenAI_0-input-basepath-string"
                    },
                    {
                        "label": "BaseOptions",
                        "name": "baseOptions",
                        "type": "json",
                        "optional": true,
                        "additionalParams": true,
                        "id": "chatOpenAI_0-input-baseOptions-json"
                    },
                    {
                        "label": "Allow Image Uploads",
                        "name": "allowImageUploads",
                        "type": "boolean",
                        "description": "Automatically uses gpt-4-vision-preview when image is being uploaded from chat. Only works with LLMChain, Conversation Chain, ReAct Agent, and Conversational Agent",
                        "default": false,
                        "optional": true,
                        "id": "chatOpenAI_0-input-allowImageUploads-boolean"
                    },
                    {
                        "label": "Image Resolution",
                        "description": "This parameter controls the resolution in which the model views the image.",
                        "name": "imageResolution",
                        "type": "options",
                        "options": [
                            {
                                "label": "Low",
                                "name": "low"
                            },
                            {
                                "label": "High",
                                "name": "high"
                            },
                            {
                                "label": "Auto",
                                "name": "auto"
                            }
                        ],
                        "default": "low",
                        "optional": false,
                        "additionalParams": true,
                        "id": "chatOpenAI_0-input-imageResolution-options"
                    }
                ],
                "inputAnchors": [
                    {
                        "label": "Cache",
                        "name": "cache",
                        "type": "BaseCache",
                        "optional": true,
                        "id": "chatOpenAI_0-input-cache-BaseCache"
                    }
                ],
                "inputs": {
                    "modelName": "gpt-3.5-turbo",
                    "temperature": 0.9,
                    "maxTokens": "",
                    "topP": "",
                    "frequencyPenalty": "",
                    "presencePenalty": "",
                    "timeout": "",
                    "basepath": "",
                    "baseOptions": "",
                    "allowImageUploads": true,
                    "imageResolution": "low"
                },
                "outputAnchors": [
                    {
                        "id": "chatOpenAI_0-output-chatOpenAI-ChatOpenAI|BaseChatModel|BaseLanguageModel",
                        "name": "chatOpenAI",
                        "label": "ChatOpenAI",
                        "type": "ChatOpenAI | BaseChatModel | BaseLanguageModel"
                    }
                ],
                "outputs": {},
                "selected": false
            },
            "selected": false,
            "positionAbsolute": {
                "x": 741.9540879250319,
                "y": -534.6535148852278
            },
            "dragging": false
        },
        {
            "width": 300,
            "height": 424,
            "id": "openAIEmbeddings_0",
            "position": {
                "x": 403.72014625628697,
                "y": -103.82540449681527
            },
            "type": "customNode",
            "data": {
                "id": "openAIEmbeddings_0",
                "label": "OpenAI Embeddings",
                "version": 4,
                "name": "openAIEmbeddings",
                "type": "OpenAIEmbeddings",
                "baseClasses": ["OpenAIEmbeddings", "Embeddings"],
                "category": "Embeddings",
                "description": "OpenAI API to generate embeddings for a given text",
                "inputParams": [
                    {
                        "label": "Connect Credential",
                        "name": "credential",
                        "type": "credential",
                        "credentialNames": ["openAIApi"],
                        "id": "openAIEmbeddings_0-input-credential-credential"
                    },
                    {
                        "label": "Model Name",
                        "name": "modelName",
                        "type": "asyncOptions",
                        "loadMethod": "listModels",
                        "default": "text-embedding-ada-002",
                        "id": "openAIEmbeddings_0-input-modelName-asyncOptions"
                    },
                    {
                        "label": "Strip New Lines",
                        "name": "stripNewLines",
                        "type": "boolean",
                        "optional": true,
                        "additionalParams": true,
                        "id": "openAIEmbeddings_0-input-stripNewLines-boolean"
                    },
                    {
                        "label": "Batch Size",
                        "name": "batchSize",
                        "type": "number",
                        "optional": true,
                        "additionalParams": true,
                        "id": "openAIEmbeddings_0-input-batchSize-number"
                    },
                    {
                        "label": "Timeout",
                        "name": "timeout",
                        "type": "number",
                        "optional": true,
                        "additionalParams": true,
                        "id": "openAIEmbeddings_0-input-timeout-number"
                    },
                    {
                        "label": "BasePath",
                        "name": "basepath",
                        "type": "string",
                        "optional": true,
                        "additionalParams": true,
                        "id": "openAIEmbeddings_0-input-basepath-string"
                    },
                    {
                        "label": "Dimensions",
                        "name": "dimensions",
                        "type": "number",
                        "optional": true,
                        "additionalParams": true,
                        "id": "openAIEmbeddings_0-input-dimensions-number"
                    }
                ],
                "inputAnchors": [],
                "inputs": {
                    "modelName": "text-embedding-ada-002",
                    "stripNewLines": "",
                    "batchSize": "",
                    "timeout": "",
                    "basepath": "",
                    "dimensions": ""
                },
                "outputAnchors": [
                    {
                        "id": "openAIEmbeddings_0-output-openAIEmbeddings-OpenAIEmbeddings|Embeddings",
                        "name": "openAIEmbeddings",
                        "label": "OpenAIEmbeddings",
                        "description": "OpenAI API to generate embeddings for a given text",
                        "type": "OpenAIEmbeddings | Embeddings"
                    }
                ],
                "outputs": {},
                "selected": false
            },
            "selected": false,
            "positionAbsolute": {
                "x": 403.72014625628697,
                "y": -103.82540449681527
            },
            "dragging": false
        },
        {
            "width": 300,
            "height": 670,
            "id": "chatOpenAI_1",
            "position": {
                "x": 68.312124033115,
                "y": -239.65476709991256
            },
            "type": "customNode",
            "data": {
                "id": "chatOpenAI_1",
                "label": "ChatOpenAI",
                "version": 6,
                "name": "chatOpenAI",
                "type": "ChatOpenAI",
                "baseClasses": ["ChatOpenAI", "BaseChatModel", "BaseLanguageModel"],
                "category": "Chat Models",
                "description": "Wrapper around OpenAI large language models that use the Chat endpoint",
                "inputParams": [
                    {
                        "label": "Connect Credential",
                        "name": "credential",
                        "type": "credential",
                        "credentialNames": ["openAIApi"],
                        "id": "chatOpenAI_1-input-credential-credential"
                    },
                    {
                        "label": "Model Name",
                        "name": "modelName",
                        "type": "asyncOptions",
                        "loadMethod": "listModels",
                        "default": "gpt-3.5-turbo",
                        "id": "chatOpenAI_1-input-modelName-options"
                    },
                    {
                        "label": "Temperature",
                        "name": "temperature",
                        "type": "number",
                        "default": 0.9,
                        "optional": true,
                        "id": "chatOpenAI_1-input-temperature-number"
                    },
                    {
                        "label": "Max Tokens",
                        "name": "maxTokens",
                        "type": "number",
                        "optional": true,
                        "additionalParams": true,
                        "id": "chatOpenAI_1-input-maxTokens-number"
                    },
                    {
                        "label": "Top Probability",
                        "name": "topP",
                        "type": "number",
                        "optional": true,
                        "additionalParams": true,
                        "id": "chatOpenAI_1-input-topP-number"
                    },
                    {
                        "label": "Frequency Penalty",
                        "name": "frequencyPenalty",
                        "type": "number",
                        "optional": true,
                        "additionalParams": true,
                        "id": "chatOpenAI_1-input-frequencyPenalty-number"
                    },
                    {
                        "label": "Presence Penalty",
                        "name": "presencePenalty",
                        "type": "number",
                        "optional": true,
                        "additionalParams": true,
                        "id": "chatOpenAI_1-input-presencePenalty-number"
                    },
                    {
                        "label": "Timeout",
                        "name": "timeout",
                        "type": "number",
                        "optional": true,
                        "additionalParams": true,
                        "id": "chatOpenAI_1-input-timeout-number"
                    },
                    {
                        "label": "BasePath",
                        "name": "basepath",
                        "type": "string",
                        "optional": true,
                        "additionalParams": true,
                        "id": "chatOpenAI_1-input-basepath-string"
                    },
                    {
                        "label": "BaseOptions",
                        "name": "baseOptions",
                        "type": "json",
                        "optional": true,
                        "additionalParams": true,
                        "id": "chatOpenAI_1-input-baseOptions-json"
                    },
                    {
                        "label": "Allow Image Uploads",
                        "name": "allowImageUploads",
                        "type": "boolean",
                        "description": "Automatically uses gpt-4-vision-preview when image is being uploaded from chat. Only works with LLMChain, Conversation Chain, ReAct Agent, and Conversational Agent",
                        "default": false,
                        "optional": true,
                        "id": "chatOpenAI_1-input-allowImageUploads-boolean"
                    },
                    {
                        "label": "Image Resolution",
                        "description": "This parameter controls the resolution in which the model views the image.",
                        "name": "imageResolution",
                        "type": "options",
                        "options": [
                            {
                                "label": "Low",
                                "name": "low"
                            },
                            {
                                "label": "High",
                                "name": "high"
                            },
                            {
                                "label": "Auto",
                                "name": "auto"
                            }
                        ],
                        "default": "low",
                        "optional": false,
                        "additionalParams": true,
                        "id": "chatOpenAI_1-input-imageResolution-options"
                    }
                ],
                "inputAnchors": [
                    {
                        "label": "Cache",
                        "name": "cache",
                        "type": "BaseCache",
                        "optional": true,
                        "id": "chatOpenAI_1-input-cache-BaseCache"
                    }
                ],
                "inputs": {
                    "modelName": "gpt-3.5-turbo-16k",
                    "temperature": 0.9,
                    "maxTokens": "",
                    "topP": "",
                    "frequencyPenalty": "",
                    "presencePenalty": "",
                    "timeout": "",
                    "basepath": "",
                    "baseOptions": "",
                    "allowImageUploads": true,
                    "imageResolution": "low"
                },
                "outputAnchors": [
                    {
                        "id": "chatOpenAI_1-output-chatOpenAI-ChatOpenAI|BaseChatModel|BaseLanguageModel",
                        "name": "chatOpenAI",
                        "label": "ChatOpenAI",
                        "type": "ChatOpenAI | BaseChatModel | BaseLanguageModel"
                    }
                ],
                "outputs": {},
                "selected": false
            },
            "selected": false,
            "positionAbsolute": {
                "x": 68.312124033115,
                "y": -239.65476709991256
            },
            "dragging": false
        },
        {
            "width": 300,
            "height": 435,
            "id": "conversationalAgent_0",
            "position": {
                "x": 1518.944765840293,
                "y": 212.2513364217197
            },
            "type": "customNode",
            "data": {
                "id": "conversationalAgent_0",
                "label": "Conversational Agent",
                "version": 3,
                "name": "conversationalAgent",
                "type": "AgentExecutor",
                "baseClasses": ["AgentExecutor", "BaseChain", "Runnable"],
                "category": "Agents",
                "description": "Conversational agent for a chat model. It will utilize chat specific prompts",
                "inputParams": [
                    {
                        "label": "System Message",
                        "name": "systemMessage",
                        "type": "string",
                        "rows": 4,
                        "default": "Assistant is a large language model trained by OpenAI.\n\nAssistant is designed to be able to assist with a wide range of tasks, from answering simple questions to providing in-depth explanations and discussions on a wide range of topics. As a language model, Assistant is able to generate human-like text based on the input it receives, allowing it to engage in natural-sounding conversations and provide responses that are coherent and relevant to the topic at hand.\n\nAssistant is constantly learning and improving, and its capabilities are constantly evolving. It is able to process and understand large amounts of text, and can use this knowledge to provide accurate and informative responses to a wide range of questions. Additionally, Assistant is able to generate its own text based on the input it receives, allowing it to engage in discussions and provide explanations and descriptions on a wide range of topics.\n\nOverall, Assistant is a powerful system that can help with a wide range of tasks and provide valuable insights and information on a wide range of topics. Whether you need help with a specific question or just want to have a conversation about a particular topic, Assistant is here to assist.",
                        "optional": true,
                        "additionalParams": true,
                        "id": "conversationalAgent_0-input-systemMessage-string"
                    },
                    {
                        "label": "Max Iterations",
                        "name": "maxIterations",
                        "type": "number",
                        "optional": true,
                        "additionalParams": true,
                        "id": "conversationalAgent_0-input-maxIterations-number"
                    }
                ],
                "inputAnchors": [
                    {
                        "label": "Allowed Tools",
                        "name": "tools",
                        "type": "Tool",
                        "list": true,
                        "id": "conversationalAgent_0-input-tools-Tool"
                    },
                    {
                        "label": "Chat Model",
                        "name": "model",
                        "type": "BaseChatModel",
                        "id": "conversationalAgent_0-input-model-BaseChatModel"
                    },
                    {
                        "label": "Memory",
                        "name": "memory",
                        "type": "BaseChatMemory",
                        "id": "conversationalAgent_0-input-memory-BaseChatMemory"
                    },
                    {
                        "label": "Input Moderation",
                        "description": "Detect text that could generate harmful output and prevent it from being sent to the language model",
                        "name": "inputModeration",
                        "type": "Moderation",
                        "optional": true,
                        "list": true,
                        "id": "conversationalAgent_0-input-inputModeration-Moderation"
                    }
                ],
                "inputs": {
                    "inputModeration": "",
                    "tools": ["{{webBrowser_0.data.instance}}"],
                    "model": "{{chatOpenAI_1.data.instance}}",
                    "memory": "{{bufferMemory_0.data.instance}}",
                    "systemMessage": "Assistant is a large language model trained by OpenAI.\n\nAssistant is designed to be able to assist with a wide range of tasks, from answering simple questions to providing in-depth explanations and discussions on a wide range of topics. As a language model, Assistant is able to generate human-like text based on the input it receives, allowing it to engage in natural-sounding conversations and provide responses that are coherent and relevant to the topic at hand.\n\nAssistant is constantly learning and improving, and its capabilities are constantly evolving. It is able to process and understand large amounts of text, and can use this knowledge to provide accurate and informative responses to a wide range of questions. Additionally, Assistant is able to generate its own text based on the input it receives, allowing it to engage in discussions and provide explanations and descriptions on a wide range of topics.\n\nOverall, Assistant is a powerful system that can help with a wide range of tasks and provide valuable insights and information on a wide range of topics. Whether you need help with a specific question or just want to have a conversation about a particular topic, Assistant is here to assist."
                },
                "outputAnchors": [
                    {
                        "id": "conversationalAgent_0-output-conversationalAgent-AgentExecutor|BaseChain|Runnable",
                        "name": "conversationalAgent",
                        "label": "AgentExecutor",
                        "type": "AgentExecutor | BaseChain | Runnable"
                    }
                ],
                "outputs": {},
                "selected": false
            },
            "selected": false,
            "positionAbsolute": {
                "x": 1518.944765840293,
                "y": 212.2513364217197
            },
            "dragging": false
        },
        {
            "id": "stickyNote_0",
            "position": {
                "x": 1086.284843942572,
                "y": -110.93321070573408
            },
            "type": "stickyNote",
            "data": {
                "id": "stickyNote_0",
                "label": "Sticky Note",
                "version": 2,
                "name": "stickyNote",
                "type": "StickyNote",
                "baseClasses": ["StickyNote"],
                "tags": ["Utilities"],
                "category": "Utilities",
                "description": "Add a sticky note",
                "inputParams": [
                    {
                        "label": "",
                        "name": "note",
                        "type": "string",
                        "rows": 1,
                        "placeholder": "Type something here",
                        "optional": true,
                        "id": "stickyNote_0-input-note-string"
                    }
                ],
                "inputAnchors": [],
                "inputs": {
                    "note": "Web Browser Tool gives agent the ability to visit a website and extract information"
                },
                "outputAnchors": [
                    {
                        "id": "stickyNote_0-output-stickyNote-StickyNote",
                        "name": "stickyNote",
                        "label": "StickyNote",
                        "description": "Add a sticky note",
                        "type": "StickyNote"
                    }
                ],
                "outputs": {},
                "selected": false
            },
            "width": 300,
            "height": 62,
            "selected": false,
            "positionAbsolute": {
                "x": 1086.284843942572,
                "y": -110.93321070573408
            },
            "dragging": false
        }
    ],
    "edges": [
        {
            "source": "openAIEmbeddings_0",
            "sourceHandle": "openAIEmbeddings_0-output-openAIEmbeddings-OpenAIEmbeddings|Embeddings",
            "target": "webBrowser_0",
            "targetHandle": "webBrowser_0-input-embeddings-Embeddings",
            "type": "buttonedge",
            "id": "openAIEmbeddings_0-openAIEmbeddings_0-output-openAIEmbeddings-OpenAIEmbeddings|Embeddings-webBrowser_0-webBrowser_0-input-embeddings-Embeddings",
            "data": {
                "label": ""
            }
        },
        {
            "source": "chatOpenAI_0",
            "sourceHandle": "chatOpenAI_0-output-chatOpenAI-ChatOpenAI|BaseChatModel|BaseLanguageModel",
            "target": "webBrowser_0",
            "targetHandle": "webBrowser_0-input-model-BaseLanguageModel",
            "type": "buttonedge",
            "id": "chatOpenAI_0-chatOpenAI_0-output-chatOpenAI-ChatOpenAI|BaseChatModel|BaseLanguageModel-webBrowser_0-webBrowser_0-input-model-BaseLanguageModel",
            "data": {
                "label": ""
            }
        },
        {
            "source": "webBrowser_0",
            "sourceHandle": "webBrowser_0-output-webBrowser-WebBrowser|Tool|StructuredTool|BaseLangChain",
            "target": "conversationalAgent_0",
            "targetHandle": "conversationalAgent_0-input-tools-Tool",
            "type": "buttonedge",
            "id": "webBrowser_0-webBrowser_0-output-webBrowser-WebBrowser|Tool|StructuredTool|BaseLangChain-conversationalAgent_0-conversationalAgent_0-input-tools-Tool",
            "data": {
                "label": ""
            }
        },
        {
            "source": "chatOpenAI_1",
            "sourceHandle": "chatOpenAI_1-output-chatOpenAI-ChatOpenAI|BaseChatModel|BaseLanguageModel",
            "target": "conversationalAgent_0",
            "targetHandle": "conversationalAgent_0-input-model-BaseChatModel",
            "type": "buttonedge",
            "id": "chatOpenAI_1-chatOpenAI_1-output-chatOpenAI-ChatOpenAI|BaseChatModel|BaseLanguageModel-conversationalAgent_0-conversationalAgent_0-input-model-BaseChatModel",
            "data": {
                "label": ""
            }
        },
        {
            "source": "bufferMemory_0",
            "sourceHandle": "bufferMemory_0-output-bufferMemory-BufferMemory|BaseChatMemory|BaseMemory",
            "target": "conversationalAgent_0",
            "targetHandle": "conversationalAgent_0-input-memory-BaseChatMemory",
            "type": "buttonedge",
            "id": "bufferMemory_0-bufferMemory_0-output-bufferMemory-BufferMemory|BaseChatMemory|BaseMemory-conversationalAgent_0-conversationalAgent_0-input-memory-BaseChatMemory",
            "data": {
                "label": ""
            }
        }
    ]
}<|MERGE_RESOLUTION|>--- conflicted
+++ resolved
@@ -1,14 +1,8 @@
 {
-<<<<<<< HEAD
     "description": "Консультативный агент с возможностью посещения веб-сайта и извлечения информации",
     "title": "WebBrowser",
     "categories": "Buffer Memory,Web Browser,ChatOpenAI,Conversational Agent",
     "framework": "Langchain",
-=======
-    "description": "Conversational Agent with ability to visit a website and extract information",
-    "usecases": ["Agent"],
-    "framework": ["Langchain"],
->>>>>>> 2dadf2e4
     "nodes": [
         {
             "width": 300,
