--- conflicted
+++ resolved
@@ -1,14 +1,8 @@
 {
-<<<<<<< HEAD
     "description": "Выводит антоним введенного пользователем слова, используя шаблон с примерами",
     "title": "Антоним",
     "categories": "Few Shot Prompt,ChatOpenAI,LLM Chain,Langchain",
     "framework": "Langchain",
-=======
-    "description": "Output antonym of given user input using few-shot prompt template built with examples",
-    "framework": ["Langchain"],
-    "usecases": ["Basic"],
->>>>>>> 2dadf2e4
     "nodes": [
         {
             "width": 300,
