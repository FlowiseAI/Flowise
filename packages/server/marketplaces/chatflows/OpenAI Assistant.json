{
    "description": "OpenAI Assistant that has instructions and can leverage models, tools, and knowledge to respond to user queries",
    "categories": "Custom Tool, SerpAPI,OpenAI Assistant,Calculator Tool,Langchain",
    "framework": "Langchain",
    "badge": "NEW",
    "nodes": [
        {
            "id": "openAIAssistant_0",
            "position": {
                "x": 1237.914576178543,
                "y": 140
            },
            "type": "customNode",
            "data": {
                "id": "openAIAssistant_0",
                "label": "OpenAI Assistant",
                "version": 3,
                "name": "openAIAssistant",
                "type": "OpenAIAssistant",
                "baseClasses": ["OpenAIAssistant"],
                "category": "Agents",
                "description": "An agent that uses OpenAI Assistant API to pick the tool and args to call",
                "inputParams": [
                    {
                        "label": "Select Assistant",
                        "name": "selectedAssistant",
                        "type": "asyncOptions",
                        "loadMethod": "listAssistants",
                        "id": "openAIAssistant_0-input-selectedAssistant-asyncOptions"
                    },
                    {
                        "label": "Disable File Download",
                        "name": "disableFileDownload",
                        "type": "boolean",
                        "description": "Messages can contain text, images, or files. In some cases, you may want to prevent others from downloading the files. Learn more from OpenAI File Annotation <a target=\"_blank\" href=\"https://platform.openai.com/docs/assistants/how-it-works/managing-threads-and-messages\">docs</a>",
                        "optional": true,
                        "additionalParams": true,
                        "id": "openAIAssistant_0-input-disableFileDownload-boolean"
                    }
                ],
                "inputAnchors": [
                    {
                        "label": "Allowed Tools",
                        "name": "tools",
                        "type": "Tool",
                        "list": true,
                        "id": "openAIAssistant_0-input-tools-Tool"
                    },
                    {
                        "label": "Input Moderation",
                        "description": "Detect text that could generate harmful output and prevent it from being sent to the language model",
                        "name": "inputModeration",
                        "type": "Moderation",
                        "optional": true,
                        "list": true,
                        "id": "openAIAssistant_0-input-inputModeration-Moderation"
                    }
                ],
                "inputs": {
                    "selectedAssistant": "",
                    "tools": ["{{calculator_0.data.instance}}", "{{serper_0.data.instance}}", "{{customTool_0.data.instance}}"],
                    "inputModeration": "",
                    "disableFileDownload": ""
                },
                "outputAnchors": [
                    {
                        "id": "openAIAssistant_0-output-openAIAssistant-OpenAIAssistant",
                        "name": "openAIAssistant",
                        "label": "OpenAIAssistant",
                        "description": "An agent that uses OpenAI Assistant API to pick the tool and args to call",
                        "type": "OpenAIAssistant"
                    }
                ],
                "outputs": {},
                "selected": false
            },
            "width": 300,
            "height": 419,
            "selected": false,
            "dragging": false,
            "positionAbsolute": {
                "x": 1237.914576178543,
                "y": 140
            }
        },
        {
            "id": "calculator_0",
            "position": {
                "x": 854.0341531341463,
                "y": 48.134746169036475
            },
            "type": "customNode",
            "data": {
                "id": "calculator_0",
                "label": "Calculator",
                "version": 1,
                "name": "calculator",
                "type": "Calculator",
                "baseClasses": ["Calculator", "Tool", "StructuredTool", "Runnable"],
                "category": "Tools",
                "description": "Perform calculations on response",
                "inputParams": [],
                "inputAnchors": [],
                "inputs": {},
                "outputAnchors": [
                    {
                        "id": "calculator_0-output-calculator-Calculator|Tool|StructuredTool|Runnable",
                        "name": "calculator",
                        "label": "Calculator",
                        "description": "Perform calculations on response",
                        "type": "Calculator | Tool | StructuredTool | Runnable"
                    }
                ],
                "outputs": {},
                "selected": false
            },
            "width": 300,
            "height": 142,
            "selected": false,
            "positionAbsolute": {
                "x": 854.0341531341463,
                "y": 48.134746169036475
            },
            "dragging": false
        },
        {
            "id": "serper_0",
            "position": {
                "x": 852.623106275503,
                "y": 205.46647090775525
            },
            "type": "customNode",
            "data": {
                "id": "serper_0",
                "label": "Serper",
                "version": 1,
                "name": "serper",
                "type": "Serper",
                "baseClasses": ["Serper", "Tool", "StructuredTool", "Runnable"],
                "category": "Tools",
<<<<<<< HEAD
                "description": "Use custom tool you've created in StartAI within chatflow",
=======
                "description": "Wrapper around Serper.dev - Google Search API",
>>>>>>> c11c43cf
                "inputParams": [
                    {
                        "label": "Connect Credential",
                        "name": "credential",
                        "type": "credential",
                        "credentialNames": ["serperApi"],
                        "id": "serper_0-input-credential-credential"
                    }
                ],
                "inputAnchors": [],
                "inputs": {},
                "outputAnchors": [
                    {
                        "id": "serper_0-output-serper-Serper|Tool|StructuredTool|Runnable",
                        "name": "serper",
                        "label": "Serper",
                        "description": "Wrapper around Serper.dev - Google Search API",
                        "type": "Serper | Tool | StructuredTool | Runnable"
                    }
                ],
                "outputs": {},
                "selected": false
            },
            "width": 300,
            "height": 276,
            "selected": false,
            "positionAbsolute": {
                "x": 852.623106275503,
                "y": 205.46647090775525
            },
            "dragging": false
        },
        {
            "id": "customTool_0",
            "position": {
                "x": 850.6759101766447,
                "y": 496.68759375469654
            },
            "type": "customNode",
            "data": {
                "id": "customTool_0",
                "label": "Custom Tool",
                "version": 1,
                "name": "customTool",
                "type": "CustomTool",
                "baseClasses": ["CustomTool", "Tool", "StructuredTool", "Runnable"],
                "category": "Tools",
                "description": "Use custom tool you've created in Flowise within chatflow",
                "inputParams": [
                    {
                        "label": "Select Tool",
                        "name": "selectedTool",
                        "type": "asyncOptions",
                        "loadMethod": "listTools",
                        "id": "customTool_0-input-selectedTool-asyncOptions"
                    }
                ],
                "inputAnchors": [],
                "inputs": {
                    "selectedTool": ""
                },
                "outputAnchors": [
                    {
                        "id": "customTool_0-output-customTool-CustomTool|Tool|StructuredTool|Runnable",
                        "name": "customTool",
                        "label": "CustomTool",
                        "description": "Use custom tool you've created in Flowise within chatflow",
                        "type": "CustomTool | Tool | StructuredTool | Runnable"
                    }
                ],
                "outputs": {},
                "selected": false
            },
            "width": 300,
            "height": 276,
            "selected": false,
            "positionAbsolute": {
                "x": 850.6759101766447,
                "y": 496.68759375469654
            },
            "dragging": false
        }
    ],
    "edges": [
        {
            "source": "calculator_0",
            "sourceHandle": "calculator_0-output-calculator-Calculator|Tool|StructuredTool|Runnable",
            "target": "openAIAssistant_0",
            "targetHandle": "openAIAssistant_0-input-tools-Tool",
            "type": "buttonedge",
            "id": "calculator_0-calculator_0-output-calculator-Calculator|Tool|StructuredTool|Runnable-openAIAssistant_0-openAIAssistant_0-input-tools-Tool"
        },
        {
            "source": "serper_0",
            "sourceHandle": "serper_0-output-serper-Serper|Tool|StructuredTool|Runnable",
            "target": "openAIAssistant_0",
            "targetHandle": "openAIAssistant_0-input-tools-Tool",
            "type": "buttonedge",
            "id": "serper_0-serper_0-output-serper-Serper|Tool|StructuredTool|Runnable-openAIAssistant_0-openAIAssistant_0-input-tools-Tool"
        },
        {
            "source": "customTool_0",
            "sourceHandle": "customTool_0-output-customTool-CustomTool|Tool|StructuredTool|Runnable",
            "target": "openAIAssistant_0",
            "targetHandle": "openAIAssistant_0-input-tools-Tool",
            "type": "buttonedge",
            "id": "customTool_0-customTool_0-output-customTool-CustomTool|Tool|StructuredTool|Runnable-openAIAssistant_0-openAIAssistant_0-input-tools-Tool"
        }
    ]
}<|MERGE_RESOLUTION|>--- conflicted
+++ resolved
@@ -138,11 +138,7 @@
                 "type": "Serper",
                 "baseClasses": ["Serper", "Tool", "StructuredTool", "Runnable"],
                 "category": "Tools",
-<<<<<<< HEAD
-                "description": "Use custom tool you've created in StartAI within chatflow",
-=======
                 "description": "Wrapper around Serper.dev - Google Search API",
->>>>>>> c11c43cf
                 "inputParams": [
                     {
                         "label": "Connect Credential",
@@ -190,7 +186,7 @@
                 "type": "CustomTool",
                 "baseClasses": ["CustomTool", "Tool", "StructuredTool", "Runnable"],
                 "category": "Tools",
-                "description": "Use custom tool you've created in Flowise within chatflow",
+                "description": "Use custom tool you've created in StartAI within chatflow",
                 "inputParams": [
                     {
                         "label": "Select Tool",
