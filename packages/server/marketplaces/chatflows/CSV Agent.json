--- conflicted
+++ resolved
@@ -1,14 +1,8 @@
 {
-<<<<<<< HEAD
     "description": "Анализ и суммирование данных в формате CSV",
     "title": "Агент CSV",
     "categories": "CSV Agent,ChatOpenAI,Langchain",
     "framework": "Langchain",
-=======
-    "description": "Analyse and summarize CSV data",
-    "usecases": ["Working with tables"],
-    "framework": ["Langchain"],
->>>>>>> 2dadf2e4
     "nodes": [
         {
             "width": 300,
