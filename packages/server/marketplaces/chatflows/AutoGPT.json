--- conflicted
+++ resolved
@@ -1,14 +1,8 @@
 {
-<<<<<<< HEAD
     "description": "Использование AutoGPT - автономный агент с цепочкой мыслей для самостоятельного выполнения задач",
     "title": "AutoGPT",
     "categories": "AutoGPT,SERP Tool,File Read/Write,ChatOpenAI,Pinecone,Langchain",
     "framework": "Langchain",
-=======
-    "description": "AutoGPT - Autonomous agent with chain of thoughts for self-guided task completion",
-    "framework": ["Langchain"],
-    "usecases": ["Reflective Agent"],
->>>>>>> 2dadf2e4
     "nodes": [
         {
             "width": 300,
