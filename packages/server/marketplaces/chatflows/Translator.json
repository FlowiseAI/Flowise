{
<<<<<<< HEAD
    "description": "Перевод языка с использованием LLM цепочки с шаблоном чат-подсказки и моделью чата",
    "title": "Переводчик",
    "categories": "Chat Prompt Template,ChatOpenAI,LLM Chain,Langchain",
    "framework": "Langchain",
=======
    "description": "Language translation using LLM Chain with a Chat Prompt Template and Chat Model",
    "usecases": ["Basic"],
    "framework": ["Langchain"],
>>>>>>> 2dadf2e4
    "nodes": [
        {
            "width": 300,
            "height": 690,
            "id": "chatPromptTemplate_0",
            "position": {
                "x": 88.10922294721732,
                "y": 373.4354021348812
            },
            "type": "customNode",
            "data": {
                "id": "chatPromptTemplate_0",
                "label": "Chat Prompt Template",
                "version": 1,
                "name": "chatPromptTemplate",
                "type": "ChatPromptTemplate",
                "baseClasses": ["ChatPromptTemplate", "BaseChatPromptTemplate", "BasePromptTemplate"],
                "category": "Prompts",
                "description": "Schema to represent a chat prompt",
                "inputParams": [
                    {
                        "label": "System Message",
                        "name": "systemMessagePrompt",
                        "type": "string",
                        "rows": 4,
                        "placeholder": "You are a helpful assistant that translates {input_language} to {output_language}.",
                        "id": "chatPromptTemplate_0-input-systemMessagePrompt-string"
                    },
                    {
                        "label": "Human Message",
                        "name": "humanMessagePrompt",
                        "type": "string",
                        "rows": 4,
                        "placeholder": "{text}",
                        "id": "chatPromptTemplate_0-input-humanMessagePrompt-string"
                    },
                    {
                        "label": "Format Prompt Values",
                        "name": "promptValues",
                        "type": "json",
                        "optional": true,
                        "acceptVariable": true,
                        "list": true,
                        "id": "chatPromptTemplate_0-input-promptValues-json"
                    }
                ],
                "inputAnchors": [],
                "inputs": {
                    "systemMessagePrompt": "You are a helpful assistant that translates {input_language} to {output_language}.",
                    "humanMessagePrompt": "{text}",
                    "promptValues": "{\"input_language\":\"English\",\"output_language\":\"French\",\"text\":\"\"}"
                },
                "outputAnchors": [
                    {
                        "id": "chatPromptTemplate_0-output-chatPromptTemplate-ChatPromptTemplate|BaseChatPromptTemplate|BasePromptTemplate",
                        "name": "chatPromptTemplate",
                        "label": "ChatPromptTemplate",
                        "type": "ChatPromptTemplate | BaseChatPromptTemplate | BasePromptTemplate"
                    }
                ],
                "outputs": {},
                "selected": false
            },
            "selected": false,
            "positionAbsolute": {
                "x": 88.10922294721732,
                "y": 373.4354021348812
            },
            "dragging": false
        },
        {
            "width": 300,
            "height": 670,
            "id": "chatOpenAI_0",
            "position": {
                "x": 423.0077090865524,
                "y": 380.66673510213775
            },
            "type": "customNode",
            "data": {
                "id": "chatOpenAI_0",
                "label": "ChatOpenAI",
                "version": 6,
                "name": "chatOpenAI",
                "type": "ChatOpenAI",
                "baseClasses": ["ChatOpenAI", "BaseChatModel", "BaseLanguageModel"],
                "category": "Chat Models",
                "description": "Wrapper around OpenAI large language models that use the Chat endpoint",
                "inputParams": [
                    {
                        "label": "Connect Credential",
                        "name": "credential",
                        "type": "credential",
                        "credentialNames": ["openAIApi"],
                        "id": "chatOpenAI_0-input-credential-credential"
                    },
                    {
                        "label": "Model Name",
                        "name": "modelName",
                        "type": "asyncOptions",
                        "loadMethod": "listModels",
                        "default": "gpt-3.5-turbo",
                        "id": "chatOpenAI_0-input-modelName-options"
                    },
                    {
                        "label": "Temperature",
                        "name": "temperature",
                        "type": "number",
                        "default": 0.9,
                        "optional": true,
                        "id": "chatOpenAI_0-input-temperature-number"
                    },
                    {
                        "label": "Max Tokens",
                        "name": "maxTokens",
                        "type": "number",
                        "optional": true,
                        "additionalParams": true,
                        "id": "chatOpenAI_0-input-maxTokens-number"
                    },
                    {
                        "label": "Top Probability",
                        "name": "topP",
                        "type": "number",
                        "optional": true,
                        "additionalParams": true,
                        "id": "chatOpenAI_0-input-topP-number"
                    },
                    {
                        "label": "Frequency Penalty",
                        "name": "frequencyPenalty",
                        "type": "number",
                        "optional": true,
                        "additionalParams": true,
                        "id": "chatOpenAI_0-input-frequencyPenalty-number"
                    },
                    {
                        "label": "Presence Penalty",
                        "name": "presencePenalty",
                        "type": "number",
                        "optional": true,
                        "additionalParams": true,
                        "id": "chatOpenAI_0-input-presencePenalty-number"
                    },
                    {
                        "label": "Timeout",
                        "name": "timeout",
                        "type": "number",
                        "optional": true,
                        "additionalParams": true,
                        "id": "chatOpenAI_0-input-timeout-number"
                    },
                    {
                        "label": "BasePath",
                        "name": "basepath",
                        "type": "string",
                        "optional": true,
                        "additionalParams": true,
                        "id": "chatOpenAI_0-input-basepath-string"
                    },
                    {
                        "label": "BaseOptions",
                        "name": "baseOptions",
                        "type": "json",
                        "optional": true,
                        "additionalParams": true,
                        "id": "chatOpenAI_0-input-baseOptions-json"
                    },
                    {
                        "label": "Allow Image Uploads",
                        "name": "allowImageUploads",
                        "type": "boolean",
                        "description": "Automatically uses gpt-4-vision-preview when image is being uploaded from chat. Only works with LLMChain, Conversation Chain, ReAct Agent, and Conversational Agent",
                        "default": false,
                        "optional": true,
                        "id": "chatOpenAI_0-input-allowImageUploads-boolean"
                    },
                    {
                        "label": "Image Resolution",
                        "description": "This parameter controls the resolution in which the model views the image.",
                        "name": "imageResolution",
                        "type": "options",
                        "options": [
                            {
                                "label": "Low",
                                "name": "low"
                            },
                            {
                                "label": "High",
                                "name": "high"
                            },
                            {
                                "label": "Auto",
                                "name": "auto"
                            }
                        ],
                        "default": "low",
                        "optional": false,
                        "additionalParams": true,
                        "id": "chatOpenAI_0-input-imageResolution-options"
                    }
                ],
                "inputAnchors": [
                    {
                        "label": "Cache",
                        "name": "cache",
                        "type": "BaseCache",
                        "optional": true,
                        "id": "chatOpenAI_0-input-cache-BaseCache"
                    }
                ],
                "inputs": {
                    "modelName": "gpt-3.5-turbo",
                    "temperature": "0",
                    "maxTokens": "",
                    "topP": "",
                    "frequencyPenalty": "",
                    "presencePenalty": "",
                    "timeout": "",
                    "basepath": "",
                    "baseOptions": "",
                    "allowImageUploads": true,
                    "imageResolution": "low"
                },
                "outputAnchors": [
                    {
                        "id": "chatOpenAI_0-output-chatOpenAI-ChatOpenAI|BaseChatModel|BaseLanguageModel",
                        "name": "chatOpenAI",
                        "label": "ChatOpenAI",
                        "type": "ChatOpenAI | BaseChatModel | BaseLanguageModel"
                    }
                ],
                "outputs": {},
                "selected": false
            },
            "selected": false,
            "positionAbsolute": {
                "x": 423.0077090865524,
                "y": 380.66673510213775
            },
            "dragging": false
        },
        {
            "width": 300,
            "height": 508,
            "id": "llmChain_0",
            "position": {
                "x": 774.5069894501554,
                "y": 480.02655553818863
            },
            "type": "customNode",
            "data": {
                "id": "llmChain_0",
                "label": "LLM Chain",
                "version": 3,
                "name": "llmChain",
                "type": "LLMChain",
                "baseClasses": ["LLMChain", "BaseChain", "Runnable"],
                "category": "Chains",
                "description": "Chain to run queries against LLMs",
                "inputParams": [
                    {
                        "label": "Chain Name",
                        "name": "chainName",
                        "type": "string",
                        "placeholder": "Name Your Chain",
                        "optional": true,
                        "id": "llmChain_0-input-chainName-string"
                    }
                ],
                "inputAnchors": [
                    {
                        "label": "Language Model",
                        "name": "model",
                        "type": "BaseLanguageModel",
                        "id": "llmChain_0-input-model-BaseLanguageModel"
                    },
                    {
                        "label": "Prompt",
                        "name": "prompt",
                        "type": "BasePromptTemplate",
                        "id": "llmChain_0-input-prompt-BasePromptTemplate"
                    },
                    {
                        "label": "Output Parser",
                        "name": "outputParser",
                        "type": "BaseLLMOutputParser",
                        "optional": true,
                        "id": "llmChain_0-input-outputParser-BaseLLMOutputParser"
                    },
                    {
                        "label": "Input Moderation",
                        "description": "Detect text that could generate harmful output and prevent it from being sent to the language model",
                        "name": "inputModeration",
                        "type": "Moderation",
                        "optional": true,
                        "list": true,
                        "id": "llmChain_0-input-inputModeration-Moderation"
                    }
                ],
                "inputs": {
                    "model": "{{chatOpenAI_0.data.instance}}",
                    "prompt": "{{chatPromptTemplate_0.data.instance}}",
                    "outputParser": "",
                    "chainName": "Language Translation",
                    "inputModeration": ""
                },
                "outputAnchors": [
                    {
                        "name": "output",
                        "label": "Output",
                        "type": "options",
                        "options": [
                            {
                                "id": "llmChain_0-output-llmChain-LLMChain|BaseChain|Runnable",
                                "name": "llmChain",
                                "label": "LLM Chain",
                                "type": "LLMChain | BaseChain | Runnable"
                            },
                            {
                                "id": "llmChain_0-output-outputPrediction-string|json",
                                "name": "outputPrediction",
                                "label": "Output Prediction",
                                "type": "string | json"
                            }
                        ],
                        "default": "llmChain"
                    }
                ],
                "outputs": {
                    "output": "llmChain"
                },
                "selected": false
            },
            "selected": false,
            "dragging": false,
            "positionAbsolute": {
                "x": 774.5069894501554,
                "y": 480.02655553818863
            }
        },
        {
            "id": "stickyNote_0",
            "position": {
                "x": -258.15932684125505,
                "y": 656.5109602097457
            },
            "type": "stickyNote",
            "data": {
                "id": "stickyNote_0",
                "label": "Sticky Note",
                "version": 2,
                "name": "stickyNote",
                "type": "StickyNote",
                "baseClasses": ["StickyNote"],
                "tags": ["Utilities"],
                "category": "Utilities",
                "description": "Add a sticky note",
                "inputParams": [
                    {
                        "label": "",
                        "name": "note",
                        "type": "string",
                        "rows": 1,
                        "placeholder": "Type something here",
                        "optional": true,
                        "id": "stickyNote_0-input-note-string"
                    }
                ],
                "inputAnchors": [],
                "inputs": {
                    "note": "In the Format Prompt Values, we can specify the variables used in prompt.\n\n{\n    input_language: \"English\",\n    output_language: \"French\"\n}\n\nIf the last variable is not specified, in this case {text}, user question will be used as value."
                },
                "outputAnchors": [
                    {
                        "id": "stickyNote_0-output-stickyNote-StickyNote",
                        "name": "stickyNote",
                        "label": "StickyNote",
                        "description": "Add a sticky note",
                        "type": "StickyNote"
                    }
                ],
                "outputs": {},
                "selected": false
            },
            "width": 300,
            "height": 243,
            "selected": false,
            "positionAbsolute": {
                "x": -258.15932684125505,
                "y": 656.5109602097457
            },
            "dragging": false
        }
    ],
    "edges": [
        {
            "source": "chatOpenAI_0",
            "sourceHandle": "chatOpenAI_0-output-chatOpenAI-ChatOpenAI|BaseChatModel|BaseLanguageModel",
            "target": "llmChain_0",
            "targetHandle": "llmChain_0-input-model-BaseLanguageModel",
            "type": "buttonedge",
            "id": "chatOpenAI_0-chatOpenAI_0-output-chatOpenAI-ChatOpenAI|BaseChatModel|BaseLanguageModel-llmChain_0-llmChain_0-input-model-BaseLanguageModel",
            "data": {
                "label": ""
            }
        },
        {
            "source": "chatPromptTemplate_0",
            "sourceHandle": "chatPromptTemplate_0-output-chatPromptTemplate-ChatPromptTemplate|BaseChatPromptTemplate|BasePromptTemplate",
            "target": "llmChain_0",
            "targetHandle": "llmChain_0-input-prompt-BasePromptTemplate",
            "type": "buttonedge",
            "id": "chatPromptTemplate_0-chatPromptTemplate_0-output-chatPromptTemplate-ChatPromptTemplate|BaseChatPromptTemplate|BasePromptTemplate-llmChain_0-llmChain_0-input-prompt-BasePromptTemplate",
            "data": {
                "label": ""
            }
        }
    ]
}<|MERGE_RESOLUTION|>--- conflicted
+++ resolved
@@ -1,14 +1,8 @@
 {
-<<<<<<< HEAD
     "description": "Перевод языка с использованием LLM цепочки с шаблоном чат-подсказки и моделью чата",
     "title": "Переводчик",
     "categories": "Chat Prompt Template,ChatOpenAI,LLM Chain,Langchain",
     "framework": "Langchain",
-=======
-    "description": "Language translation using LLM Chain with a Chat Prompt Template and Chat Model",
-    "usecases": ["Basic"],
-    "framework": ["Langchain"],
->>>>>>> 2dadf2e4
     "nodes": [
         {
             "width": 300,
