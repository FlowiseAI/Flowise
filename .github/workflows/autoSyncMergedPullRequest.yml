name: autoSyncMergedPullRequest
on:
    pull_request_target:
        types:
            - closed
        branches: ['main']
jobs:
    autoSyncMergedPullRequest:
        if: github.event.pull_request.merged == true
        runs-on: ubuntu-latest
        permissions:
            contents: write
        steps:
            - uses: actions/checkout@v3
            - name: Show PR info
              env:
                  GITHUB_TOKEN: ${{ secrets.GITHUB_TOKEN }}
              run: |
                  echo The PR #${{ github.event.pull_request.number }} was merged on main branch!
            - name: Repository Dispatch
              uses: peter-evans/repository-dispatch@v2
              with:
                  token: ${{ secrets.AUTOSYNC_TOKEN }}
                  repository: ${{ secrets.AUTOSYNC_CH_URL }}
                  event-type: ${{ secrets.AUTOSYNC_PR_EVENT_TYPE }}
                  client-payload: >-
                      {
                        "ref": "${{ github.ref }}",
                        "prNumber": "${{ github.event.pull_request.number }}",
                        "prTitle": "${{ github.event.pull_request.title }}",
<<<<<<< HEAD
                        "prDescription": "${{ github.event.pull_request.description }}",
=======
                        "prDescription": "${{ toJSON(github.event.pull_request.description) }}",
>>>>>>> c11c43cf
                        "sha": "${{ github.sha }}"
                      }<|MERGE_RESOLUTION|>--- conflicted
+++ resolved
@@ -28,10 +28,6 @@
                         "ref": "${{ github.ref }}",
                         "prNumber": "${{ github.event.pull_request.number }}",
                         "prTitle": "${{ github.event.pull_request.title }}",
-<<<<<<< HEAD
-                        "prDescription": "${{ github.event.pull_request.description }}",
-=======
                         "prDescription": "${{ toJSON(github.event.pull_request.description) }}",
->>>>>>> c11c43cf
                         "sha": "${{ github.sha }}"
                       }