import React from 'react'
import { Session } from '@auth0/nextjs-auth0'
import AppLayout from '@ui/AppLayout'

import getCachedSession from '@ui/getCachedSession'
import { headers } from 'next/headers'
import { redirect } from 'next/navigation'

const MainUiLayout = async (props: {
    children: React.ReactNode
    params: {
        slug: string
    }
}) => {
    const [session] = await Promise.all([getCachedSession()])

    const headersList = headers()
    const host = headersList.get('host') || ''
    const currentDomain = host.split(':')[0] // Remove port if present
    const userDomain = session ? session?.user?.answersDomain?.split('https://')[1] : null // Remove the protocol

    console.log('userDomain', userDomain, session?.user?.answersDomain, 'currentDomain', currentDomain)

<<<<<<< HEAD
    if (userDomain && userDomain !== currentDomain && !currentDomain.includes('localhost') && !currentDomain.includes('staging.')) {
=======
    if (userDomain && userDomain !== currentDomain && !currentDomain.includes('localhost')) {
>>>>>>> 30e2a7b0
        console.log('Redirecting to:', session.user.answersDomain, 'from', currentDomain)
        redirect(session.user.answersDomain)
    }

    return (
        <AppLayout
            appSettings={session?.user?.appSettings!}
            // providers={providers}
            session={JSON.parse(JSON.stringify(session as Session))}
            params={props.params}
            flagsmithState={session?.flagsmithState}
        >
            {props.children}
        </AppLayout>
    )
}

export default MainUiLayout<|MERGE_RESOLUTION|>--- conflicted
+++ resolved
@@ -21,11 +21,7 @@
 
     console.log('userDomain', userDomain, session?.user?.answersDomain, 'currentDomain', currentDomain)
 
-<<<<<<< HEAD
-    if (userDomain && userDomain !== currentDomain && !currentDomain.includes('localhost') && !currentDomain.includes('staging.')) {
-=======
     if (userDomain && userDomain !== currentDomain && !currentDomain.includes('localhost')) {
->>>>>>> 30e2a7b0
         console.log('Redirecting to:', session.user.answersDomain, 'from', currentDomain)
         redirect(session.user.answersDomain)
     }
