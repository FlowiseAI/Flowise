--- conflicted
+++ resolved
@@ -33,12 +33,9 @@
 # Install dependencies and build
 RUN pnpm install && \
     pnpm build
-<<<<<<< HEAD
 
 # Give the node user ownership of the application files
 RUN chown -R node:node .
-=======
->>>>>>> 2414057c
 
 # Switch to non-root user (node user already exists in node:20-alpine)
 USER node
