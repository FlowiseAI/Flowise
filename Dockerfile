<<<<<<< HEAD
FROM flowiseai/flowise:latest
ENV PORT=10000
ENV NODE_OPTIONS="--max-old-space-size=450"
EXPOSE 10000
=======
# Build local monorepo image
# docker build --no-cache -t  flowise .

# Run image
# docker run -d -p 3000:3000 flowise

FROM node:20-alpine

# Install system dependencies and build tools
RUN apk update && \
    apk add --no-cache \
        libc6-compat \
        python3 \
        make \
        g++ \
        build-base \
        cairo-dev \
        pango-dev \
        chromium \
        curl && \
    npm install -g pnpm

ENV PUPPETEER_SKIP_DOWNLOAD=true
ENV PUPPETEER_EXECUTABLE_PATH=/usr/bin/chromium-browser

ENV NODE_OPTIONS=--max-old-space-size=8192

WORKDIR /usr/src/flowise

# Copy app source
COPY . .

# Install dependencies and build
RUN pnpm install && \
    pnpm build

# Give the node user ownership of the application files
RUN chown -R node:node .

# Switch to non-root user (node user already exists in node:20-alpine)
USER node

EXPOSE 3000

CMD [ "pnpm", "start" ]
>>>>>>> 6fb97cee
<|MERGE_RESOLUTION|>--- conflicted
+++ resolved
@@ -1,9 +1,7 @@
-<<<<<<< HEAD
 FROM flowiseai/flowise:latest
 ENV PORT=10000
 ENV NODE_OPTIONS="--max-old-space-size=450"
 EXPOSE 10000
-=======
 # Build local monorepo image
 # docker build --no-cache -t  flowise .
 
@@ -48,5 +46,4 @@
 
 EXPOSE 3000
 
-CMD [ "pnpm", "start" ]
->>>>>>> 6fb97cee
+CMD [ "pnpm", "start" ]