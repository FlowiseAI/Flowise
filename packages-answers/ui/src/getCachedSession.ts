--- conflicted
+++ resolved
@@ -125,7 +125,6 @@
             // Apply existing transformation if no override
             session.user.chatflowDomain = session.user.chatflowDomain?.replace('8080', '4000')
         }
-<<<<<<< HEAD
         //Check if user has a subscription make sure no error is thrown
         let subscription = null
         try {
@@ -143,10 +142,6 @@
         }
 
         return session as { user: User; flagsmithState: any; accessToken: string; subscription: any }
-=======
-
-        return session as { user: User; flagsmithState: any; accessToken: string }
->>>>>>> c10db83d
     }
 )
 
