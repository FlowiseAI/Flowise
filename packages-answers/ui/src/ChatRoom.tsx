--- conflicted
+++ resolved
@@ -1,19 +1,14 @@
 import React from 'react'
 import { Box, Button, IconButton } from '@mui/material'
 import type { Message, Sidekick } from 'types'
-<<<<<<< HEAD
-import { MessageCard } from './Message'
-import AssistantInfoCard from './AssistantInfoCard'
 import ChatFeedbackContentDialog from './../../../packages/ui/src/ui-component/dialog/ChatFeedbackContentDialog'
 import { useAnswers } from './AnswersContext'
-=======
 import RefreshIcon from '@mui/icons-material/Refresh'
 
 import dynamic from 'next/dynamic'
 
 const MessageCard = dynamic(() => import('./Message/Message').then((mod) => ({ default: mod.MessageCard })))
 const AssistantInfoCard = dynamic(() => import('./AssistantInfoCard'))
->>>>>>> 85e9b059
 
 interface ChatRoomProps {
     messages: Message[] | null | undefined
@@ -56,26 +51,12 @@
                 <AssistantInfoCard sidekick={selectedSidekick} followers={208000} onShare={() => {}} onSearch={() => {}} />
             </Box>
 
-<<<<<<< HEAD
-                <Box sx={{ display: 'flex', flexDirection: 'column', gap: 2 }}>
-                    <ChatFeedbackContentDialog
-                        show={showFeedbackContentDialog}
-                        onCancel={() => setShowFeedbackContentDialog(false)}
-                        onConfirm={submitFeedbackContent}
-                    />
-                    {messages?.map((message, index) => (
-                        <MessageCard
-                            {...message}
-                            key={`message_${index}`}
-                            setSelectedDocuments={setSelectedDocuments}
-                            setPreviewCode={setPreviewCode}
-                            openLinksInNewTab={openLinksInNewTab}
-                            role={message.role}
-                            isFeedbackAllowed={chatbotConfig?.chatFeedback?.status}
-                        />
-                    ))}
-=======
             <Box sx={{ display: 'flex', flexDirection: 'column', gap: 2 }}>
+                <ChatFeedbackContentDialog
+                    show={showFeedbackContentDialog}
+                    onCancel={() => setShowFeedbackContentDialog(false)}
+                    onConfirm={submitFeedbackContent}
+                />
                 {messages?.map((message, index) => (
                     <MessageCard
                         {...message}
@@ -83,9 +64,10 @@
                         setSelectedDocuments={setSelectedDocuments}
                         setPreviewCode={setPreviewCode}
                         openLinksInNewTab={openLinksInNewTab}
+                        role={message.role}
+                        isFeedbackAllowed={chatbotConfig?.chatFeedback?.status}
                     />
                 ))}
->>>>>>> 85e9b059
 
                 {error ? (
                     <>
