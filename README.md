--- conflicted
+++ resolved
@@ -1,6 +1,3 @@
-<<<<<<< HEAD
-=======
-<!-- markdownlint-disable MD030 -->
 
 <img width="100%" src="https://github.com/FlowiseAI/Flowise/blob/main/images/flowise.png?raw=true"></a>
 
@@ -203,5 +200,4 @@
 
 ## 📄 License
 
-Source code in this repository is made available under the [Apache License Version 2.0](LICENSE.md).
->>>>>>> 3fbfd3d4
+Source code in this repository is made available under the [Apache License Version 2.0](LICENSE.md).