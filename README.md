<!-- markdownlint-disable MD030 -->

<p align="center">
<img src="https://github.com/FlowiseAI/Flowise/blob/main/images/flowise_white.svg#gh-light-mode-only">
<img src="https://github.com/FlowiseAI/Flowise/blob/main/images/flowise_dark.svg#gh-dark-mode-only">
</p>

<div align="center">

[![Release Notes](https://img.shields.io/github/release/FlowiseAI/Flowise)](https://github.com/FlowiseAI/Flowise/releases)
[![Discord](https://img.shields.io/discord/1087698854775881778?label=Discord&logo=discord)](https://discord.gg/jbaHfsRVBW)
[![Twitter Follow](https://img.shields.io/twitter/follow/FlowiseAI?style=social)](https://twitter.com/FlowiseAI)
[![GitHub star chart](https://img.shields.io/github/stars/FlowiseAI/Flowise?style=social)](https://star-history.com/#FlowiseAI/Flowise)
[![GitHub fork](https://img.shields.io/github/forks/FlowiseAI/Flowise?style=social)](https://github.com/FlowiseAI/Flowise/fork)

English | [繁體中文](./i18n/README-TW.md) | [简体中文](./i18n/README-ZH.md) | [日本語](./i18n/README-JA.md) | [한국어](./i18n/README-KR.md)

</div>

<h3>Build AI Agents, Visually</h3>
<a href="https://github.com/FlowiseAI/Flowise">
<img width="100%" src="https://github.com/FlowiseAI/Flowise/blob/main/images/flowise_agentflow.gif?raw=true"></a>

## 📚 Table of Contents

-   [⚡ Quick Start](#-quick-start)
-   [🐳 Docker](#-docker)
-   [👨‍💻 Developers](#-developers)
-   [✨ Features](#-features)
-   [🌱 Env Variables](#-env-variables)
-   [📖 Documentation](#-documentation)
-   [🌐 Self Host](#-self-host)
-   [☁️ Flowise Cloud](#️-flowise-cloud)
-   [🙋 Support](#-support)
-   [🙌 Contributing](#-contributing)
-   [📄 License](#-license)

## ⚡Quick Start

Download and Install [NodeJS](https://nodejs.org/en/download) >= 18.15.0

1. Install Flowise
    ```bash
    npm install -g flowise
    ```
2. Start Flowise

    ```bash
    npx flowise start
    ```

3. Open [http://localhost:3000](http://localhost:3000)

## 🐳 Docker

### Docker Compose

1. Clone the Flowise project
2. Go to `docker` folder at the root of the project
3. Copy `.env.example` file, paste it into the same location, and rename to `.env` file
4. `docker compose up -d`
5. Open [http://localhost:3000](http://localhost:3000)
6. You can bring the containers down by `docker compose stop`

### Docker Image

1. Build the image locally:

    ```bash
    docker build --no-cache -t flowise .
    ```

2. Run image:

    ```bash
    docker run -d --name flowise -p 3000:3000 flowise
    ```

3. Stop image:

    ```bash
    docker stop flowise
    ```

## 👨‍💻 Developers

Flowise has 3 different modules in a single mono repository.

-   `server`: Node backend to serve API logics
-   `ui`: React frontend
-   `components`: Third-party nodes integrations
-   `api-documentation`: Auto-generated swagger-ui API docs from express

### Prerequisite

-   Install [PNPM](https://pnpm.io/installation)
    ```bash
    npm i -g pnpm
    ```

### Setup

1.  Clone the repository:

    ```bash
    git clone https://github.com/FlowiseAI/Flowise.git
    ```

2.  Go into repository folder:

    ```bash
    cd Flowise
    ```

3.  Install all dependencies of all modules:

    ```bash
    pnpm install
    ```

4.  Build all the code:

    ```bash
    pnpm build
    ```

    <details>
    <summary>Exit code 134 (JavaScript heap out of memory)</summary>  
    If you get this error when running the above `build` script, try increasing the Node.js heap size and run the script again:

    ```bash
    # macOS / Linux / Git Bash
    export NODE_OPTIONS="--max-old-space-size=4096"

    # Windows PowerShell
    $env:NODE_OPTIONS="--max-old-space-size=4096"

    # Windows CMD
    set NODE_OPTIONS=--max-old-space-size=4096
    ```

    Then run:

    ```bash
    pnpm build
    ```

    </details>

5.  Start the app:

    ```bash
    pnpm start
    ```

    You can now access the app on [http://localhost:3000](http://localhost:3000)

6.  For development build:

    -   Create `.env` file and specify the `VITE_PORT` (refer to `.env.example`) in `packages/ui`
    -   Create `.env` file and specify the `PORT` (refer to `.env.example`) in `packages/server`
    -   Run:

        ```bash
        pnpm dev
        ```

    Any code changes will reload the app automatically on [http://localhost:8080](http://localhost:8080)

## ✨ Features

<<<<<<< HEAD
### Import child synchronization enhancements

-   **Purpose:** Keep selected chat messages, feedback, executions, and document store chunks in sync with their parent flows when importing with **Update** or **Duplicate** actions, creating new child records only when needed.
-   **Usage example:** In the import review dialog, choose **Update** for an Agentflow conflict and select its chat messages in Tab 2—Flowise now updates existing messages while creating any missing ones; choosing **Duplicate** creates a new Agentflow copy and re-creates the selected chat history for it.
-   **Dependencies / breaking changes:** Works automatically with existing export files; no additional configuration or breaking changes required.

### Parent group select-all shortcuts

-   **Purpose:** Quickly include every child item attached to a specific Agentflow or document store during import review without manually toggling each checkbox.
-   **Usage example:** Expand a parent group in Tab 2 of the import review dialog and click the new **Select all** control to toggle every chat message, feedback, execution, or chunk belonging to that parent in a single action.
-   **Dependencies / breaking changes:** Available in the web UI; no server configuration changes required.

=======
>>>>>>> 620b7075
### Conflict-aware import filtering

-   **Purpose:** Prevent duplicate chat messages, feedback, executions, and document store chunks from being recreated when importing data with the **Update** action for existing chatflows or document stores.
-   **Usage example:** During an import review, select **Update** for conflicting parents before confirming the import; the upload payload automatically prunes existing child records so the server reuses what is already stored.
-   **Dependencies / breaking changes:** No additional configuration required and no breaking changes for existing export/import workflows.

<<<<<<< HEAD
### Parent-aware new item review

-   **Purpose:** Highlight the owning flows or stores for imported chat messages, feedback, executions, and document store chunks so reviewers can confirm each child item is attached to the right parent.
-   **Usage example:** In the **Review Import** dialog, open the **New Items** tab to see chat messages and other child records grouped by their parent flow or document store, including the parent name or ID when available.
-   **Dependencies / breaking changes:** Works with existing export files; no API or configuration changes required.

### Dependency-aware import summary

-   **Purpose:** Ensure the import success dialog only reports items that were actually created or updated, moving dependent records to the skipped list when their parent flows or stores were not included.
-   **Usage example:** After importing a file where chat messages were selected but their agent flow was not, the summary now lists those messages under **Skipped** with the parent reason instead of counting them as **New items created**.
-   **Dependencies / breaking changes:** No additional setup needed; the improved summary applies automatically to all import runs.

=======
>>>>>>> 620b7075
## 🌱 Env Variables

Flowise supports different environment variables to configure your instance. You can specify the following variables in the `.env` file inside `packages/server` folder. Read [more](https://github.com/FlowiseAI/Flowise/blob/main/CONTRIBUTING.md#-env-variables)

## 📖 Documentation

You can view the Flowise Docs [here](https://docs.flowiseai.com/)

## 🌐 Self Host

Deploy Flowise self-hosted in your existing infrastructure, we support various [deployments](https://docs.flowiseai.com/configuration/deployment)

-   [AWS](https://docs.flowiseai.com/configuration/deployment/aws)
-   [Azure](https://docs.flowiseai.com/configuration/deployment/azure)
-   [Digital Ocean](https://docs.flowiseai.com/configuration/deployment/digital-ocean)
-   [GCP](https://docs.flowiseai.com/configuration/deployment/gcp)
-   [Alibaba Cloud](https://computenest.console.aliyun.com/service/instance/create/default?type=user&ServiceName=Flowise社区版)
-   <details>
      <summary>Others</summary>

    -   [Railway](https://docs.flowiseai.com/configuration/deployment/railway)

        [![Deploy on Railway](https://railway.app/button.svg)](https://railway.app/template/pn4G8S?referralCode=WVNPD9)
        
    -   [Northflank](https://northflank.com/stacks/deploy-flowiseai)

        [![Deploy to Northflank](https://assets.northflank.com/deploy_to_northflank_smm_36700fb050.svg)](https://northflank.com/stacks/deploy-flowiseai)

    -   [Render](https://docs.flowiseai.com/configuration/deployment/render)

        [![Deploy to Render](https://render.com/images/deploy-to-render-button.svg)](https://docs.flowiseai.com/configuration/deployment/render)

    -   [HuggingFace Spaces](https://docs.flowiseai.com/deployment/hugging-face)

        <a href="https://huggingface.co/spaces/FlowiseAI/Flowise"><img src="https://huggingface.co/datasets/huggingface/badges/raw/main/open-in-hf-spaces-sm.svg" alt="HuggingFace Spaces"></a>

    -   [Elestio](https://elest.io/open-source/flowiseai)

        [![Deploy on Elestio](https://elest.io/images/logos/deploy-to-elestio-btn.png)](https://elest.io/open-source/flowiseai)

    -   [Sealos](https://template.sealos.io/deploy?templateName=flowise)

        [![Deploy on Sealos](https://sealos.io/Deploy-on-Sealos.svg)](https://template.sealos.io/deploy?templateName=flowise)

    -   [RepoCloud](https://repocloud.io/details/?app_id=29)

        [![Deploy on RepoCloud](https://d16t0pc4846x52.cloudfront.net/deploy.png)](https://repocloud.io/details/?app_id=29)

      </details>

## ☁️ Flowise Cloud

Get Started with [Flowise Cloud](https://flowiseai.com/).

## 🙋 Support

Feel free to ask any questions, raise problems, and request new features in [Discussion](https://github.com/FlowiseAI/Flowise/discussions).

## 🙌 Contributing

Thanks go to these awesome contributors

<a href="https://github.com/FlowiseAI/Flowise/graphs/contributors">
<img src="https://contrib.rocks/image?repo=FlowiseAI/Flowise" />
</a><br><br>

See [Contributing Guide](CONTRIBUTING.md). Reach out to us at [Discord](https://discord.gg/jbaHfsRVBW) if you have any questions or issues.

[![Star History Chart](https://api.star-history.com/svg?repos=FlowiseAI/Flowise&type=Timeline)](https://star-history.com/#FlowiseAI/Flowise&Date)

## 📄 License

Source code in this repository is made available under the [Apache License Version 2.0](LICENSE.md).<|MERGE_RESOLUTION|>--- conflicted
+++ resolved
@@ -169,42 +169,12 @@
 
 ## ✨ Features
 
-<<<<<<< HEAD
-### Import child synchronization enhancements
-
--   **Purpose:** Keep selected chat messages, feedback, executions, and document store chunks in sync with their parent flows when importing with **Update** or **Duplicate** actions, creating new child records only when needed.
--   **Usage example:** In the import review dialog, choose **Update** for an Agentflow conflict and select its chat messages in Tab 2—Flowise now updates existing messages while creating any missing ones; choosing **Duplicate** creates a new Agentflow copy and re-creates the selected chat history for it.
--   **Dependencies / breaking changes:** Works automatically with existing export files; no additional configuration or breaking changes required.
-
-### Parent group select-all shortcuts
-
--   **Purpose:** Quickly include every child item attached to a specific Agentflow or document store during import review without manually toggling each checkbox.
--   **Usage example:** Expand a parent group in Tab 2 of the import review dialog and click the new **Select all** control to toggle every chat message, feedback, execution, or chunk belonging to that parent in a single action.
--   **Dependencies / breaking changes:** Available in the web UI; no server configuration changes required.
-
-=======
->>>>>>> 620b7075
 ### Conflict-aware import filtering
 
 -   **Purpose:** Prevent duplicate chat messages, feedback, executions, and document store chunks from being recreated when importing data with the **Update** action for existing chatflows or document stores.
 -   **Usage example:** During an import review, select **Update** for conflicting parents before confirming the import; the upload payload automatically prunes existing child records so the server reuses what is already stored.
 -   **Dependencies / breaking changes:** No additional configuration required and no breaking changes for existing export/import workflows.
 
-<<<<<<< HEAD
-### Parent-aware new item review
-
--   **Purpose:** Highlight the owning flows or stores for imported chat messages, feedback, executions, and document store chunks so reviewers can confirm each child item is attached to the right parent.
--   **Usage example:** In the **Review Import** dialog, open the **New Items** tab to see chat messages and other child records grouped by their parent flow or document store, including the parent name or ID when available.
--   **Dependencies / breaking changes:** Works with existing export files; no API or configuration changes required.
-
-### Dependency-aware import summary
-
--   **Purpose:** Ensure the import success dialog only reports items that were actually created or updated, moving dependent records to the skipped list when their parent flows or stores were not included.
--   **Usage example:** After importing a file where chat messages were selected but their agent flow was not, the summary now lists those messages under **Skipped** with the parent reason instead of counting them as **New items created**.
--   **Dependencies / breaking changes:** No additional setup needed; the improved summary applies automatically to all import runs.
-
-=======
->>>>>>> 620b7075
 ## 🌱 Env Variables
 
 Flowise supports different environment variables to configure your instance. You can specify the following variables in the `.env` file inside `packages/server` folder. Read [more](https://github.com/FlowiseAI/Flowise/blob/main/CONTRIBUTING.md#-env-variables)
