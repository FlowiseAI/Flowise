--- conflicted
+++ resolved
@@ -6,12 +6,7 @@
 
 ### - pnpm build
 
-<<<<<<< HEAD
-### - pnpm start
-English | [中文](./README-ZH.md) | [日本語](./README-JA.md)
-=======
 English | [中文](./README-ZH.md) | [日本語](./README-JA.md) | [한국어](./README-KR.md)
->>>>>>> b7eb876b
 
 ## PM2
 
