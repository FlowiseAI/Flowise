# STARTAI

## запуск проекта

### - pnpm install

### - pnpm build

<<<<<<< HEAD
### - pnpm start
=======
English | [中文](./README-ZH.md) | [日本語](./README-JA.md)
>>>>>>> 7006d64d

## PM2

## Имена и порты

### имена редактируются в файлах STARTAI\_'ONE-FIVE'\_ecosystem.config.js

### порты PORT=3000 PORT_ONE=3021 PORT_TWO=3022 PORT_THREE=3023 PORT_FOUR=3024 PORT_FIVE=3025 редактировать порты в packages\server\.env

### Порт выбирается в зависимости от NODE_ENV название которого ровно имени STARTAI\_'ONE-FIVE'\_, для добавления нового или изенения порта нужно отредактировать файл packages\server\src\index.ts в котором используется функция запуска приложения на нужном порте

```
switch (process.env.NODE_ENV) {
        case 'STARTAI_DEFAULT':
            port = parseInt(process.env.PORT || '', 10) || 3000
            break
        case 'STARTAI_ONE':
            port = parseInt(process.env.PORT_ONE || '', 10) || 3021
            break
        case 'STARTAI_TWO':
            port = parseInt(process.env.PORT_TWO || '', 10) || 3022
            break
        case 'STARTAI_THREE':
            port = parseInt(process.env.PORT_THREE || '', 10) || 3023
            break
        case 'STARTAI_FOUR':
            port = parseInt(process.env.PORT_FOUR || '', 10) || 3024
            break
        case 'STARTAI_FIVE':
            port = parseInt(process.env.PORT_FIVE || '', 10) || 3025
            break
        case 'STARTAI_TEST':
            port = parseInt(process.env.PORT_TEST || '', 10) || 3026
            break
        default:
}
```

### - pnpm install

### - pnpm build

## Первый вариант запуска

### - переименовать ecosystem.config.js.example -> ecosystem.config.js

### - pm2 start + Редактируем файл для изменения порта и имени приложения ecosystem.config.js

## Второй вариант запуска

### - `pm2 start` запуск приложения - port 3000 имя STARTAI_DEFAULT

### - `pm2 start STARTAI_ONE_ecosystem.config.js` - запуск приложения - port - 3021 имя STARTAI_ONE

### -` pm2 start STARTAI_TWO_ecosystem.config.js` - запуск приложения - port - 3022 имя STARTAI_TWO

### - `pm2 start STARTAI_THREE_ecosystem.config.js` - запуск приложения - port - 3023 имя STARTAI_THREE

### - `pm2 start STARTAI_FOUR_ecosystem.config.js` - запуск приложения - port - 3024 имя STARTAI_FOUR

### - `pm2 start STARTAI_FIVE_ecosystem.config.js` - запуск приложения - port - 3025 имя STARTAI_FIVE

### - `pm2 start STARTAI_TEST_ecosystem.config.js` - запуск приложения - port - 3026 имя STARTAI_TEST

## Фикс если возникают ошибки с типами в TS или в @oclif/core

### - удалить node_modules в корне, в packages\server, packages\ui, packages\components

### - удалить файлы yarn.lock, package.lock

### - сделать yarn clear cache

### - при ошибки в @oclif/core сделать yarn add @oclif/core@1.26.2

### - yarn install

### - yarn build<|MERGE_RESOLUTION|>--- conflicted
+++ resolved
@@ -6,11 +6,8 @@
 
 ### - pnpm build
 
-<<<<<<< HEAD
 ### - pnpm start
-=======
 English | [中文](./README-ZH.md) | [日本語](./README-JA.md)
->>>>>>> 7006d64d
 
 ## PM2
 
