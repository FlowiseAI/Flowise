--- conflicted
+++ resolved
@@ -45,11 +45,9 @@
 ## compressed
 **/*.tgz
 
-<<<<<<< HEAD
 ## pm2 config
 .ecosystem.config.js
 ecosystem.config.js
-=======
 ## vscode
 .vscode/*
 !.vscode/settings.json
@@ -105,5 +103,4 @@
 
 ## S/MIME message
 *.smime
-*.vsix
->>>>>>> 059eae42
+*.vsix